from __future__ import absolute_import
from __future__ import division
from __future__ import print_function

from ray.rllib.utils.annotations import DeveloperAPI


@DeveloperAPI
class ActionDistribution(object):
    """The policy action distribution of an agent.

<<<<<<< HEAD
    Attributes:
        inputs (Tensors): input vector to compute samples from.
        model (ModelV2): reference to model producing the inputs.
    """

    @DeveloperAPI
    def __init__(self, inputs, model):
        """Initialize the action dist.

        Arguments:
            inputs (Tensors): input vector to compute samples from.
            model (ModelV2): reference to model producing the inputs. This
                is mainly useful if you want to use model variables to compute
                action outputs (i.e., for auto-regressive action distributions,
                see examples/autoregressive_action_dist.py).
        """
        self.inputs = inputs
        self.model = model
=======
    Args:
      inputs (Tensor): The input vector to compute samples from.
      model_config (dict): Optional model config dict
          (as defined in catalog.py)
    """

    @DeveloperAPI
    def __init__(self, inputs, model_config):
        self.inputs = inputs
        self.model_config = model_config
>>>>>>> e3c9f7e8

    @DeveloperAPI
    def sample(self):
        """Draw a sample from the action distribution."""
        raise NotImplementedError

    @DeveloperAPI
    def sampled_action_prob(self):
        """Returns the log probability of the last sampled action."""
        raise NotImplementedError

    @DeveloperAPI
    def logp(self, x):
        """The log-likelihood of the action distribution."""
        raise NotImplementedError

    @DeveloperAPI
    def kl(self, other):
        """The KL-divergence between two action distributions."""
        raise NotImplementedError

    @DeveloperAPI
    def entropy(self):
        """The entropy of the action distribution."""
        raise NotImplementedError

    def multi_kl(self, other):
        """The KL-divergence between two action distributions.

        This differs from kl() in that it can return an array for
        MultiDiscrete. TODO(ekl) consider removing this.
        """
        return self.kl(other)

    def multi_entropy(self):
        """The entropy of the action distribution.

        This differs from entropy() in that it can return an array for
        MultiDiscrete. TODO(ekl) consider removing this.
        """
        return self.entropy()

    @DeveloperAPI
    @staticmethod
    def required_model_output_shape(action_space, model_config):
        """Returns the required shape of an input parameter tensor for a
        particular action space and an optional dict of distribution-specific
        options.

        Args:
            action_space (gym.Space): The action space this distribution will
                be used for, whose shape attributes will be used to determine
                the required shape of the input parameter tensor.
            model_config (dict): Model's config dict (as defined in catalog.py)

        Returns:
            model_output_shape (int or np.ndarray of ints): size of the
                required input vector (minus leading batch dimension).
        """
        raise NotImplementedError<|MERGE_RESOLUTION|>--- conflicted
+++ resolved
@@ -9,7 +9,6 @@
 class ActionDistribution(object):
     """The policy action distribution of an agent.
 
-<<<<<<< HEAD
     Attributes:
         inputs (Tensors): input vector to compute samples from.
         model (ModelV2): reference to model producing the inputs.
@@ -28,18 +27,6 @@
         """
         self.inputs = inputs
         self.model = model
-=======
-    Args:
-      inputs (Tensor): The input vector to compute samples from.
-      model_config (dict): Optional model config dict
-          (as defined in catalog.py)
-    """
-
-    @DeveloperAPI
-    def __init__(self, inputs, model_config):
-        self.inputs = inputs
-        self.model_config = model_config
->>>>>>> e3c9f7e8
 
     @DeveloperAPI
     def sample(self):
