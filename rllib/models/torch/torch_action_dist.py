from __future__ import absolute_import
from __future__ import division
from __future__ import print_function

try:
    import torch
except ImportError:
    pass  # soft dep

import numpy as np

from ray.rllib.models.action_dist import ActionDistribution
from ray.rllib.utils.annotations import override


class TorchDistributionWrapper(ActionDistribution):
    """Wrapper class for torch.distributions."""

    @override(ActionDistribution)
    def logp(self, actions):
        return self.dist.log_prob(actions)

    @override(ActionDistribution)
    def entropy(self):
        return self.dist.entropy()

    @override(ActionDistribution)
    def kl(self, other):
        return torch.distributions.kl.kl_divergence(self.dist, other)

    @override(ActionDistribution)
    def sample(self):
        return self.dist.sample()


class TorchCategorical(TorchDistributionWrapper):
    """Wrapper class for PyTorch Categorical distribution."""

    @override(ActionDistribution)
<<<<<<< HEAD
    def __init__(self, inputs, model):
=======
    def __init__(self, inputs, model_config):
>>>>>>> e3c9f7e8
        self.dist = torch.distributions.categorical.Categorical(logits=inputs)
        self.model_config = model_config

    @staticmethod
    @override(ActionDistribution)
    def required_model_output_shape(action_space, model_config):
        return action_space.n


class TorchDiagGaussian(TorchDistributionWrapper):
    """Wrapper class for PyTorch Normal distribution."""

    @override(ActionDistribution)
<<<<<<< HEAD
    def __init__(self, inputs, model):
=======
    def __init__(self, inputs, model_config):
>>>>>>> e3c9f7e8
        mean, log_std = torch.chunk(inputs, 2, dim=1)
        self.dist = torch.distributions.normal.Normal(mean, torch.exp(log_std))
        self.model_config = model_config

    @override(TorchDistributionWrapper)
    def logp(self, actions):
        return TorchDistributionWrapper.logp(self, actions).sum(-1)

    @staticmethod
    @override(ActionDistribution)
    def required_model_output_shape(action_space, model_config):
        return np.prod(action_space.shape) * 2<|MERGE_RESOLUTION|>--- conflicted
+++ resolved
@@ -37,13 +37,8 @@
     """Wrapper class for PyTorch Categorical distribution."""
 
     @override(ActionDistribution)
-<<<<<<< HEAD
     def __init__(self, inputs, model):
-=======
-    def __init__(self, inputs, model_config):
->>>>>>> e3c9f7e8
         self.dist = torch.distributions.categorical.Categorical(logits=inputs)
-        self.model_config = model_config
 
     @staticmethod
     @override(ActionDistribution)
@@ -55,14 +50,9 @@
     """Wrapper class for PyTorch Normal distribution."""
 
     @override(ActionDistribution)
-<<<<<<< HEAD
     def __init__(self, inputs, model):
-=======
-    def __init__(self, inputs, model_config):
->>>>>>> e3c9f7e8
         mean, log_std = torch.chunk(inputs, 2, dim=1)
         self.dist = torch.distributions.normal.Normal(mean, torch.exp(log_std))
-        self.model_config = model_config
 
     @override(TorchDistributionWrapper)
     def logp(self, actions):
