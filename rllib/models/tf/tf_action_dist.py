--- conflicted
+++ resolved
@@ -17,14 +17,8 @@
     """TF-specific extensions for building action distributions."""
 
     @DeveloperAPI
-<<<<<<< HEAD
     def __init__(self, inputs, model):
         super(TFActionDistribution, self).__init__(inputs, model)
-=======
-    def __init__(self, inputs, model_config):
-        super(TFActionDistribution, self).__init__(
-            inputs, model_config=model_config)
->>>>>>> e3c9f7e8
         self.sample_op = self._build_sample_op()
 
     @DeveloperAPI
@@ -95,20 +89,13 @@
 class MultiCategorical(TFActionDistribution):
     """MultiCategorical distribution for MultiDiscrete action spaces."""
 
-<<<<<<< HEAD
     def __init__(self, inputs, input_lens, model):
         TFActionDistribution.__init__(self, inputs, model)
         self.cats = [
             Categorical(input_, model)
-=======
-    def __init__(self, inputs, input_lens, model_config):
-        self.cats = [
-            Categorical(input_, model_config=model_config)
->>>>>>> e3c9f7e8
             for input_ in tf.split(inputs, input_lens, axis=1)
         ]
         self.sample_op = self._build_sample_op()
-        self.model_config = model_config
 
     @override(ActionDistribution)
     def logp(self, actions):
@@ -152,20 +139,12 @@
     second half the gaussian standard deviations.
     """
 
-<<<<<<< HEAD
     def __init__(self, inputs, model):
-=======
-    def __init__(self, inputs, model_config):
->>>>>>> e3c9f7e8
         mean, log_std = tf.split(inputs, 2, axis=1)
         self.mean = mean
         self.log_std = log_std
         self.std = tf.exp(log_std)
-<<<<<<< HEAD
         TFActionDistribution.__init__(self, inputs, model)
-=======
-        super(DiagGaussian, self).__init__(inputs, model_config)
->>>>>>> e3c9f7e8
 
     @override(ActionDistribution)
     def logp(self, x):
@@ -226,20 +205,14 @@
         inputs (Tensor list): A list of tensors from which to compute samples.
     """
 
-<<<<<<< HEAD
     def __init__(self, inputs, model, action_space, child_distributions,
                  input_lens):
         TFActionDistribution.__init__(self, inputs, model)
-=======
-    def __init__(self, inputs, action_space, child_distributions, input_lens,
-                 model_config):
->>>>>>> e3c9f7e8
         self.input_lens = input_lens
         split_inputs = tf.split(inputs, self.input_lens, axis=1)
         child_list = []
         for i, distribution in enumerate(child_distributions):
-            child_list.append(
-                distribution(split_inputs[i], model_config=model_config))
+            child_list.append(distribution(split_inputs[i], model))
         self.child_distributions = child_list
 
     @override(ActionDistribution)
@@ -295,11 +268,7 @@
 
     e.g. actions that represent resource allocation."""
 
-<<<<<<< HEAD
     def __init__(self, inputs, model):
-=======
-    def __init__(self, inputs, model_config):
->>>>>>> e3c9f7e8
         """Input is a tensor of logits. The exponential of logits is used to
         parametrize the Dirichlet distribution as all parameters need to be
         positive. An arbitrary small epsilon is added to the concentration
@@ -314,12 +283,7 @@
             validate_args=True,
             allow_nan_stats=False,
         )
-<<<<<<< HEAD
         TFActionDistribution.__init__(self, concentration, model)
-=======
-        super(Dirichlet, self).__init__(
-            concentration, model_config=model_config)
->>>>>>> e3c9f7e8
 
     @override(ActionDistribution)
     def logp(self, x):
