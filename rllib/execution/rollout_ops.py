import logging
from typing import List, Tuple
import time

from ray.util.iter import from_actors, LocalIterator
from ray.util.iter_metrics import SharedMetrics
from ray.rllib.evaluation.metrics import get_learner_stats
from ray.rllib.evaluation.rollout_worker import get_global_worker
from ray.rllib.evaluation.worker_set import WorkerSet
from ray.rllib.execution.common import GradientType, SampleBatchType, \
    STEPS_SAMPLED_COUNTER, LEARNER_INFO, SAMPLE_TIMER, \
    GRAD_WAIT_TIMER, _check_sample_batch_type
from ray.rllib.policy.sample_batch import SampleBatch, DEFAULT_POLICY_ID, \
    MultiAgentBatch
from ray.rllib.utils.sgd import standardized

logger = logging.getLogger(__name__)


def ParallelRollouts(workers: WorkerSet, *, mode="bulk_sync",
                     num_async=1) -> LocalIterator[SampleBatch]:
    """Operator to collect experiences in parallel from rollout workers.

    If there are no remote workers, experiences will be collected serially from
    the local worker instance instead.

    Arguments:
        workers (WorkerSet): set of rollout workers to use.
        mode (str): One of {'async', 'bulk_sync', 'raw'}.
            - In 'async' mode, batches are returned as soon as they are
              computed by rollout workers with no order guarantees.
            - In 'bulk_sync' mode, we collect one batch from each worker
              and concatenate them together into a large batch to return.
<<<<<<< HEAD
        num_async (int): In async mode, the max number of async
=======
            - In 'raw' mode, the ParallelIterator object is returned directly
              and the caller is responsible for implementing gather and
              updating the timesteps counter.
        async_queue_depth (int): In async mode, the max number of async
>>>>>>> b23b6add
            requests in flight per actor.

    Returns:
        A local iterator over experiences collected in parallel.

    Examples:
        >>> rollouts = ParallelRollouts(workers, mode="async")
        >>> batch = next(rollouts)
        >>> print(batch.count)
        50  # config.rollout_fragment_length

        >>> rollouts = ParallelRollouts(workers, mode="bulk_sync")
        >>> batch = next(rollouts)
        >>> print(batch.count)
        200  # config.rollout_fragment_length * config.num_workers

    Updates the STEPS_SAMPLED_COUNTER counter in the local iterator context.
    """

    # Ensure workers are initially in sync.
    workers.sync_weights()

    def report_timesteps(batch):
        metrics = LocalIterator.get_metrics()
        metrics.counters[STEPS_SAMPLED_COUNTER] += batch.count
        return batch

    if not workers.remote_workers():
        # Handle the serial sampling case.
        def sampler(_):
            while True:
                yield workers.local_worker().sample()

        return (LocalIterator(sampler, SharedMetrics())
                .for_each(report_timesteps))

    # Create a parallel iterator over generated experiences.
    rollouts = from_actors(workers.remote_workers())

    if mode == "bulk_sync":
        return rollouts \
            .batch_across_shards() \
            .for_each(lambda batches: SampleBatch.concat_samples(batches)) \
            .for_each(report_timesteps)
    elif mode == "async":
        return rollouts.gather_async(
<<<<<<< HEAD
            num_async=num_async).for_each(report_timesteps)
=======
            async_queue_depth=async_queue_depth).for_each(report_timesteps)
    elif mode == "raw":
        return rollouts
>>>>>>> b23b6add
    else:
        raise ValueError("mode must be one of 'bulk_sync', 'async', 'raw', "
                         "got '{}'".format(mode))


def AsyncGradients(
        workers: WorkerSet) -> LocalIterator[Tuple[GradientType, int]]:
    """Operator to compute gradients in parallel from rollout workers.

    Arguments:
        workers (WorkerSet): set of rollout workers to use.

    Returns:
        A local iterator over policy gradients computed on rollout workers.

    Examples:
        >>> grads_op = AsyncGradients(workers)
        >>> print(next(grads_op))
        {"var_0": ..., ...}, 50  # grads, batch count

    Updates the STEPS_SAMPLED_COUNTER counter and LEARNER_INFO field in the
    local iterator context.
    """

    # Ensure workers are initially in sync.
    workers.sync_weights()

    # This function will be applied remotely on the workers.
    def samples_to_grads(samples):
        return get_global_worker().compute_gradients(samples), samples.count

    # Record learner metrics and pass through (grads, count).
    class record_metrics:
        def _on_fetch_start(self):
            self.fetch_start_time = time.perf_counter()

        def __call__(self, item):
            (grads, info), count = item
            metrics = LocalIterator.get_metrics()
            metrics.counters[STEPS_SAMPLED_COUNTER] += count
            metrics.info[LEARNER_INFO] = get_learner_stats(info)
            metrics.timers[GRAD_WAIT_TIMER].push(time.perf_counter() -
                                                 self.fetch_start_time)
            return grads, count

    rollouts = from_actors(workers.remote_workers())
    grads = rollouts.for_each(samples_to_grads)
    return grads.gather_async().for_each(record_metrics())


class ConcatBatches:
    """Callable used to merge batches into larger batches for training.

    This should be used with the .combine() operator.

    Examples:
        >>> rollouts = ParallelRollouts(...)
        >>> rollouts = rollouts.combine(ConcatBatches(min_batch_size=10000))
        >>> print(next(rollouts).count)
        10000
    """

    def __init__(self, min_batch_size: int):
        self.min_batch_size = min_batch_size
        self.buffer = []
        self.count = 0
        self.batch_start_time = None

    def _on_fetch_start(self):
        if self.batch_start_time is None:
            self.batch_start_time = time.perf_counter()

    def __call__(self, batch: SampleBatchType) -> List[SampleBatchType]:
        _check_sample_batch_type(batch)
        self.buffer.append(batch)
        self.count += batch.count
        if self.count >= self.min_batch_size:
            if self.count > self.min_batch_size * 2:
                logger.info("Collected more training samples than expected "
                            "(actual={}, expected={}). ".format(
                                self.count, self.min_batch_size) +
                            "This may be because you have many workers or "
                            "long episodes in 'complete_episodes' batch mode.")
            out = SampleBatch.concat_samples(self.buffer)
            timer = LocalIterator.get_metrics().timers[SAMPLE_TIMER]
            timer.push(time.perf_counter() - self.batch_start_time)
            timer.push_units_processed(self.count)
            self.batch_start_time = None
            self.buffer = []
            self.count = 0
            return [out]
        return []


class SelectExperiences:
    """Callable used to select experiences from a MultiAgentBatch.

    This should be used with the .for_each() operator.

    Examples:
        >>> rollouts = ParallelRollouts(...)
        >>> rollouts = rollouts.for_each(SelectExperiences(["pol1", "pol2"]))
        >>> print(next(rollouts).policy_batches.keys())
        {"pol1", "pol2"}
    """

    def __init__(self, policy_ids: List[str]):
        self.policy_ids = policy_ids

    def __call__(self, samples: SampleBatchType) -> SampleBatchType:
        _check_sample_batch_type(samples)

        if isinstance(samples, MultiAgentBatch):
            samples = MultiAgentBatch({
                k: v
                for k, v in samples.policy_batches.items()
                if k in self.policy_ids
            }, samples.count)

        return samples


class StandardizeFields:
    """Callable used to standardize fields of batches.

    This should be used with the .for_each() operator. Note that the input
    may be mutated by this operator for efficiency.

    Examples:
        >>> rollouts = ParallelRollouts(...)
        >>> rollouts = rollouts.for_each(StandardizeFields(["advantages"]))
        >>> print(np.std(next(rollouts)["advantages"]))
        1.0
    """

    def __init__(self, fields: List[str]):
        self.fields = fields

    def __call__(self, samples: SampleBatchType) -> SampleBatchType:
        _check_sample_batch_type(samples)
        wrapped = False

        if isinstance(samples, SampleBatch):
            samples = MultiAgentBatch({
                DEFAULT_POLICY_ID: samples
            }, samples.count)
            wrapped = True

        for policy_id in samples.policy_batches:
            batch = samples.policy_batches[policy_id]
            for field in self.fields:
                batch[field] = standardized(batch[field])

        if wrapped:
            samples = samples.policy_batches[DEFAULT_POLICY_ID]

        return samples<|MERGE_RESOLUTION|>--- conflicted
+++ resolved
@@ -31,14 +31,10 @@
               computed by rollout workers with no order guarantees.
             - In 'bulk_sync' mode, we collect one batch from each worker
               and concatenate them together into a large batch to return.
-<<<<<<< HEAD
-        num_async (int): In async mode, the max number of async
-=======
             - In 'raw' mode, the ParallelIterator object is returned directly
               and the caller is responsible for implementing gather and
               updating the timesteps counter.
-        async_queue_depth (int): In async mode, the max number of async
->>>>>>> b23b6add
+        num_async (int): In async mode, the max number of async
             requests in flight per actor.
 
     Returns:
@@ -85,13 +81,9 @@
             .for_each(report_timesteps)
     elif mode == "async":
         return rollouts.gather_async(
-<<<<<<< HEAD
             num_async=num_async).for_each(report_timesteps)
-=======
-            async_queue_depth=async_queue_depth).for_each(report_timesteps)
     elif mode == "raw":
         return rollouts
->>>>>>> b23b6add
     else:
         raise ValueError("mode must be one of 'bulk_sync', 'async', 'raw', "
                          "got '{}'".format(mode))
