--- conflicted
+++ resolved
@@ -1,9 +1,5 @@
-<<<<<<< HEAD
-from gym.spaces import Discrete
+from gym.spaces import Discrete, MultiDiscrete, Tuple
 from typing import Union
-=======
-from gym.spaces import Discrete, MultiDiscrete, Tuple
->>>>>>> 2771af10
 
 from ray.rllib.utils.annotations import override
 from ray.rllib.utils.exploration.exploration import Exploration
