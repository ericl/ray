--- conflicted
+++ resolved
@@ -16,18 +16,11 @@
     """
 
     def __init__(self,
-<<<<<<< HEAD
+                 *,
                  action_space: Space,
                  num_workers: int,
                  worker_index: int,
                  framework: str = "tf"):
-=======
-                 action_space=None,
-                 *,
-                 num_workers=None,
-                 worker_index=None,
-                 framework="tf"):
->>>>>>> 2771af10
         """
         Args:
             action_space (Space): The action space in which to explore.
@@ -41,21 +34,12 @@
         self.framework = check_framework(framework)
 
     def get_exploration_action(self,
-<<<<<<< HEAD
                                distribution_inputs: TensorType,
                                action_dist_class: type,
                                model: ModelV2,
                                timestep: Union[int, TensorType],
                                explore: bool = True):
-        """Returns a (possibly) exploratory action.
-=======
-                               distribution_inputs,
-                               action_dist_class,
-                               model=None,
-                               explore=True,
-                               timestep=None):
         """Returns a (possibly) exploratory action and its log-likelihood.
->>>>>>> 2771af10
 
         Given the Model's logits outputs and action distribution, returns an
         exploratory action.
