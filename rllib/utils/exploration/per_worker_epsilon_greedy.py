--- conflicted
+++ resolved
@@ -15,15 +15,10 @@
                  *,
                  num_workers=0,
                  worker_index=0,
-<<<<<<< HEAD
-                 framework="tf"):
+                 framework="tf",
+                 **kwargs):
         """Create a PerWorkerEpsilonGreedy exploration class.
 
-=======
-                 framework="tf",
-                 **kwargs):
-        """
->>>>>>> 2771af10
         Args:
             action_space (Space): The gym action space used by the environment.
             num_workers (Optional[int]): The overall number of workers used.
