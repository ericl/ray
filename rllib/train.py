#!/usr/bin/env python

from __future__ import absolute_import
from __future__ import division
from __future__ import print_function

import argparse
import yaml

import ray
from ray.tests.cluster_utils import Cluster
from ray.tune.config_parser import make_parser
from ray.tune.result import DEFAULT_RESULTS_DIR
from ray.tune.resources import resources_to_json
from ray.tune.tune import _make_scheduler, run_experiments

EXAMPLE_USAGE = """
Training example via RLlib CLI:
    rllib train --run DQN --env CartPole-v0

Grid search example via RLlib CLI:
    rllib train -f tuned_examples/cartpole-grid-search-example.yaml

Grid search example via executable:
    ./train.py -f tuned_examples/cartpole-grid-search-example.yaml

Note that -f overrides all other trial-specific command-line options.
"""


def create_parser(parser_creator=None):
    parser = make_parser(
        parser_creator=parser_creator,
        formatter_class=argparse.RawDescriptionHelpFormatter,
        description="Train a reinforcement learning agent.",
        epilog=EXAMPLE_USAGE)

    # See also the base parser definition in ray/tune/config_parser.py
    parser.add_argument(
        "--ray-address",
        default=None,
        type=str,
        help="Connect to an existing Ray cluster at this address instead "
        "of starting a new one.")
    parser.add_argument(
        "--ray-num-cpus",
        default=None,
        type=int,
        help="--num-cpus to use if starting a new cluster.")
    parser.add_argument(
        "--ray-num-gpus",
        default=None,
        type=int,
        help="--num-gpus to use if starting a new cluster.")
    parser.add_argument(
        "--ray-num-nodes",
        default=None,
        type=int,
        help="Emulate multiple cluster nodes for debugging.")
    parser.add_argument(
        "--ray-redis-max-memory",
        default=None,
        type=int,
        help="--redis-max-memory to use if starting a new cluster.")
    parser.add_argument(
        "--ray-memory",
        default=None,
        type=int,
        help="--memory to use if starting a new cluster.")
    parser.add_argument(
        "--ray-object-store-memory",
        default=None,
        type=int,
        help="--object-store-memory to use if starting a new cluster.")
    parser.add_argument(
        "--experiment-name",
        default="default",
        type=str,
        help="Name of the subdirectory under `local_dir` to put results in.")
    parser.add_argument(
        "--local-dir",
        default=DEFAULT_RESULTS_DIR,
        type=str,
        help="Local dir to save training results to. Defaults to '{}'.".format(
            DEFAULT_RESULTS_DIR))
    parser.add_argument(
        "--upload-dir",
        default="",
        type=str,
        help="Optional URI to sync training results to (e.g. s3://bucket).")
    parser.add_argument(
        "-v", action="store_true", help="Whether to use INFO level logging.")
    parser.add_argument(
        "-vv", action="store_true", help="Whether to use DEBUG level logging.")
    parser.add_argument(
        "--resume",
        action="store_true",
        help="Whether to attempt to resume previous Tune experiments.")
    parser.add_argument(
        "--eager",
        action="store_true",
        help="Whether to attempt to enable TF eager execution.")
    parser.add_argument(
        "--trace",
        action="store_true",
        help="Whether to attempt to enable tracing for eager mode.")
    parser.add_argument(
        "--env", default=None, type=str, help="The gym environment to use.")
    parser.add_argument(
        "--queue-trials",
        action="store_true",
        help=(
            "Whether to queue trials when the cluster does not currently have "
            "enough resources to launch one. This should be set to True when "
            "running on an autoscaling cluster to enable automatic scale-up."))
    parser.add_argument(
        "-f",
        "--config-file",
        default=None,
        type=str,
        help="If specified, use config options from this file. Note that this "
        "overrides any trial-specific options set via flags above.")
    return parser


def run(args, parser):
    if args.config_file:
        with open(args.config_file) as f:
            experiments = yaml.safe_load(f)
    else:
        # Note: keep this in sync with tune/config_parser.py
        experiments = {
            args.experiment_name: {  # i.e. log to ~/ray_results/default
                "run": args.run,
                "checkpoint_freq": args.checkpoint_freq,
                "keep_checkpoints_num": args.keep_checkpoints_num,
                "checkpoint_score_attr": args.checkpoint_score_attr,
                "local_dir": args.local_dir,
                "resources_per_trial": (
                    args.resources_per_trial and
                    resources_to_json(args.resources_per_trial)),
                "stop": args.stop,
                "config": dict(args.config, env=args.env),
                "restore": args.restore,
                "num_samples": args.num_samples,
                "upload_dir": args.upload_dir,
            }
        }

    verbose = 1
    for exp in experiments.values():
        if not exp.get("run"):
            parser.error("the following arguments are required: --run")
        if not exp.get("env") and not exp.get("config", {}).get("env"):
            parser.error("the following arguments are required: --env")
        if args.eager:
            exp["config"]["eager"] = True
        if args.info:
            exp["config"]["log_level"] = "INFO"
            verbose = 2
        if args.debug:
            exp["config"]["log_level"] = "DEBUG"
            verbose = 3
        if args.trace:
            if not exp["config"].get("eager"):
                raise ValueError("Must enable --eager to enable tracing.")
            exp["config"]["eager_tracing"] = True

    if args.ray_num_nodes:
        cluster = Cluster()
        for _ in range(args.ray_num_nodes):
            cluster.add_node(
                num_cpus=args.ray_num_cpus or 1,
                num_gpus=args.ray_num_gpus or 0,
                object_store_memory=args.ray_object_store_memory,
                memory=args.ray_memory,
                redis_max_memory=args.ray_redis_max_memory)
        ray.init(address=cluster.address)
    else:
        ray.init(
            address=args.ray_address,
            object_store_memory=args.ray_object_store_memory,
            memory=args.ray_memory,
            redis_max_memory=args.ray_redis_max_memory,
            num_cpus=args.ray_num_cpus,
            num_gpus=args.ray_num_gpus)
    run_experiments(
        experiments,
        scheduler=_make_scheduler(args),
        queue_trials=args.queue_trials,
        resume=args.resume,
<<<<<<< HEAD
        verbose=verbose)
=======
        concurrent=True)
>>>>>>> b9242998


if __name__ == "__main__":
    parser = create_parser()
    args = parser.parse_args()
    run(args, parser)<|MERGE_RESOLUTION|>--- conflicted
+++ resolved
@@ -189,11 +189,8 @@
         scheduler=_make_scheduler(args),
         queue_trials=args.queue_trials,
         resume=args.resume,
-<<<<<<< HEAD
-        verbose=verbose)
-=======
+        verbose=verbose,
         concurrent=True)
->>>>>>> b9242998
 
 
 if __name__ == "__main__":
