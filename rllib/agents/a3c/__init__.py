from ray.rllib.agents.a3c.a3c import A3CTrainer, DEFAULT_CONFIG
from ray.rllib.agents.a3c.a2c import A2CTrainer
from ray.rllib.agents.a3c.a2c_pipeline import A2CPipeline
from ray.rllib.agents.a3c.a3c_pipeline import A3CPipeline
from ray.rllib.utils import renamed_agent

A2CAgent = renamed_agent(A2CTrainer)
A3CAgent = renamed_agent(A3CTrainer)

__all__ = [
<<<<<<< HEAD
    "A2CAgent", "A3CAgent", "A2CTrainer", "A3CTrainer", "DEFAULT_CONFIG",
    "A2CPipeline", "A3CPipeline"
=======
    "A2CAgent",
    "A3CAgent",
    "A2CTrainer",
    "A3CTrainer",
    "DEFAULT_CONFIG",
    "A2CPipeline"
>>>>>>> 1660b527
]<|MERGE_RESOLUTION|>--- conflicted
+++ resolved
@@ -2,21 +2,7 @@
 from ray.rllib.agents.a3c.a2c import A2CTrainer
 from ray.rllib.agents.a3c.a2c_pipeline import A2CPipeline
 from ray.rllib.agents.a3c.a3c_pipeline import A3CPipeline
-from ray.rllib.utils import renamed_agent
-
-A2CAgent = renamed_agent(A2CTrainer)
-A3CAgent = renamed_agent(A3CTrainer)
 
 __all__ = [
-<<<<<<< HEAD
-    "A2CAgent", "A3CAgent", "A2CTrainer", "A3CTrainer", "DEFAULT_CONFIG",
-    "A2CPipeline", "A3CPipeline"
-=======
-    "A2CAgent",
-    "A3CAgent",
-    "A2CTrainer",
-    "A3CTrainer",
-    "DEFAULT_CONFIG",
-    "A2CPipeline"
->>>>>>> 1660b527
+    "A2CTrainer", "A3CTrainer", "DEFAULT_CONFIG", "A2CPipeline", "A3CPipeline"
 ]