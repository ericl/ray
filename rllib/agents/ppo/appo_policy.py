--- conflicted
+++ resolved
@@ -257,19 +257,9 @@
         old_policy_behaviour_logits, output_hidden_shape, axis=1)
     unpacked_outputs = tf.split(policy.model_out, output_hidden_shape, axis=1)
     action_dist = policy.action_dist
-<<<<<<< HEAD
-<<<<<<< HEAD:python/ray/rllib/agents/ppo/appo_policy.py
+    old_policy_action_dist = policy.dist_class(old_policy_behaviour_logits,
+                                               policy.model)
     prev_action_dist = policy.dist_class(behaviour_logits, policy.model)
-=======
-    old_policy_action_dist = policy.dist_class(old_policy_behaviour_logits)
-    prev_action_dist = policy.dist_class(behaviour_logits)
->>>>>>> 5d7afe8092f5521a8faa8cdfc916dcd9a5848023:rllib/agents/ppo/appo_policy.py
-=======
-    old_policy_action_dist = policy.dist_class(
-        old_policy_behaviour_logits, model_config=policy.config["model"])
-    prev_action_dist = policy.dist_class(
-        behaviour_logits, model_config=policy.config["model"])
->>>>>>> e3c9f7e8
     values = policy.value_function
 
     policy.model_vars = policy.model.variables()
