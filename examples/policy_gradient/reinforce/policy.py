from __future__ import absolute_import
from __future__ import division
from __future__ import print_function

import gym.spaces
import tensorflow as tf
from reinforce.models.visionnet import vision_net
from reinforce.models.fcnet import fc_net


class ProximalPolicyLoss(object):

  def __init__(
      self, observation_space, action_space, preprocessor,
      observations, advantages, actions, prev_logits, logit_dim,
      kl_coeff, distribution_class, config, sess, report_metrics):
    assert (isinstance(action_space, gym.spaces.Discrete) or
            isinstance(action_space, gym.spaces.Box))
    self.prev_dist = distribution_class(prev_logits)

    # TODO(ekl) shouldn't have to save this
    self.observations = observations

    if len(observation_space.shape) > 1:
      self.curr_logits = vision_net(observations, num_classes=logit_dim)
    else:
      assert len(observation_space.shape) == 1
      self.curr_logits = fc_net(observations, num_classes=logit_dim)
    self.curr_dist = distribution_class(self.curr_logits)
    self.sampler = self.curr_dist.sample()
    self.entropy = self.curr_dist.entropy()
    # Make loss functions.
    self.ratio = tf.exp(self.curr_dist.logp(actions) -
                        self.prev_dist.logp(actions))
    self.kl = self.prev_dist.kl(self.curr_dist)
    self.mean_kl = tf.reduce_mean(self.kl)
    self.mean_entropy = tf.reduce_mean(self.entropy)
    self.surr1 = self.ratio * advantages
    self.surr2 = tf.clip_by_value(self.ratio, 1 - config["clip_param"],
                                  1 + config["clip_param"]) * advantages
    self.surr = tf.minimum(self.surr1, self.surr2)
    self.loss = tf.reduce_mean(-self.surr + kl_coeff * self.kl -
                               config["entropy_coeff"] * self.entropy)
    self.sess = sess

<<<<<<< HEAD
    with tf.device("/cpu:0"):
      if report_metrics:
        with tf.name_scope('kl_coeff'):
          tf.summary.scalar('cur_value', kl_coeff)
        with tf.name_scope('kl'):
          tf.summary.scalar('mean', self.mean_kl)
        with tf.name_scope('entropy'):
          tf.summary.scalar('mean', self.mean_entropy)
        with tf.name_scope('surrogate_loss'):
          tf.summary.scalar('mean', tf.reduce_mean(self.surr))

=======
>>>>>>> 96d7e958
  def compute_actions(self, observations):
    return self.sess.run([self.sampler, self.curr_logits],
                         feed_dict={self.observations: observations})

  def loss(self):
    return self.loss<|MERGE_RESOLUTION|>--- conflicted
+++ resolved
@@ -43,20 +43,6 @@
                                config["entropy_coeff"] * self.entropy)
     self.sess = sess
 
-<<<<<<< HEAD
-    with tf.device("/cpu:0"):
-      if report_metrics:
-        with tf.name_scope('kl_coeff'):
-          tf.summary.scalar('cur_value', kl_coeff)
-        with tf.name_scope('kl'):
-          tf.summary.scalar('mean', self.mean_kl)
-        with tf.name_scope('entropy'):
-          tf.summary.scalar('mean', self.mean_entropy)
-        with tf.name_scope('surrogate_loss'):
-          tf.summary.scalar('mean', tf.reduce_mean(self.surr))
-
-=======
->>>>>>> 96d7e958
   def compute_actions(self, observations):
     return self.sess.run([self.sampler, self.curr_logits],
                          feed_dict={self.observations: observations})
