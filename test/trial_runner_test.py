from __future__ import absolute_import
from __future__ import division
from __future__ import print_function

import unittest
import os

import ray
from ray.tune.trial import Trial, Resources
from ray.tune.trial_runner import TrialRunner
from ray.tune.variant_generator import generate_trials, grid_search


class VariantGeneratorTest(unittest.TestCase):
    def testParseToTrials(self):
        trials = generate_trials({
            "env": "Pong-v0",
            "alg": "PPO",
            "repeat": 2,
            "config": {
                "foo": "bar"
            },
        }, "tune-pong")
        trials = list(trials)
        self.assertEqual(len(trials), 2)
        self.assertEqual(trials[0].env_name, "Pong-v0")
        self.assertEqual(trials[0].config, {"foo": "bar"})
        self.assertEqual(trials[0].alg, "PPO")
        self.assertEqual(trials[0].experiment_tag, "0")
        self.assertEqual(trials[0].local_dir, "/tmp/ray/tune-pong")
        self.assertEqual(trials[1].experiment_tag, "1")

    def testEval(self):
        trials = generate_trials({
            "env": "Pong-v0",
            "config": {
                "foo": {
                    "eval": "2 + 2"
                },
            },
        })
        trials = list(trials)
        self.assertEqual(len(trials), 1)
        self.assertEqual(trials[0].config, {"foo": 4})
<<<<<<< HEAD
        self.assertEqual(trials[0].agent_id, "0_foo=4")
        self.assertEqual(trials[0].local_dir, "/tmp/ray/")
=======
        self.assertEqual(trials[0].experiment_tag, "0_foo=4")
>>>>>>> 797f4fcb

    def testGridSearch(self):
        trials = generate_trials({
            "env": "Pong-v0",
            "config": {
                "bar": {
                    "grid_search": [True, False]
                },
                "foo": {
                    "grid_search": [1, 2, 3]
                },
            },
        })
        trials = list(trials)
        self.assertEqual(len(trials), 6)
        self.assertEqual(trials[0].config, {"bar": True, "foo": 1})
<<<<<<< HEAD
        self.assertEqual(trials[0].agent_id, "0_bar=True,foo=1")
        self.assertEqual(trials[1].config, {"bar": False, "foo": 1})
        self.assertEqual(trials[1].agent_id, "1_bar=False,foo=1")
=======
        self.assertEqual(trials[0].experiment_tag, "0_bar=True_foo=1")
        self.assertEqual(trials[1].config, {"bar": False, "foo": 1})
        self.assertEqual(trials[1].experiment_tag, "1_bar=False_foo=1")
>>>>>>> 797f4fcb
        self.assertEqual(trials[2].config, {"bar": True, "foo": 2})
        self.assertEqual(trials[3].config, {"bar": False, "foo": 2})
        self.assertEqual(trials[4].config, {"bar": True, "foo": 3})
        self.assertEqual(trials[5].config, {"bar": False, "foo": 3})

    def testGridSearchAndEval(self):
        trials = generate_trials({
            "env": "Pong-v0",
            "config": {
                "qux": lambda spec: 2 + 2,
                "bar": grid_search([True, False]),
                "foo": grid_search([1, 2, 3]),
            },
        })
        trials = list(trials)
        self.assertEqual(len(trials), 6)
        self.assertEqual(trials[0].config, {"bar": True, "foo": 1, "qux": 4})
<<<<<<< HEAD
        self.assertEqual(trials[0].agent_id, "0_bar=True,foo=1,qux=4")

    def testConditionResolution(self):
        trials = generate_trials({
            "env": "Pong-v0",
            "config": {
                "x": 1,
                "y": lambda spec: spec.config.x + 1,
                "z": lambda spec: spec.config.y + 1,
            },
        })
        trials = list(trials)
        self.assertEqual(len(trials), 1)
        self.assertEqual(trials[0].config, {"x": 1, "y": 2, "z": 3})

    def testDependentLambda(self):
        trials = generate_trials({
            "env": "Pong-v0",
            "config": {
                "x": grid_search([1, 2]),
                "y": lambda spec: spec.config.x * 100,
            },
        })
        trials = list(trials)
        self.assertEqual(len(trials), 2)
        self.assertEqual(trials[0].config, {"x": 1, "y": 100})
        self.assertEqual(trials[1].config, {"x": 2, "y": 200})

    def testDependentGridSearch(self):
        trials = generate_trials({
            "env": "Pong-v0",
            "config": {
                "x": grid_search([
                    lambda spec: spec.config.y * 100,
                    lambda spec: spec.config.y * 200
                ]),
                "y": lambda spec: 1,
            },
        })
        trials = list(trials)
        self.assertEqual(len(trials), 2)
        self.assertEqual(trials[0].config, {"x": 100, "y": 1})
        self.assertEqual(trials[1].config, {"x": 200, "y": 1})

    def testRecursiveDep(self):
        try:
            list(generate_trials({
                "env": "Pong-v0",
                "config": {
                    "foo": lambda spec: spec.config.foo,
                },
            }))
        except RecursionError as e:
            assert "`foo` recursively depends on" in str(e), e
        else:
            assert False
=======
        self.assertEqual(trials[0].experiment_tag, "0_bar=True_foo=1_qux=4")
>>>>>>> 797f4fcb


class TrialRunnerTest(unittest.TestCase):
    def tearDown(self):
        ray.worker.cleanup()

    def testTrialStatus(self):
        ray.init()
        trial = Trial("CartPole-v0", "__fake")
        self.assertEqual(trial.status, Trial.PENDING)
        trial.start()
        self.assertEqual(trial.status, Trial.RUNNING)
        trial.stop()
        self.assertEqual(trial.status, Trial.TERMINATED)
        trial.stop(error=True)
        self.assertEqual(trial.status, Trial.ERROR)

    def testTrialErrorOnStart(self):
        ray.init()
        trial = Trial("CartPole-v0", "asdf")
        try:
            trial.start()
        except Exception as e:
            self.assertIn("Unknown algorithm", str(e))

    def testResourceScheduler(self):
        ray.init(num_cpus=4, num_gpus=1)
        runner = TrialRunner()
        kwargs = {
            "stopping_criterion": {"training_iteration": 1},
            "resources": Resources(cpu=1, gpu=1),
        }
        trials = [
            Trial("CartPole-v0", "__fake", **kwargs),
            Trial("CartPole-v0", "__fake", **kwargs)]
        for t in trials:
            runner.add_trial(t)

        runner.step()
        self.assertEqual(trials[0].status, Trial.RUNNING)
        self.assertEqual(trials[1].status, Trial.PENDING)

        runner.step()
        self.assertEqual(trials[0].status, Trial.TERMINATED)
        self.assertEqual(trials[1].status, Trial.PENDING)

        runner.step()
        self.assertEqual(trials[0].status, Trial.TERMINATED)
        self.assertEqual(trials[1].status, Trial.RUNNING)

        runner.step()
        self.assertEqual(trials[0].status, Trial.TERMINATED)
        self.assertEqual(trials[1].status, Trial.TERMINATED)

    def testMultiStepRun(self):
        ray.init(num_cpus=4, num_gpus=2)
        runner = TrialRunner()
        kwargs = {
            "stopping_criterion": {"training_iteration": 5},
            "resources": Resources(cpu=1, gpu=1),
        }
        trials = [
            Trial("CartPole-v0", "__fake", **kwargs),
            Trial("CartPole-v0", "__fake", **kwargs)]
        for t in trials:
            runner.add_trial(t)

        runner.step()
        self.assertEqual(trials[0].status, Trial.RUNNING)
        self.assertEqual(trials[1].status, Trial.PENDING)

        runner.step()
        self.assertEqual(trials[0].status, Trial.RUNNING)
        self.assertEqual(trials[1].status, Trial.RUNNING)

        runner.step()
        self.assertEqual(trials[0].status, Trial.RUNNING)
        self.assertEqual(trials[1].status, Trial.RUNNING)

        runner.step()
        self.assertEqual(trials[0].status, Trial.RUNNING)
        self.assertEqual(trials[1].status, Trial.RUNNING)

    def testErrorHandling(self):
        ray.init(num_cpus=4, num_gpus=2)
        runner = TrialRunner()
        kwargs = {
            "stopping_criterion": {"training_iteration": 1},
            "resources": Resources(cpu=1, gpu=1),
        }
        trials = [
            Trial("CartPole-v0", "asdf", **kwargs),
            Trial("CartPole-v0", "__fake", **kwargs)]
        for t in trials:
            runner.add_trial(t)

        runner.step()
        self.assertEqual(trials[0].status, Trial.ERROR)
        self.assertEqual(trials[1].status, Trial.PENDING)

        runner.step()
        self.assertEqual(trials[0].status, Trial.ERROR)
        self.assertEqual(trials[1].status, Trial.RUNNING)

    def testCheckpointing(self):
        ray.init(num_cpus=1, num_gpus=1)
        runner = TrialRunner()
        kwargs = {
            "stopping_criterion": {"training_iteration": 1},
            "resources": Resources(cpu=1, gpu=1),
        }
        runner.add_trial(Trial("CartPole-v0", "__fake", **kwargs))
        trials = runner.get_trials()

        runner.step()
        self.assertEqual(trials[0].status, Trial.RUNNING)
        self.assertEqual(ray.get(trials[0].agent.set_info.remote(1)), 1)

        path = trials[0].checkpoint()
        kwargs["restore_path"] = path

        runner.add_trial(Trial("CartPole-v0", "__fake", **kwargs))
        trials = runner.get_trials()

        runner.step()
        self.assertEqual(trials[0].status, Trial.TERMINATED)
        self.assertEqual(trials[1].status, Trial.PENDING)

        runner.step()
        self.assertEqual(trials[0].status, Trial.TERMINATED)
        self.assertEqual(trials[1].status, Trial.RUNNING)
        self.assertEqual(ray.get(trials[1].agent.get_info.remote()), 1)
        self.addCleanup(os.remove, path)

    def testPauseThenResume(self):
        ray.init(num_cpus=1, num_gpus=1)
        runner = TrialRunner()
        kwargs = {
            "stopping_criterion": {"training_iteration": 2},
            "resources": Resources(cpu=1, gpu=1),
        }
        runner.add_trial(Trial("CartPole-v0", "__fake", **kwargs))
        trials = runner.get_trials()

        runner.step()
        self.assertEqual(trials[0].status, Trial.RUNNING)
        self.assertEqual(ray.get(trials[0].agent.get_info.remote()), None)

        self.assertEqual(ray.get(trials[0].agent.set_info.remote(1)), 1)

        trials[0].pause()
        self.assertEqual(trials[0].status, Trial.PAUSED)

        trials[0].resume()
        self.assertEqual(trials[0].status, Trial.RUNNING)

        runner.step()
        self.assertEqual(trials[0].status, Trial.RUNNING)
        self.assertEqual(ray.get(trials[0].agent.get_info.remote()), 1)

        runner.step()
        self.assertEqual(trials[0].status, Trial.TERMINATED)


if __name__ == "__main__":
    unittest.main(verbosity=2)<|MERGE_RESOLUTION|>--- conflicted
+++ resolved
@@ -8,7 +8,8 @@
 import ray
 from ray.tune.trial import Trial, Resources
 from ray.tune.trial_runner import TrialRunner
-from ray.tune.variant_generator import generate_trials, grid_search
+from ray.tune.variant_generator import generate_trials, grid_search, \
+    RecursiveDependencyError
 
 
 class VariantGeneratorTest(unittest.TestCase):
@@ -42,12 +43,8 @@
         trials = list(trials)
         self.assertEqual(len(trials), 1)
         self.assertEqual(trials[0].config, {"foo": 4})
-<<<<<<< HEAD
-        self.assertEqual(trials[0].agent_id, "0_foo=4")
+        self.assertEqual(trials[0].experiment_tag, "0_foo=4")
         self.assertEqual(trials[0].local_dir, "/tmp/ray/")
-=======
-        self.assertEqual(trials[0].experiment_tag, "0_foo=4")
->>>>>>> 797f4fcb
 
     def testGridSearch(self):
         trials = generate_trials({
@@ -64,15 +61,9 @@
         trials = list(trials)
         self.assertEqual(len(trials), 6)
         self.assertEqual(trials[0].config, {"bar": True, "foo": 1})
-<<<<<<< HEAD
-        self.assertEqual(trials[0].agent_id, "0_bar=True,foo=1")
+        self.assertEqual(trials[0].experiment_tag, "0_bar=True,foo=1")
         self.assertEqual(trials[1].config, {"bar": False, "foo": 1})
-        self.assertEqual(trials[1].agent_id, "1_bar=False,foo=1")
-=======
-        self.assertEqual(trials[0].experiment_tag, "0_bar=True_foo=1")
-        self.assertEqual(trials[1].config, {"bar": False, "foo": 1})
-        self.assertEqual(trials[1].experiment_tag, "1_bar=False_foo=1")
->>>>>>> 797f4fcb
+        self.assertEqual(trials[1].experiment_tag, "1_bar=False,foo=1")
         self.assertEqual(trials[2].config, {"bar": True, "foo": 2})
         self.assertEqual(trials[3].config, {"bar": False, "foo": 2})
         self.assertEqual(trials[4].config, {"bar": True, "foo": 3})
@@ -90,8 +81,7 @@
         trials = list(trials)
         self.assertEqual(len(trials), 6)
         self.assertEqual(trials[0].config, {"bar": True, "foo": 1, "qux": 4})
-<<<<<<< HEAD
-        self.assertEqual(trials[0].agent_id, "0_bar=True,foo=1,qux=4")
+        self.assertEqual(trials[0].experiment_tag, "0_bar=True,foo=1,qux=4")
 
     def testConditionResolution(self):
         trials = generate_trials({
@@ -143,13 +133,10 @@
                     "foo": lambda spec: spec.config.foo,
                 },
             }))
-        except RecursionError as e:
+        except RecursiveDependencyError as e:
             assert "`foo` recursively depends on" in str(e), e
         else:
             assert False
-=======
-        self.assertEqual(trials[0].experiment_tag, "0_bar=True_foo=1_qux=4")
->>>>>>> 797f4fcb
 
 
 class TrialRunnerTest(unittest.TestCase):
