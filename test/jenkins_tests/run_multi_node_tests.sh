--- conflicted
+++ resolved
@@ -294,15 +294,12 @@
 docker run  -e "RAY_USE_XRAY=1" --rm --shm-size=10G --memory=10G $DOCKER_SHA \
     python /ray/python/ray/rllib/examples/multiagent_two_trainers.py --num-iters=2
 
-<<<<<<< HEAD
-=======
 docker run  -e "RAY_USE_XRAY=1" --rm --shm-size=10G --memory=10G $DOCKER_SHA \
     python /ray/python/ray/rllib/examples/cartpole_lstm.py --stop=200
 
 docker run  -e "RAY_USE_XRAY=1" --rm --shm-size=10G --memory=10G $DOCKER_SHA \
     python /ray/python/ray/experimental/sgd/test_sgd.py --num-iters=2
 
->>>>>>> ecd8f395
 # No Xray for PyTorch
 docker run --rm --shm-size=10G --memory=10G $DOCKER_SHA \
     python /ray/python/ray/rllib/train.py \
