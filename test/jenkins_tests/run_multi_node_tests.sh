--- conflicted
+++ resolved
@@ -85,18 +85,8 @@
     --config '{"lr": 1e-3, "schedule_max_timesteps": 100000, "exploration_fraction": 0.1, "exploration_final_eps": 0.02, "dueling": false, "hiddens": [], "model_config": {"fcnet_hiddens": [64], "fcnet_activation": "relu"}}'
 
 docker run --shm-size=10G --memory=10G $DOCKER_SHA \
-<<<<<<< HEAD
-    python /ray/python/ray/rllib/evolution_strategies/example.py \
-    --env-name=Pendulum-v0 \
-    --iterations=2
-
-docker run --shm-size=10G --memory=10G $DOCKER_SHA \
-    python /ray/python/ray/rllib/dqn/example-cartpole.py \
-    --iterations=2
-=======
     python /ray/python/ray/rllib/train.py \
     --env PongNoFrameskip-v4 \
     --alg DQN \
     --num-iterations 2 \
-    --config '{"lr": 1e-4, "schedule_max_timesteps": 2000000, "buffer_size": 10000, "exploration_fraction": 0.1, "exploration_final_eps": 0.01, "train_freq": 4, "learning_starts": 10000, "target_network_update_freq": 1000, "gamma": 0.99, "prioritized_replay": true}'
->>>>>>> 58d06e3f
+    --config '{"lr": 1e-4, "schedule_max_timesteps": 2000000, "buffer_size": 10000, "exploration_fraction": 0.1, "exploration_final_eps": 0.01, "train_freq": 4, "learning_starts": 10000, "target_network_update_freq": 1000, "gamma": 0.99, "prioritized_replay": true}'