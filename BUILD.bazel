# Bazel build
# C/C++ documentation: https://docs.bazel.build/versions/master/be/c-cpp.html

load("@com_github_grpc_grpc//bazel:cc_grpc_library.bzl", "cc_grpc_library")
load("@build_stack_rules_proto//python:python_proto_compile.bzl", "python_proto_compile")
load("@build_stack_rules_proto//python:python_grpc_compile.bzl", "python_grpc_compile")
load("@com_github_google_flatbuffers//:build_defs.bzl", "flatbuffer_cc_library")
load("@//bazel:ray.bzl", "flatbuffer_py_library")
load("@//bazel:cython_library.bzl", "pyx_library")

COPTS = ["-DRAY_USE_GLOG"]

# === Begin of protobuf definitions ===

proto_library(
    name = "common_proto",
    srcs = ["src/ray/protobuf/common.proto"],
    visibility = ["//java:__subpackages__"],
)

cc_proto_library(
    name = "common_cc_proto",
    deps = [":common_proto"],
)

python_grpc_compile(
    name = "common_py_proto",
    deps = [":common_proto"],
)

proto_library(
    name = "gcs_proto",
    srcs = ["src/ray/protobuf/gcs.proto"],
    visibility = ["//java:__subpackages__"],
    deps = [":common_proto"],
)

cc_proto_library(
    name = "gcs_cc_proto",
    deps = [":gcs_proto"],
)

python_grpc_compile(
    name = "gcs_py_proto",
    deps = [":gcs_proto"],
)

proto_library(
    name = "node_manager_proto",
    srcs = ["src/ray/protobuf/node_manager.proto"],
    deps = [":common_proto"],
)

cc_proto_library(
    name = "node_manager_cc_proto",
    deps = [":node_manager_proto"],
)

python_grpc_compile(
    name = "node_manager_py_proto",
    deps = [":node_manager_proto"],
)

proto_library(
    name = "object_manager_proto",
    srcs = ["src/ray/protobuf/object_manager.proto"],
)

cc_proto_library(
    name = "object_manager_cc_proto",
    deps = [":object_manager_proto"],
)

proto_library(
    name = "worker_proto",
    srcs = ["src/ray/protobuf/worker.proto"],
    deps = [":common_proto"],
)

cc_proto_library(
    name = "worker_cc_proto",
    deps = ["worker_proto"],
)

proto_library(
    name = "core_worker_proto",
    srcs = ["src/ray/protobuf/core_worker.proto"],
    deps = [":common_proto"],
)

cc_proto_library(
    name = "core_worker_cc_proto",
    deps = ["core_worker_proto"],
)

proto_library(
    name = "direct_actor_proto",
    srcs = ["src/ray/protobuf/direct_actor.proto"],
    deps = [":common_proto"],
)

cc_proto_library(
    name = "direct_actor_cc_proto",
    deps = ["direct_actor_proto"],
)

proto_library(
    name = "serialization_proto",
    srcs = ["src/ray/protobuf/serialization.proto"],
)

cc_proto_library(
    name = "serialization_cc_proto",
    deps = ["serialization_proto"],
)

# === End of protobuf definitions ===

# === Begin of rpc definitions ===

# GRPC common lib.
cc_library(
    name = "grpc_common_lib",
    srcs = glob([
        "src/ray/rpc/*.cc",
    ]),
    hdrs = glob([
        "src/ray/rpc/*.h",
    ]),
    copts = COPTS,
    deps = [
        ":ray_common",
        "@boost//:asio",
        "@com_github_grpc_grpc//:grpc++",
        "@com_google_protobuf//:protobuf",
    ],
)

# Node manager gRPC lib.
cc_grpc_library(
    name = "node_manager_cc_grpc",
    srcs = [":node_manager_proto"],
    grpc_only = True,
    deps = [":node_manager_cc_proto"],
)

# Node manager server and client.
cc_library(
    name = "node_manager_rpc",
    hdrs = glob([
        "src/ray/rpc/node_manager/*.h",
    ]),
    copts = COPTS,
    deps = [
        ":grpc_common_lib",
        ":node_manager_cc_grpc",
        ":ray_common",
        "@boost//:asio",
        "@com_github_grpc_grpc//:grpc++",
    ],
)

# Object manager gRPC lib.
cc_grpc_library(
    name = "object_manager_cc_grpc",
    srcs = [":object_manager_proto"],
    grpc_only = True,
    deps = [":object_manager_cc_proto"],
)

# Object manager rpc server and client.
cc_library(
    name = "object_manager_rpc",
    hdrs = glob([
        "src/ray/rpc/object_manager/*.h",
    ]),
    copts = COPTS,
    deps = [
        ":grpc_common_lib",
        ":object_manager_cc_grpc",
        ":ray_common",
        "@boost//:asio",
        "@com_github_grpc_grpc//:grpc++",
    ],
)

# Worker gRPC lib.
cc_grpc_library(
    name = "worker_cc_grpc",
    srcs = [":worker_proto"],
    grpc_only = True,
    deps = [":worker_cc_proto"],
)

# direct actor gRPC lib.
cc_grpc_library(
    name = "direct_actor_cc_grpc",
    srcs = [":direct_actor_proto"],
    grpc_only = True,
    deps = [":direct_actor_cc_proto"],
)

# worker server and client.
cc_library(
    name = "worker_rpc",
    hdrs = glob([
        "src/ray/rpc/worker/*.h",
    ]),
    copts = COPTS,
    deps = [
        "direct_actor_cc_grpc",
        ":grpc_common_lib",
        ":ray_common",
        ":worker_cc_grpc",
        "@boost//:asio",
<<<<<<< HEAD
	"@boost//:thread",
=======
        "@boost//:thread",
>>>>>>> 7d65abaf
        "@com_github_grpc_grpc//:grpc++",
    ],
)

# === End of rpc definitions ===

cc_library(
    name = "ray_common",
    srcs = glob(
        [
            "src/ray/common/**/*.cc",
        ],
        exclude = [
            "src/ray/common/**/*_test.cc",
        ],
    ),
    hdrs = glob(
        [
            "src/ray/common/**/*.h",
        ],
    ),
    copts = COPTS,
    deps = [
        ":common_cc_proto",
        ":gcs_cc_proto",
        ":node_manager_fbs",
        ":ray_util",
        "@boost//:asio",
        "@com_github_grpc_grpc//:grpc++",
        "@plasma//:plasma_client",
    ],
)

cc_binary(
    name = "raylet",
    srcs = ["src/ray/raylet/main.cc"],
    copts = COPTS,
    visibility = ["//java:__subpackages__"],
    deps = [
        ":ray_util",
        ":raylet_lib",
        "@com_github_gflags_gflags//:gflags",
    ],
)

cc_binary(
    name = "raylet_monitor",
    srcs = [
        "src/ray/raylet/monitor.cc",
        "src/ray/raylet/monitor.h",
        "src/ray/raylet/monitor_main.cc",
    ],
    copts = COPTS,
    deps = [
        ":gcs",
        ":ray_util",
    ],
)

cc_library(
    name = "stats_lib",
    srcs = glob(
        [
            "src/ray/stats/*.cc",
        ],
        exclude = [
            "src/ray/stats/*_test.cc",
        ],
    ),
    hdrs = glob(
        [
            "src/ray/stats/*.h",
        ],
    ),
    copts = COPTS,
    includes = [
        "src",
    ],
    linkopts = ["-pthread"],
    deps = [
        ":ray_util",
        "@com_github_jupp0r_prometheus_cpp//pull",
        "@com_google_absl//absl/base:core_headers",
        "@com_google_absl//absl/memory",
        "@com_google_absl//absl/strings",
        "@com_google_googletest//:gtest",
        "@io_opencensus_cpp//opencensus/exporters/stats/prometheus:prometheus_exporter",
        "@io_opencensus_cpp//opencensus/exporters/stats/stdout:stdout_exporter",
        "@io_opencensus_cpp//opencensus/stats",
        "@io_opencensus_cpp//opencensus/tags",
    ],
)

cc_library(
    name = "raylet_lib",
    srcs = glob(
        [
            "src/ray/raylet/*.cc",
        ],
        exclude = [
            "src/ray/raylet/mock_gcs_client.cc",
            "src/ray/raylet/monitor_main.cc",
            "src/ray/raylet/*_test.cc",
            "src/ray/raylet/main.cc",
        ],
    ),
    hdrs = glob([
        "src/ray/raylet/*.h",
    ]),
    copts = COPTS,
    linkopts = ["-pthread"],
    deps = [
        ":common_cc_proto",
        ":gcs",
        ":node_manager_fbs",
        ":node_manager_rpc",
        ":object_manager",
        ":ray_common",
        ":ray_util",
        ":stats_lib",
        ":worker_rpc",
        "@boost//:asio",
        "@com_github_jupp0r_prometheus_cpp//pull",
        "@com_google_absl//absl/base:core_headers",
        "@com_google_absl//absl/memory",
        "@com_google_absl//absl/strings",
        "@com_google_googletest//:gtest",
        "@io_opencensus_cpp//opencensus/exporters/stats/prometheus:prometheus_exporter",
        "@io_opencensus_cpp//opencensus/stats",
        "@io_opencensus_cpp//opencensus/tags",
        "@plasma//:plasma_client",
    ],
)

cc_library(
    name = "core_worker_lib",
    srcs = glob(
        [
            "src/ray/core_worker/*.cc",
            "src/ray/core_worker/store_provider/*.cc",
            "src/ray/core_worker/store_provider/memory_store/*.cc",
            "src/ray/core_worker/transport/*.cc",
        ],
        exclude = [
            "src/ray/core_worker/*_test.cc",
            "src/ray/core_worker/mock_worker.cc",
        ],
    ),
    hdrs = glob([
        "src/ray/core_worker/*.h",
        "src/ray/core_worker/store_provider/*.h",
        "src/ray/core_worker/store_provider/memory_store/*.h",
        "src/ray/core_worker/transport/*.h",
    ]),
    copts = COPTS,
    deps = [
        ":core_worker_cc_proto",
        ":ray_common",
        ":ray_util",
        # TODO(hchen): After `raylet_client` is migrated to gRPC, `core_worker_lib`
        # should only depend on `raylet_client`, instead of the whole `raylet_lib`.
        ":raylet_lib",
        ":worker_rpc",
        ":gcs",
    ],
)

cc_library(
    name = "mock_worker_lib",
    srcs = ["src/ray/core_worker/test/mock_worker.cc"],
    hdrs = glob([
        "src/ray/core_worker/test/*.h",
    ]),
    copts = COPTS,
    deps = [
        ":core_worker_lib",
    ],
)

cc_binary(
    name = "mock_worker",
    copts = COPTS,
    deps = [
        ":mock_worker_lib",
    ],
)

cc_library(
    name = "core_worker_test_lib",
    srcs = ["src/ray/core_worker/test/core_worker_test.cc"],
    hdrs = glob([
        "src/ray/core_worker/test/*.h",
    ]),
    copts = COPTS,
    deps = [
        ":core_worker_lib",
        ":gcs",
        "@com_google_googletest//:gtest_main",
    ],
)

cc_binary(
    name = "core_worker_test",
    copts = COPTS,
    deps = [
        ":core_worker_test_lib",
    ],
)

cc_test(
    name = "scheduling_queue_test",
    srcs = ["src/ray/core_worker/test/scheduling_queue_test.cc"],
    copts = COPTS,
    deps = [
        ":core_worker_lib",
        "@com_google_googletest//:gtest_main",
    ],
)

cc_test(
    name = "lineage_cache_test",
    srcs = ["src/ray/raylet/lineage_cache_test.cc"],
    copts = COPTS,
    deps = [
        ":node_manager_fbs",
        ":raylet_lib",
        "@com_google_googletest//:gtest_main",
    ],
)

cc_test(
    name = "reconstruction_policy_test",
    srcs = ["src/ray/raylet/reconstruction_policy_test.cc"],
    copts = COPTS,
    deps = [
        ":node_manager_fbs",
        ":object_manager",
        ":raylet_lib",
        "@com_google_googletest//:gtest_main",
    ],
)

cc_test(
    name = "worker_pool_test",
    srcs = ["src/ray/raylet/worker_pool_test.cc"],
    copts = COPTS,
    deps = [
        ":raylet_lib",
        "@com_google_googletest//:gtest_main",
    ],
)

cc_test(
    name = "id_test",
    srcs = ["src/ray/common/id_test.cc"],
    copts = COPTS,
    deps = [
        "ray_common",
        "@com_google_googletest//:gtest_main",
    ],
)

cc_test(
    name = "logging_test",
    srcs = ["src/ray/util/logging_test.cc"],
    args = ["--gtest_filter=PrintLogTest*"],
    copts = COPTS,
    deps = [
        ":ray_util",
        "@boost//:asio",
        "@com_google_googletest//:gtest_main",
    ],
)

cc_test(
    name = "sample_test",
    srcs = ["src/ray/util/sample_test.cc"],
    copts = COPTS,
    deps = [
        ":ray_common",
        "@com_google_googletest//:gtest_main",
    ],
)

cc_test(
    name = "task_dependency_manager_test",
    srcs = ["src/ray/raylet/task_dependency_manager_test.cc"],
    copts = COPTS,
    deps = [
        ":raylet_lib",
        "@com_google_googletest//:gtest_main",
    ],
)

cc_test(
    name = "client_connection_test",
    srcs = ["src/ray/raylet/client_connection_test.cc"],
    copts = COPTS,
    deps = [
        ":raylet_lib",
        "@com_google_googletest//:gtest_main",
    ],
)

cc_test(
    name = "signal_test",
    srcs = ["src/ray/util/signal_test.cc"],
    copts = COPTS,
    deps = [
        ":raylet_lib",
        "@com_google_googletest//:gtest_main",
    ],
)

cc_test(
    name = "stats_test",
    srcs = ["src/ray/stats/stats_test.cc"],
    deps = [
        ":stats_lib",
        "@com_google_googletest//:gtest_main",
    ],
)

cc_library(
    name = "object_manager",
    srcs = glob([
        "src/ray/object_manager/*.cc",
    ]),
    hdrs = glob([
        "src/ray/object_manager/*.h",
    ]),
    copts = COPTS,
    includes = [
        "src",
    ],
    deps = [
        ":gcs",
        ":object_manager_fbs",
        ":object_manager_rpc",
        ":ray_common",
        ":ray_util",
        "@boost//:asio",
        "@plasma//:plasma_client",
    ],
)

cc_binary(
    name = "object_manager_test",
    testonly = 1,
    srcs = ["src/ray/object_manager/test/object_manager_test.cc"],
    copts = COPTS,
    deps = [
        ":object_manager",
        "@com_google_googletest//:gtest_main",
    ],
)

cc_binary(
    name = "object_manager_stress_test",
    testonly = 1,
    srcs = ["src/ray/object_manager/test/object_manager_stress_test.cc"],
    copts = COPTS,
    deps = [
        ":object_manager",
        "@com_google_googletest//:gtest_main",
    ],
)

cc_library(
    name = "ray_util",
    srcs = glob(
        [
            "src/ray/util/*.cc",
        ],
        exclude = [
            "src/ray/util/*_test.cc",
        ],
    ),
    hdrs = glob([
        "src/ray/util/*.h",
    ]),
    copts = COPTS,
    includes = [
        "src",
    ],
    deps = [
        ":sha256",
        "@com_github_google_glog//:glog",
        "@com_google_absl//absl/time",
        "@plasma//:plasma_client",
    ],
)

cc_library(
    name = "sha256",
    srcs = [
        "src/ray/thirdparty/sha256.c",
    ],
    hdrs = [
        "src/ray/thirdparty/sha256.h",
    ],
    includes = ["src/ray/thirdparty"],
)

cc_library(
    name = "hiredis",
    srcs = glob(
        [
            "src/ray/thirdparty/ae/ae.c",
            "src/ray/thirdparty/hiredis/*.c",
        ],
        exclude = [
            "src/ray/thirdparty/hiredis/test.c",
        ],
    ),
    hdrs = glob([
        "src/ray/thirdparty/ae/*.h",
        "src/ray/thirdparty/hiredis/*.h",
        "src/ray/thirdparty/hiredis/adapters/*.h",
        "src/ray/thirdparty/hiredis/dict.c",
        "src/ray/thirdparty/ae/ae_kqueue.c",
        "src/ray/thirdparty/ae/ae_epoll.c",
    ]),
    includes = [
        "src/ray/thirdparty/ae",
        "src/ray/thirdparty/hiredis",
    ],
)

cc_library(
    name = "gcs",
    srcs = glob(
        [
            "src/ray/gcs/*.cc",
        ],
        exclude = [
            "src/ray/gcs/*_test.cc",
        ],
    ),
    hdrs = glob([
        "src/ray/gcs/*.h",
    ]),
    copts = COPTS,
    deps = [
        ":gcs_cc_proto",
        ":hiredis",
        ":node_manager_fbs",
        ":node_manager_rpc",
        ":ray_common",
        ":ray_util",
        ":stats_lib",
        "@boost//:asio",
    ],
)

# TODO(micafan) Replace cc_binary with cc_test for GCS test.
cc_binary(
    name = "redis_gcs_client_test",
    testonly = 1,
    srcs = ["src/ray/gcs/redis_gcs_client_test.cc"],
    copts = COPTS,
    deps = [
        ":gcs",
        "@com_google_googletest//:gtest_main",
    ],
)

cc_binary(
    name = "actor_state_accessor_test",
    testonly = 1,
    srcs = ["src/ray/gcs/actor_state_accessor_test.cc"],
    copts = COPTS,
    deps = [
        ":gcs",
        "@com_google_googletest//:gtest_main",
    ],
)

cc_binary(
    name = "subscription_executor_test",
    testonly = 1,
    srcs = ["src/ray/gcs/subscription_executor_test.cc"],
    copts = COPTS,
    deps = [
        ":gcs",
        "@com_google_googletest//:gtest_main",
    ],
)

cc_binary(
    name = "asio_test",
    testonly = 1,
    srcs = ["src/ray/gcs/asio_test.cc"],
    copts = COPTS,
    deps = [
        ":gcs",
        ":ray_util",
        "@com_google_googletest//:gtest_main",
    ],
)

FLATC_ARGS = [
    "--gen-object-api",
    "--gen-mutable",
    "--scoped-enums",
]

flatbuffer_cc_library(
    name = "common_fbs",
    srcs = ["@plasma//:cpp/src/plasma/format/common.fbs"],
    flatc_args = FLATC_ARGS,
    out_prefix = "src/ray/common/",
)

flatbuffer_cc_library(
    name = "node_manager_fbs",
    srcs = ["src/ray/raylet/format/node_manager.fbs"],
    flatc_args = FLATC_ARGS,
    out_prefix = "src/ray/raylet/format/",
)

flatbuffer_cc_library(
    name = "object_manager_fbs",
    srcs = ["src/ray/object_manager/format/object_manager.fbs"],
    flatc_args = FLATC_ARGS,
    out_prefix = "src/ray/object_manager/format/",
)

pyx_library(
    name = "_raylet",
    srcs = glob([
        "python/ray/__init__.py",
        "python/ray/_raylet.pyx",
        "python/ray/includes/*.pxd",
        "python/ray/includes/*.pxi",
    ]),
    deps = [
        "//:core_worker_lib",
        "//:raylet_lib",
        "//:serialization_cc_proto",
    ],
)

cc_binary(
    name = "libcore_worker_library_java.so",
    srcs = glob([
        "src/ray/core_worker/lib/java/*.h",
        "src/ray/core_worker/lib/java/*.cc",
    ]) + [
        "@bazel_tools//tools/jdk:jni_header",
    ] + select({
        "@bazel_tools//src/conditions:windows": ["@bazel_tools//tools/jdk:jni_md_header-windows"],
        "@bazel_tools//src/conditions:darwin": ["@bazel_tools//tools/jdk:jni_md_header-darwin"],
        "//conditions:default": ["@bazel_tools//tools/jdk:jni_md_header-linux"],
    }),
    includes = [
        "src",
        "external/bazel_tools/tools/jdk/include",
    ] + select({
        "@bazel_tools//src/conditions:windows": ["external/bazel_tools/tools/jdk/include/windows"],
        "@bazel_tools//src/conditions:darwin": ["external/bazel_tools/tools/jdk/include/darwin"],
        "//conditions:default": ["external/bazel_tools/tools/jdk/include/linux"],
    }),
    linkshared = 1,
    linkstatic = 1,
    deps = [
        "//:core_worker_lib",
    ],
)

genrule(
    name = "core_worker-jni-darwin-compat",
    srcs = [":libcore_worker_library_java.so"],
    outs = ["libcore_worker_library_java.dylib"],
    cmd = "cp $< $@",
    output_to_bindir = 1,
)

filegroup(
    name = "core_worker_library_java",
    srcs = select({
        "@bazel_tools//src/conditions:darwin": [":libcore_worker_library_java.dylib"],
        "//conditions:default": [":libcore_worker_library_java.so"],
    }),
    visibility = ["//java:__subpackages__"],
)

filegroup(
    name = "python_sources",
    srcs = glob([
        "python/ray/*.py",
        "python/ray/autoscaler/*.py",
        "python/ray/autoscaler/aws/example-full.yaml",
        "python/ray/autoscaler/gcp/example-full.yaml",
        "python/ray/autoscaler/local/example-full.yaml",
        "python/ray/cloudpickle/*.py",
        "python/ray/core/__init__.py",
        "python/ray/core/generated/__init__.py",
        "python/ray/core/generated/ray/__init__.py",
        "python/ray/core/generated/ray/protocol/__init__.py",
        "python/ray/dashboard/dashboard.py",
        "python/ray/experimental/*.py",
        "python/ray/internal/*.py",
        "python/ray/projects/*.py",
        "python/ray/projects/schema.json",
        "python/ray/projects/templates/cluster_template.yaml",
        "python/ray/projects/templates/project_template.yaml",
        "python/ray/projects/templates/requirements.txt",
        "python/ray/workers/default_worker.py",
    ]),
)

genrule(
    name = "redis",
    outs = [
        "redis-server",
        "redis-cli",
    ],
    cmd = """
        set -x &&
        curl -sL \"https://github.com/antirez/redis/archive/5.0.3.tar.gz\" | tar xz --strip-components=1 -C . &&
        make &&
        mv ./src/redis-server $(location redis-server) &&
        chmod +x $(location redis-server) &&
        mv ./src/redis-cli $(location redis-cli) &&
        chmod +x $(location redis-cli)
    """,
    visibility = ["//java:__subpackages__"],
)

cc_binary(
    name = "libray_redis_module.so",
    srcs = [
        "src/ray/gcs/redis_module/ray_redis_module.cc",
        "src/ray/gcs/redis_module/redis_string.h",
        "src/ray/gcs/redis_module/redismodule.h",
    ],
    copts = COPTS,
    linkshared = 1,
    linkstatic = 1,
    visibility = ["//java:__subpackages__"],
    deps = [
        ":gcs_cc_proto",
        ":ray_common",
    ],
)

filegroup(
    name = "all_py_proto",
    srcs = [
        "common_py_proto",
        "gcs_py_proto",
        "node_manager_py_proto",
    ],
)

genrule(
    name = "ray_pkg",
    srcs = [
        "python/ray/_raylet.so",
        "//:python_sources",
        "//:all_py_proto",
        "//:redis-server",
        "//:redis-cli",
        "//:libray_redis_module.so",
        "//:raylet",
        "//:raylet_monitor",
        "@plasma//:plasma_store_server",
    ],
    outs = ["ray_pkg.out"],
    cmd = """
        set -x &&
        WORK_DIR=$$(pwd) &&
        cp -f $(location python/ray/_raylet.so) $$WORK_DIR/python/ray &&
        mkdir -p $$WORK_DIR/python/ray/core/src/ray/thirdparty/redis/src/ &&
        cp -f $(location //:redis-server) $$WORK_DIR/python/ray/core/src/ray/thirdparty/redis/src/ &&
        cp -f $(location //:redis-cli) $$WORK_DIR/python/ray/core/src/ray/thirdparty/redis/src/ &&
        mkdir -p $$WORK_DIR/python/ray/core/src/ray/gcs/redis_module/ &&
        cp -f $(locations //:libray_redis_module.so) $$WORK_DIR/python/ray/core/src/ray/gcs/redis_module/ &&
        cp -f $(location //:raylet_monitor) $$WORK_DIR/python/ray/core/src/ray/raylet/ &&
        cp -f $(location @plasma//:plasma_store_server) $$WORK_DIR/python/ray/core/src/plasma/ &&
        cp -f $(location //:raylet) $$WORK_DIR/python/ray/core/src/ray/raylet/ &&
        mkdir -p $$WORK_DIR/python/ray/core/generated/ray/protocol/ &&
        for f in $(locations //:all_py_proto); do
            cp -f $$f $$WORK_DIR/python/ray/core/generated/;
        done &&
        # NOTE(hchen): Protobuf doesn't allow specifying Python package name. So we use this `sed`
        # command to change the import path in the generated file.
        sed -i -E 's/from src.ray.protobuf/from ./' $$WORK_DIR/python/ray/core/generated/gcs_pb2.py &&
        sed -i -E 's/from src.ray.protobuf/from ./' $$WORK_DIR/python/ray/core/generated/common_pb2.py &&
        sed -i -E 's/from src.ray.protobuf/from ./' $$WORK_DIR/python/ray/core/generated/node_manager_pb2.py &&
        sed -i -E 's/from src.ray.protobuf/from ./' $$WORK_DIR/python/ray/core/generated/node_manager_pb2_grpc.py &&
        echo $$WORK_DIR > $@
    """,
    local = 1,
)<|MERGE_RESOLUTION|>--- conflicted
+++ resolved
@@ -213,11 +213,7 @@
         ":ray_common",
         ":worker_cc_grpc",
         "@boost//:asio",
-<<<<<<< HEAD
-	"@boost//:thread",
-=======
         "@boost//:thread",
->>>>>>> 7d65abaf
         "@com_github_grpc_grpc//:grpc++",
     ],
 )
