# Bazel build
# C/C++ documentation: https://docs.bazel.build/versions/master/be/c-cpp.html

load("@com_github_grpc_grpc//bazel:cc_grpc_library.bzl", "cc_grpc_library")
load("@build_stack_rules_proto//python:python_proto_compile.bzl", "python_proto_compile")
load("@build_stack_rules_proto//python:python_grpc_compile.bzl", "python_grpc_compile")
load("@com_github_google_flatbuffers//:build_defs.bzl", "flatbuffer_cc_library")
load("@//bazel:ray.bzl", "flatbuffer_py_library")
load("@//bazel:cython_library.bzl", "pyx_library")

COPTS = ["-DRAY_USE_GLOG"] + select({
    "@bazel_tools//src/conditions:windows": [
        "-Wno-builtin-macro-redefined",  # To get rid of warnings caused by deterministic build macros (e.g. #define __DATE__ "redacted")
    ],
    "//conditions:default": [
    ],
})

# === Begin of protobuf definitions ===

proto_library(
    name = "common_proto",
    srcs = ["src/ray/protobuf/common.proto"],
    visibility = ["//java:__subpackages__"],
)

cc_proto_library(
    name = "common_cc_proto",
    deps = [":common_proto"],
)

python_grpc_compile(
    name = "common_py_proto",
    deps = [":common_proto"],
)

proto_library(
    name = "gcs_proto",
    srcs = ["src/ray/protobuf/gcs.proto"],
    visibility = ["//java:__subpackages__"],
    deps = [":common_proto"],
)

cc_proto_library(
    name = "gcs_cc_proto",
    deps = [":gcs_proto"],
)

python_grpc_compile(
    name = "gcs_py_proto",
    deps = [":gcs_proto"],
)

proto_library(
    name = "node_manager_proto",
    srcs = ["src/ray/protobuf/node_manager.proto"],
    deps = [":common_proto"],
)

cc_proto_library(
    name = "node_manager_cc_proto",
    deps = [":node_manager_proto"],
)

python_grpc_compile(
    name = "node_manager_py_proto",
    deps = [":node_manager_proto"],
)

proto_library(
    name = "object_manager_proto",
    srcs = ["src/ray/protobuf/object_manager.proto"],
)

cc_proto_library(
    name = "object_manager_cc_proto",
    deps = [":object_manager_proto"],
)

proto_library(
    name = "core_worker_proto",
    srcs = ["src/ray/protobuf/core_worker.proto"],
    deps = [":common_proto"],
)

cc_proto_library(
    name = "worker_cc_proto",
    deps = ["core_worker_proto"],
)

proto_library(
    name = "serialization_proto",
    srcs = ["src/ray/protobuf/serialization.proto"],
)

cc_proto_library(
    name = "serialization_cc_proto",
    deps = ["serialization_proto"],
)

# === End of protobuf definitions ===

# === Begin of rpc definitions ===

# GRPC common lib.
cc_library(
    name = "grpc_common_lib",
    srcs = glob([
        "src/ray/rpc/*.cc",
    ]),
    hdrs = glob([
        "src/ray/rpc/*.h",
    ]),
    copts = COPTS,
    deps = [
        ":ray_common",
        "@boost//:asio",
        "@com_github_grpc_grpc//:grpc++",
        "@com_google_protobuf//:protobuf",
    ],
)

# Node manager gRPC lib.
cc_grpc_library(
    name = "node_manager_cc_grpc",
    srcs = [":node_manager_proto"],
    grpc_only = True,
    deps = [":node_manager_cc_proto"],
)

# Node manager server and client.
cc_library(
    name = "node_manager_rpc",
    hdrs = glob([
        "src/ray/rpc/node_manager/*.h",
    ]),
    copts = COPTS,
    deps = [
        ":grpc_common_lib",
        ":node_manager_cc_grpc",
        ":ray_common",
        "@boost//:asio",
        "@com_github_grpc_grpc//:grpc++",
    ],
)

# Object manager gRPC lib.
cc_grpc_library(
    name = "object_manager_cc_grpc",
    srcs = [":object_manager_proto"],
    grpc_only = True,
    deps = [":object_manager_cc_proto"],
)

# Object manager rpc server and client.
cc_library(
    name = "object_manager_rpc",
    hdrs = glob([
        "src/ray/rpc/object_manager/*.h",
    ]),
    copts = COPTS,
    deps = [
        ":grpc_common_lib",
        ":object_manager_cc_grpc",
        ":ray_common",
        "@boost//:asio",
        "@com_github_grpc_grpc//:grpc++",
    ],
)

# Worker gRPC lib.
cc_grpc_library(
    name = "worker_cc_grpc",
    srcs = [":core_worker_proto"],
    grpc_only = True,
    deps = [":worker_cc_proto"],
)

# worker server and client.
cc_library(
    name = "worker_rpc",
    hdrs = glob([
        "src/ray/rpc/worker/*.h",
    ]),
    copts = COPTS,
    deps = [
        ":grpc_common_lib",
        ":ray_common",
        ":worker_cc_grpc",
        "@boost//:asio",
        "@boost//:thread",
        "@com_github_grpc_grpc//:grpc++",
    ],
)

# === End of rpc definitions ===

cc_library(
    name = "ray_common",
    srcs = glob(
        [
            "src/ray/common/**/*.cc",
        ],
        exclude = [
            "src/ray/common/**/*_test.cc",
        ],
    ),
    hdrs = glob(
        [
            "src/ray/common/**/*.h",
        ],
    ),
    copts = COPTS,
    deps = [
        ":common_cc_proto",
        ":gcs_cc_proto",
        ":node_manager_fbs",
        ":ray_util",
        "@boost//:asio",
        "@com_github_grpc_grpc//:grpc++",
        "@plasma//:plasma_client",
    ],
)

cc_binary(
    name = "raylet",
    srcs = ["src/ray/raylet/main.cc"],
    copts = COPTS,
    visibility = ["//java:__subpackages__"],
    deps = [
        ":ray_util",
        ":raylet_lib",
        "@com_github_gflags_gflags//:gflags",
    ],
)

cc_binary(
    name = "raylet_monitor",
    srcs = [
        "src/ray/raylet/monitor.cc",
        "src/ray/raylet/monitor.h",
        "src/ray/raylet/monitor_main.cc",
    ],
    copts = COPTS,
    deps = [
        ":gcs",
        ":ray_util",
    ],
)

cc_library(
    name = "stats_lib",
    srcs = glob(
        [
            "src/ray/stats/*.cc",
        ],
        exclude = [
            "src/ray/stats/*_test.cc",
        ],
    ),
    hdrs = glob(
        [
            "src/ray/stats/*.h",
        ],
    ),
    copts = COPTS,
    includes = [
        "src",
    ],
    linkopts = ["-pthread"],
    deps = [
        ":ray_util",
        "@com_github_jupp0r_prometheus_cpp//pull",
        "@com_google_absl//absl/base:core_headers",
        "@com_google_absl//absl/memory",
        "@com_google_absl//absl/strings",
        "@com_google_googletest//:gtest",
        "@io_opencensus_cpp//opencensus/exporters/stats/prometheus:prometheus_exporter",
        "@io_opencensus_cpp//opencensus/exporters/stats/stdout:stdout_exporter",
        "@io_opencensus_cpp//opencensus/stats",
        "@io_opencensus_cpp//opencensus/tags",
    ],
)

cc_library(
    name = "raylet_lib",
    srcs = glob(
        [
            "src/ray/raylet/*.cc",
        ],
        exclude = [
            "src/ray/raylet/mock_gcs_client.cc",
            "src/ray/raylet/monitor_main.cc",
            "src/ray/raylet/*_test.cc",
            "src/ray/raylet/main.cc",
        ],
    ),
    hdrs = glob([
        "src/ray/raylet/*.h",
    ]),
    copts = COPTS,
    linkopts = ["-pthread"],
    deps = [
        ":common_cc_proto",
        ":gcs",
        ":node_manager_fbs",
        ":node_manager_rpc",
        ":object_manager",
        ":ray_common",
        ":ray_util",
        ":stats_lib",
        ":worker_rpc",
        "@boost//:asio",
        "@com_github_jupp0r_prometheus_cpp//pull",
        "@com_google_absl//absl/base:core_headers",
        "@com_google_absl//absl/container:flat_hash_set",
        "@com_google_absl//absl/memory",
        "@com_google_absl//absl/strings",
        "@com_google_googletest//:gtest",
        "@io_opencensus_cpp//opencensus/exporters/stats/prometheus:prometheus_exporter",
        "@io_opencensus_cpp//opencensus/stats",
        "@io_opencensus_cpp//opencensus/tags",
        "@plasma//:plasma_client",
    ],
)

cc_library(
    name = "core_worker_lib",
    srcs = glob(
        [
            "src/ray/core_worker/*.cc",
            "src/ray/core_worker/store_provider/*.cc",
            "src/ray/core_worker/store_provider/memory_store/*.cc",
            "src/ray/core_worker/transport/*.cc",
            "src/ray/rpc/worker/*.cc",
        ],
        exclude = [
            "src/ray/core_worker/*_test.cc",
            "src/ray/core_worker/mock_worker.cc",
        ],
    ),
    hdrs = glob([
        "src/ray/core_worker/*.h",
        "src/ray/core_worker/store_provider/*.h",
        "src/ray/core_worker/store_provider/memory_store/*.h",
        "src/ray/core_worker/transport/*.h",
    ]),
    copts = COPTS,
    deps = [
        "@com_google_absl//absl/container:flat_hash_map",
        "@com_google_absl//absl/container:flat_hash_set",
        ":worker_cc_proto",
        ":ray_common",
        ":ray_util",
        # TODO(hchen): After `raylet_client` is migrated to gRPC, `core_worker_lib`
        # should only depend on `raylet_client`, instead of the whole `raylet_lib`.
        ":raylet_lib",
        ":worker_rpc",
        ":gcs",
    ],
)

cc_library(
    name = "mock_worker_lib",
    srcs = ["src/ray/core_worker/test/mock_worker.cc"],
    hdrs = glob([
        "src/ray/core_worker/test/*.h",
    ]),
    copts = COPTS,
    deps = [
        ":core_worker_lib",
    ],
)

cc_binary(
    name = "mock_worker",
    copts = COPTS,
    deps = [
        ":mock_worker_lib",
    ],
)

cc_library(
    name = "core_worker_test_lib",
    srcs = ["src/ray/core_worker/test/core_worker_test.cc"],
    hdrs = glob([
        "src/ray/core_worker/test/*.h",
    ]),
    copts = COPTS,
    deps = [
        ":core_worker_lib",
        ":gcs",
        "@com_google_absl//absl/container:flat_hash_map",
        "@com_google_absl//absl/container:flat_hash_set",
        "@com_google_googletest//:gtest_main",
    ],
)

cc_binary(
    name = "core_worker_test",
    copts = COPTS,
    deps = [
        ":core_worker_test_lib",
    ],
)

cc_test(
<<<<<<< HEAD
    name = "direct_task_transport_test",
    srcs = ["src/ray/core_worker/test/direct_task_transport_test.cc"],
=======
    name = "reference_count_test",
    srcs = ["src/ray/core_worker/reference_count_test.cc"],
>>>>>>> 4a283061
    copts = COPTS,
    deps = [
        ":core_worker_lib",
        "@com_google_googletest//:gtest_main",
    ],
)

cc_test(
    name = "scheduling_queue_test",
    srcs = ["src/ray/core_worker/test/scheduling_queue_test.cc"],
    copts = COPTS,
    deps = [
        ":core_worker_lib",
        "@com_google_googletest//:gtest_main",
    ],
)

cc_test(
    name = "lineage_cache_test",
    srcs = ["src/ray/raylet/lineage_cache_test.cc"],
    copts = COPTS,
    deps = [
        ":node_manager_fbs",
        ":raylet_lib",
        "@com_google_googletest//:gtest_main",
    ],
)

cc_test(
    name = "reconstruction_policy_test",
    srcs = ["src/ray/raylet/reconstruction_policy_test.cc"],
    copts = COPTS,
    deps = [
        ":node_manager_fbs",
        ":object_manager",
        ":raylet_lib",
        "@com_google_googletest//:gtest_main",
    ],
)

cc_test(
    name = "worker_pool_test",
    srcs = ["src/ray/raylet/worker_pool_test.cc"],
    copts = COPTS,
    deps = [
        ":raylet_lib",
        "@com_google_googletest//:gtest_main",
    ],
)

cc_test(
    name = "id_test",
    srcs = ["src/ray/common/id_test.cc"],
    copts = COPTS,
    deps = [
        "ray_common",
        "@com_google_googletest//:gtest_main",
    ],
)

cc_test(
    name = "logging_test",
    srcs = ["src/ray/util/logging_test.cc"],
    args = ["--gtest_filter=PrintLogTest*"],
    copts = COPTS,
    deps = [
        ":ray_util",
        "@boost//:asio",
        "@com_google_googletest//:gtest_main",
    ],
)

cc_test(
    name = "sample_test",
    srcs = ["src/ray/util/sample_test.cc"],
    copts = COPTS,
    deps = [
        ":ray_common",
        "@com_google_googletest//:gtest_main",
    ],
)

cc_test(
    name = "task_dependency_manager_test",
    srcs = ["src/ray/raylet/task_dependency_manager_test.cc"],
    copts = COPTS,
    deps = [
        ":raylet_lib",
        "@com_google_googletest//:gtest_main",
    ],
)

cc_test(
    name = "client_connection_test",
    srcs = ["src/ray/raylet/client_connection_test.cc"],
    copts = COPTS,
    deps = [
        ":raylet_lib",
        "@com_google_googletest//:gtest_main",
    ],
)

cc_test(
    name = "signal_test",
    srcs = ["src/ray/util/signal_test.cc"],
    copts = COPTS,
    deps = [
        ":raylet_lib",
        "@com_google_googletest//:gtest_main",
    ],
)

cc_test(
    name = "stats_test",
    srcs = ["src/ray/stats/stats_test.cc"],
    copts = COPTS,
    deps = [
        ":stats_lib",
        "@com_google_googletest//:gtest_main",
    ],
)

cc_library(
    name = "object_manager",
    srcs = glob([
        "src/ray/object_manager/*.cc",
    ]),
    hdrs = glob([
        "src/ray/object_manager/*.h",
    ]),
    copts = COPTS,
    includes = [
        "src",
    ],
    deps = [
        ":gcs",
        ":object_manager_fbs",
        ":object_manager_rpc",
        ":ray_common",
        ":ray_util",
        "@boost//:asio",
        "@plasma//:plasma_client",
    ],
)

cc_binary(
    name = "object_manager_test",
    testonly = 1,
    srcs = ["src/ray/object_manager/test/object_manager_test.cc"],
    copts = COPTS,
    deps = [
        ":object_manager",
        "@com_google_googletest//:gtest_main",
    ],
)

cc_binary(
    name = "object_manager_stress_test",
    testonly = 1,
    srcs = ["src/ray/object_manager/test/object_manager_stress_test.cc"],
    copts = COPTS,
    deps = [
        ":object_manager",
        "@com_google_googletest//:gtest_main",
    ],
)

cc_library(
    name = "ray_util",
    srcs = glob(
        [
            "src/ray/util/*.cc",
        ],
        exclude = [
            "src/ray/util/*_test.cc",
        ],
    ),
    hdrs = glob([
        "src/ray/util/*.h",
    ]),
    copts = COPTS,
    includes = [
        "src",
    ],
    deps = [
        ":sha256",
        "@com_github_google_glog//:glog",
        "@com_google_absl//absl/time",
        "@plasma//:plasma_client",
    ],
)

cc_library(
    name = "sha256",
    srcs = [
        "src/ray/thirdparty/sha256.c",
    ],
    hdrs = [
        "src/ray/thirdparty/sha256.h",
    ],
    copts = COPTS,
    includes = ["src/ray/thirdparty"],
)

cc_library(
    name = "hiredis",
    srcs = glob(
        [
            "src/ray/thirdparty/ae/ae.c",
            "src/ray/thirdparty/hiredis/*.c",
        ],
        exclude = [
            "src/ray/thirdparty/hiredis/test.c",
        ],
    ),
    hdrs = glob([
        "src/ray/thirdparty/ae/*.h",
        "src/ray/thirdparty/hiredis/*.h",
        "src/ray/thirdparty/hiredis/adapters/*.h",
        "src/ray/thirdparty/hiredis/dict.c",
        "src/ray/thirdparty/ae/ae_kqueue.c",
        "src/ray/thirdparty/ae/ae_epoll.c",
    ]),
    copts = COPTS,
    includes = [
        "src/ray/thirdparty/ae",
        "src/ray/thirdparty/hiredis",
    ],
)

cc_library(
    name = "gcs",
    srcs = glob(
        [
            "src/ray/gcs/*.cc",
        ],
        exclude = [
            "src/ray/gcs/*_test.cc",
        ],
    ),
    hdrs = glob([
        "src/ray/gcs/*.h",
    ]),
    copts = COPTS,
    deps = [
        ":gcs_cc_proto",
        ":hiredis",
        ":node_manager_fbs",
        ":node_manager_rpc",
        ":ray_common",
        ":ray_util",
        ":stats_lib",
        "@boost//:asio",
    ],
)

# TODO(micafan) Replace cc_binary with cc_test for GCS test.
cc_binary(
    name = "redis_gcs_client_test",
    testonly = 1,
    srcs = ["src/ray/gcs/redis_gcs_client_test.cc"],
    copts = COPTS,
    deps = [
        ":gcs",
        "@com_google_googletest//:gtest_main",
    ],
)

cc_binary(
    name = "actor_state_accessor_test",
    testonly = 1,
    srcs = ["src/ray/gcs/actor_state_accessor_test.cc"],
    copts = COPTS,
    deps = [
        ":gcs",
        "@com_google_googletest//:gtest_main",
    ],
)

cc_binary(
    name = "subscription_executor_test",
    testonly = 1,
    srcs = ["src/ray/gcs/subscription_executor_test.cc"],
    copts = COPTS,
    deps = [
        ":gcs",
        "@com_google_googletest//:gtest_main",
    ],
)

cc_binary(
    name = "asio_test",
    testonly = 1,
    srcs = ["src/ray/gcs/asio_test.cc"],
    copts = COPTS,
    deps = [
        ":gcs",
        ":ray_util",
        "@com_google_googletest//:gtest_main",
    ],
)

FLATC_ARGS = [
    "--gen-object-api",
    "--gen-mutable",
    "--scoped-enums",
]

flatbuffer_cc_library(
    name = "common_fbs",
    srcs = ["@plasma//:cpp/src/plasma/format/common.fbs"],
    flatc_args = FLATC_ARGS,
    out_prefix = "src/ray/common/",
)

flatbuffer_cc_library(
    name = "node_manager_fbs",
    srcs = ["src/ray/raylet/format/node_manager.fbs"],
    flatc_args = FLATC_ARGS,
    out_prefix = "src/ray/raylet/format/",
)

flatbuffer_cc_library(
    name = "object_manager_fbs",
    srcs = ["src/ray/object_manager/format/object_manager.fbs"],
    flatc_args = FLATC_ARGS,
    out_prefix = "src/ray/object_manager/format/",
)

pyx_library(
    name = "_raylet",
    srcs = glob([
        "python/ray/__init__.py",
        "python/ray/_raylet.pyx",
        "python/ray/includes/*.pxd",
        "python/ray/includes/*.pxi",
    ]),
    copts = COPTS,
    deps = [
        "//:core_worker_lib",
        "//:raylet_lib",
        "//:serialization_cc_proto",
    ],
)

cc_binary(
    name = "libcore_worker_library_java.so",
    srcs = glob([
        "src/ray/core_worker/lib/java/*.h",
        "src/ray/core_worker/lib/java/*.cc",
    ]) + [
        "@bazel_tools//tools/jdk:jni_header",
    ] + select({
        "@bazel_tools//src/conditions:windows": ["@bazel_tools//tools/jdk:jni_md_header-windows"],
        "@bazel_tools//src/conditions:darwin": ["@bazel_tools//tools/jdk:jni_md_header-darwin"],
        "//conditions:default": ["@bazel_tools//tools/jdk:jni_md_header-linux"],
    }),
    includes = [
        "src",
        "external/bazel_tools/tools/jdk/include",
    ] + select({
        "@bazel_tools//src/conditions:windows": ["external/bazel_tools/tools/jdk/include/windows"],
        "@bazel_tools//src/conditions:darwin": ["external/bazel_tools/tools/jdk/include/darwin"],
        "//conditions:default": ["external/bazel_tools/tools/jdk/include/linux"],
    }),
    linkshared = 1,
    linkstatic = 1,
    deps = [
        "//:core_worker_lib",
    ],
)

genrule(
    name = "core_worker-jni-darwin-compat",
    srcs = [":libcore_worker_library_java.so"],
    outs = ["libcore_worker_library_java.dylib"],
    cmd = "cp $< $@",
    output_to_bindir = 1,
)

filegroup(
    name = "core_worker_library_java",
    srcs = select({
        "@bazel_tools//src/conditions:darwin": [":libcore_worker_library_java.dylib"],
        "//conditions:default": [":libcore_worker_library_java.so"],
    }),
    visibility = ["//java:__subpackages__"],
)

filegroup(
    name = "python_sources",
    srcs = glob([
        "python/ray/*.py",
        "python/ray/autoscaler/*.py",
        "python/ray/autoscaler/aws/example-full.yaml",
        "python/ray/autoscaler/gcp/example-full.yaml",
        "python/ray/autoscaler/local/example-full.yaml",
        "python/ray/cloudpickle/*.py",
        "python/ray/core/__init__.py",
        "python/ray/core/generated/__init__.py",
        "python/ray/core/generated/ray/__init__.py",
        "python/ray/core/generated/ray/protocol/__init__.py",
        "python/ray/dashboard/dashboard.py",
        "python/ray/experimental/*.py",
        "python/ray/internal/*.py",
        "python/ray/projects/*.py",
        "python/ray/projects/schema.json",
        "python/ray/projects/templates/cluster_template.yaml",
        "python/ray/projects/templates/project_template.yaml",
        "python/ray/projects/templates/requirements.txt",
        "python/ray/workers/default_worker.py",
    ]),
)

genrule(
    name = "redis",
    outs = [
        "redis-server",
        "redis-cli",
    ],
    cmd = """
        set -x &&
        curl -sL \"https://github.com/antirez/redis/archive/5.0.3.tar.gz\" | tar -xzf - --strip-components=1 -C . &&
        make &&
        mv ./src/redis-server $(location redis-server) &&
        chmod +x $(location redis-server) &&
        mv ./src/redis-cli $(location redis-cli) &&
        chmod +x $(location redis-cli)
    """,
    visibility = ["//java:__subpackages__"],
)

cc_binary(
    name = "libray_redis_module.so",
    srcs = [
        "src/ray/gcs/redis_module/ray_redis_module.cc",
        "src/ray/gcs/redis_module/redis_string.h",
        "src/ray/gcs/redis_module/redismodule.h",
    ],
    copts = COPTS,
    linkshared = 1,
    linkstatic = 1,
    visibility = ["//java:__subpackages__"],
    deps = [
        ":gcs_cc_proto",
        ":ray_common",
    ],
)

filegroup(
    name = "all_py_proto",
    srcs = [
        "common_py_proto",
        "gcs_py_proto",
        "node_manager_py_proto",
    ],
)

genrule(
    name = "ray_pkg",
    srcs = [
        "python/ray/_raylet.so",
        "//:python_sources",
        "//:all_py_proto",
        "//:redis-server",
        "//:redis-cli",
        "//:libray_redis_module.so",
        "//:raylet",
        "//:raylet_monitor",
        "@plasma//:plasma_store_server",
    ],
    outs = ["ray_pkg.out"],
    cmd = """
        set -x &&
        WORK_DIR=$$(pwd) &&
        cp -f $(location python/ray/_raylet.so) "$$WORK_DIR/python/ray" &&
        mkdir -p "$$WORK_DIR/python/ray/core/src/ray/thirdparty/redis/src/" &&
        cp -f $(location //:redis-server) "$$WORK_DIR/python/ray/core/src/ray/thirdparty/redis/src/" &&
        cp -f $(location //:redis-cli) "$$WORK_DIR/python/ray/core/src/ray/thirdparty/redis/src/" &&
        mkdir -p "$$WORK_DIR/python/ray/core/src/ray/gcs/redis_module/" &&
        cp -f $(locations //:libray_redis_module.so) "$$WORK_DIR/python/ray/core/src/ray/gcs/redis_module/" &&
        cp -f $(location //:raylet_monitor) "$$WORK_DIR/python/ray/core/src/ray/raylet/" &&
        cp -f $(location @plasma//:plasma_store_server) "$$WORK_DIR/python/ray/core/src/plasma/" &&
        cp -f $(location //:raylet) "$$WORK_DIR/python/ray/core/src/ray/raylet/" &&
        mkdir -p "$$WORK_DIR/python/ray/core/generated/ray/protocol/" &&
        for f in $(locations //:all_py_proto); do
            cp -f "$$f" "$$WORK_DIR/python/ray/core/generated/";
        done &&
        # NOTE(hchen): Protobuf doesn't allow specifying Python package name. So we use this `sed`
        # command to change the import path in the generated file.
        sed -i -E 's/from src.ray.protobuf/from ./' "$$WORK_DIR/python/ray/core/generated/gcs_pb2.py" &&
        sed -i -E 's/from src.ray.protobuf/from ./' "$$WORK_DIR/python/ray/core/generated/common_pb2.py" &&
        sed -i -E 's/from src.ray.protobuf/from ./' "$$WORK_DIR/python/ray/core/generated/node_manager_pb2.py" &&
        sed -i -E 's/from src.ray.protobuf/from ./' "$$WORK_DIR/python/ray/core/generated/node_manager_pb2_grpc.py" &&
        echo "$$WORK_DIR" > $@
    """,
    local = 1,
)<|MERGE_RESOLUTION|>--- conflicted
+++ resolved
@@ -405,13 +405,18 @@
 )
 
 cc_test(
-<<<<<<< HEAD
     name = "direct_task_transport_test",
     srcs = ["src/ray/core_worker/test/direct_task_transport_test.cc"],
-=======
+    copts = COPTS,
+    deps = [
+        ":core_worker_lib",
+        "@com_google_googletest//:gtest_main",
+    ],
+)
+
+cc_test(
     name = "reference_count_test",
     srcs = ["src/ray/core_worker/reference_count_test.cc"],
->>>>>>> 4a283061
     copts = COPTS,
     deps = [
         ":core_worker_lib",
