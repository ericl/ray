# coding: utf-8
from __future__ import absolute_import
from __future__ import division
from __future__ import print_function

import collections
from concurrent.futures import ThreadPoolExecutor
import glob
import json
import logging
from multiprocessing import Process
import os
import random
import re
import setproctitle
import shutil
import six
import socket
import string
import subprocess
import sys
import tempfile
import threading
import time

import numpy as np
import pickle
import pytest

import ray
import ray.ray_constants as ray_constants
import ray.tests.cluster_utils
import ray.tests.utils

from ray.tests.utils import RayTestTimeoutException

logger = logging.getLogger(__name__)


def test_simple_serialization(ray_start_regular):
    primitive_objects = [
        # Various primitive types.
        0,
        0.0,
        0.9,
        1 << 62,
        1 << 999,
        "a",
        string.printable,
        "\u262F",
        u"hello world",
        u"\xff\xfe\x9c\x001\x000\x00",
        None,
        True,
        False,
        [],
        (),
        {},
        type,
        int,
        set(),
        # Collections types.
        collections.Counter([np.random.randint(0, 10) for _ in range(100)]),
        collections.OrderedDict([("hello", 1), ("world", 2)]),
        collections.defaultdict(lambda: 0, [("hello", 1), ("world", 2)]),
        collections.defaultdict(lambda: [], [("hello", 1), ("world", 2)]),
        collections.deque([1, 2, 3, "a", "b", "c", 3.5]),
        # Numpy dtypes.
        np.int8(3),
        np.int32(4),
        np.int64(5),
        np.uint8(3),
        np.uint32(4),
        np.uint64(5),
        np.float32(1.9),
        np.float64(1.9),
    ]

    if sys.version_info < (3, 0):
        primitive_objects.append(long(0))  # noqa: E501,F821

    composite_objects = (
        [[obj]
         for obj in primitive_objects] + [(obj, )
                                          for obj in primitive_objects] + [{
                                              (): obj
                                          } for obj in primitive_objects])

    @ray.remote
    def f(x):
        return x

    # Check that we can pass arguments by value to remote functions and
    # that they are uncorrupted.
    for obj in primitive_objects + composite_objects:
        new_obj_1 = ray.get(f.remote(obj))
        new_obj_2 = ray.get(ray.put(obj))
        assert obj == new_obj_1
        assert obj == new_obj_2
        # TODO(rkn): The numpy dtypes currently come back as regular integers
        # or floats.
        if type(obj).__module__ != "numpy":
            assert type(obj) == type(new_obj_1)
            assert type(obj) == type(new_obj_2)


def test_complex_serialization(ray_start_regular):
    def assert_equal(obj1, obj2):
        module_numpy = (type(obj1).__module__ == np.__name__
                        or type(obj2).__module__ == np.__name__)
        if module_numpy:
            empty_shape = ((hasattr(obj1, "shape") and obj1.shape == ())
                           or (hasattr(obj2, "shape") and obj2.shape == ()))
            if empty_shape:
                # This is a special case because currently
                # np.testing.assert_equal fails because we do not properly
                # handle different numerical types.
                assert obj1 == obj2, ("Objects {} and {} are "
                                      "different.".format(obj1, obj2))
            else:
                np.testing.assert_equal(obj1, obj2)
        elif hasattr(obj1, "__dict__") and hasattr(obj2, "__dict__"):
            special_keys = ["_pytype_"]
            assert (set(list(obj1.__dict__.keys()) + special_keys) == set(
                list(obj2.__dict__.keys()) + special_keys)), (
                    "Objects {} and {} are different.".format(obj1, obj2))
            for key in obj1.__dict__.keys():
                if key not in special_keys:
                    assert_equal(obj1.__dict__[key], obj2.__dict__[key])
        elif type(obj1) is dict or type(obj2) is dict:
            assert_equal(obj1.keys(), obj2.keys())
            for key in obj1.keys():
                assert_equal(obj1[key], obj2[key])
        elif type(obj1) is list or type(obj2) is list:
            assert len(obj1) == len(obj2), ("Objects {} and {} are lists with "
                                            "different lengths.".format(
                                                obj1, obj2))
            for i in range(len(obj1)):
                assert_equal(obj1[i], obj2[i])
        elif type(obj1) is tuple or type(obj2) is tuple:
            assert len(obj1) == len(obj2), ("Objects {} and {} are tuples "
                                            "with different lengths.".format(
                                                obj1, obj2))
            for i in range(len(obj1)):
                assert_equal(obj1[i], obj2[i])
        elif (ray.serialization.is_named_tuple(type(obj1))
              or ray.serialization.is_named_tuple(type(obj2))):
            assert len(obj1) == len(obj2), (
                "Objects {} and {} are named "
                "tuples with different lengths.".format(obj1, obj2))
            for i in range(len(obj1)):
                assert_equal(obj1[i], obj2[i])
        else:
            assert obj1 == obj2, "Objects {} and {} are different.".format(
                obj1, obj2)

    if sys.version_info >= (3, 0):
        long_extras = [0, np.array([["hi", u"hi"], [1.3, 1]])]
    else:

        long_extras = [
            long(0),  # noqa: E501,F821
            np.array([
                ["hi", u"hi"],
                [1.3, long(1)]  # noqa: E501,F821
            ])
        ]

    PRIMITIVE_OBJECTS = [
        0, 0.0, 0.9, 1 << 62, 1 << 100, 1 << 999, [1 << 100, [1 << 100]], "a",
        string.printable, "\u262F", u"hello world",
        u"\xff\xfe\x9c\x001\x000\x00", None, True, False, [], (), {},
        np.int8(3),
        np.int32(4),
        np.int64(5),
        np.uint8(3),
        np.uint32(4),
        np.uint64(5),
        np.float32(1.9),
        np.float64(1.9),
        np.zeros([100, 100]),
        np.random.normal(size=[100, 100]),
        np.array(["hi", 3]),
        np.array(["hi", 3], dtype=object)
    ] + long_extras

    COMPLEX_OBJECTS = [
        [[[[[[[[[[[[]]]]]]]]]]]],
        {
            "obj{}".format(i): np.random.normal(size=[100, 100])
            for i in range(10)
        },
        # {(): {(): {(): {(): {(): {(): {(): {(): {(): {(): {
        #      (): {(): {}}}}}}}}}}}}},
        (
            (((((((((), ), ), ), ), ), ), ), ), ),
        {
            "a": {
                "b": {
                    "c": {
                        "d": {}
                    }
                }
            }
        },
    ]

    class Foo(object):
        def __init__(self, value=0):
            self.value = value

        def __hash__(self):
            return hash(self.value)

        def __eq__(self, other):
            return other.value == self.value

    class Bar(object):
        def __init__(self):
            for i, val in enumerate(PRIMITIVE_OBJECTS + COMPLEX_OBJECTS):
                setattr(self, "field{}".format(i), val)

    class Baz(object):
        def __init__(self):
            self.foo = Foo()
            self.bar = Bar()

        def method(self, arg):
            pass

    class Qux(object):
        def __init__(self):
            self.objs = [Foo(), Bar(), Baz()]

    class SubQux(Qux):
        def __init__(self):
            Qux.__init__(self)

    class CustomError(Exception):
        pass

    Point = collections.namedtuple("Point", ["x", "y"])
    NamedTupleExample = collections.namedtuple(
        "Example", "field1, field2, field3, field4, field5")

    CUSTOM_OBJECTS = [
        Exception("Test object."),
        CustomError(),
        Point(11, y=22),
        Foo(),
        Bar(),
        Baz(),  # Qux(), SubQux(),
        NamedTupleExample(1, 1.0, "hi", np.zeros([3, 5]), [1, 2, 3]),
    ]

    # Test dataclasses in Python 3.7.
    if sys.version_info >= (3, 7):
        from dataclasses import make_dataclass

        DataClass0 = make_dataclass("DataClass0", [("number", int)])

        CUSTOM_OBJECTS.append(DataClass0(number=3))

        class CustomClass(object):
            def __init__(self, value):
                self.value = value

        DataClass1 = make_dataclass("DataClass1", [("custom", CustomClass)])

        class DataClass2(DataClass1):
            @classmethod
            def from_custom(cls, data):
                custom = CustomClass(data)
                return cls(custom)

            def __reduce__(self):
                return (self.from_custom, (self.custom.value, ))

        CUSTOM_OBJECTS.append(DataClass2(custom=CustomClass(43)))

    BASE_OBJECTS = PRIMITIVE_OBJECTS + COMPLEX_OBJECTS + CUSTOM_OBJECTS

    LIST_OBJECTS = [[obj] for obj in BASE_OBJECTS]
    TUPLE_OBJECTS = [(obj, ) for obj in BASE_OBJECTS]
    # The check that type(obj).__module__ != "numpy" should be unnecessary, but
    # otherwise this seems to fail on Mac OS X on Travis.
    DICT_OBJECTS = ([{
        obj: obj
    } for obj in PRIMITIVE_OBJECTS if (
        obj.__hash__ is not None and type(obj).__module__ != "numpy")] + [{
            0: obj
        } for obj in BASE_OBJECTS] + [{
            Foo(123): Foo(456)
        }])

    RAY_TEST_OBJECTS = (
        BASE_OBJECTS + LIST_OBJECTS + TUPLE_OBJECTS + DICT_OBJECTS)

    @ray.remote
    def f(x):
        return x

    # Check that we can pass arguments by value to remote functions and
    # that they are uncorrupted.
    for obj in RAY_TEST_OBJECTS:
        assert_equal(obj, ray.get(f.remote(obj)))
        assert_equal(obj, ray.get(ray.put(obj)))


def test_nested_functions(ray_start_regular):
    # Make sure that remote functions can use other values that are defined
    # after the remote function but before the first function invocation.
    @ray.remote
    def f():
        return g(), ray.get(h.remote())

    def g():
        return 1

    @ray.remote
    def h():
        return 2

    assert ray.get(f.remote()) == (1, 2)

    # Test a remote function that recursively calls itself.

    @ray.remote
    def factorial(n):
        if n == 0:
            return 1
        return n * ray.get(factorial.remote(n - 1))

    assert ray.get(factorial.remote(0)) == 1
    assert ray.get(factorial.remote(1)) == 1
    assert ray.get(factorial.remote(2)) == 2
    assert ray.get(factorial.remote(3)) == 6
    assert ray.get(factorial.remote(4)) == 24
    assert ray.get(factorial.remote(5)) == 120

    # Test remote functions that recursively call each other.

    @ray.remote
    def factorial_even(n):
        assert n % 2 == 0
        if n == 0:
            return 1
        return n * ray.get(factorial_odd.remote(n - 1))

    @ray.remote
    def factorial_odd(n):
        assert n % 2 == 1
        return n * ray.get(factorial_even.remote(n - 1))

    assert ray.get(factorial_even.remote(4)) == 24
    assert ray.get(factorial_odd.remote(5)) == 120


def test_ray_recursive_objects(ray_start_regular):
    class ClassA(object):
        pass

    # Make a list that contains itself.
    lst = []
    lst.append(lst)
    # Make an object that contains itself as a field.
    a1 = ClassA()
    a1.field = a1
    # Make two objects that contain each other as fields.
    a2 = ClassA()
    a3 = ClassA()
    a2.field = a3
    a3.field = a2
    # Make a dictionary that contains itself.
    d1 = {}
    d1["key"] = d1
    # Create a list of recursive objects.
    recursive_objects = [lst, a1, a2, a3, d1]

    if ray.worker.USE_NEW_SERIALIZER:
        # Serialize the recursive objects.
        for obj in recursive_objects:
            ray.put(obj)
    else:
        # Check that exceptions are thrown when we serialize the recursive
        # objects.
        for obj in recursive_objects:
            with pytest.raises(Exception):
                ray.put(obj)


def test_passing_arguments_by_value_out_of_the_box(ray_start_regular):
    @ray.remote
    def f(x):
        return x

    # Test passing lambdas.

    def temp():
        return 1

    assert ray.get(f.remote(temp))() == 1
    assert ray.get(f.remote(lambda x: x + 1))(3) == 4

    # Test sets.
    assert ray.get(f.remote(set())) == set()
    s = {1, (1, 2, "hi")}
    assert ray.get(f.remote(s)) == s

    # Test types.
    assert ray.get(f.remote(int)) == int
    assert ray.get(f.remote(float)) == float
    assert ray.get(f.remote(str)) == str

    class Foo(object):
        def __init__(self):
            pass

    # Make sure that we can put and get a custom type. Note that the result
    # won't be "equal" to Foo.
    ray.get(ray.put(Foo))


def test_putting_object_that_closes_over_object_id(ray_start_regular):
    # This test is here to prevent a regression of
    # https://github.com/ray-project/ray/issues/1317.

    class Foo(object):
        def __init__(self):
            self.val = ray.put(0)

        def method(self):
            f

    f = Foo()
    ray.put(f)


def test_put_get(shutdown_only):
    ray.init(num_cpus=0)

    for i in range(100):
        value_before = i * 10**6
        objectid = ray.put(value_before)
        value_after = ray.get(objectid)
        assert value_before == value_after

    for i in range(100):
        value_before = i * 10**6 * 1.0
        objectid = ray.put(value_before)
        value_after = ray.get(objectid)
        assert value_before == value_after

    for i in range(100):
        value_before = "h" * i
        objectid = ray.put(value_before)
        value_after = ray.get(objectid)
        assert value_before == value_after

    for i in range(100):
        value_before = [1] * i
        objectid = ray.put(value_before)
        value_after = ray.get(objectid)
        assert value_before == value_after


def test_custom_serializers(ray_start_regular):
    class Foo(object):
        def __init__(self):
            self.x = 3

    def custom_serializer(obj):
        return 3, "string1", type(obj).__name__

    def custom_deserializer(serialized_obj):
        return serialized_obj, "string2"

    ray.register_custom_serializer(
        Foo, serializer=custom_serializer, deserializer=custom_deserializer)

    assert ray.get(ray.put(Foo())) == ((3, "string1", Foo.__name__), "string2")

    class Bar(object):
        def __init__(self):
            self.x = 3

    ray.register_custom_serializer(
        Bar, serializer=custom_serializer, deserializer=custom_deserializer)

    @ray.remote
    def f():
        return Bar()

    assert ray.get(f.remote()) == ((3, "string1", Bar.__name__), "string2")


def test_serialization_final_fallback(ray_start_regular):
    pytest.importorskip("catboost")
    # This test will only run when "catboost" is installed.
    from catboost import CatBoostClassifier

    model = CatBoostClassifier(
        iterations=2,
        depth=2,
        learning_rate=1,
        loss_function="Logloss",
        logging_level="Verbose")

    reconstructed_model = ray.get(ray.put(model))
    assert set(model.get_params().items()) == set(
        reconstructed_model.get_params().items())


def test_register_class(ray_start_2_cpus):
    # Check that putting an object of a class that has not been registered
    # throws an exception.
    class TempClass(object):
        pass

    ray.get(ray.put(TempClass()))

    # Test passing custom classes into remote functions from the driver.
    @ray.remote
    def f(x):
        return x

    class Foo(object):
        def __init__(self, value=0):
            self.value = value

        def __hash__(self):
            return hash(self.value)

        def __eq__(self, other):
            return other.value == self.value

    foo = ray.get(f.remote(Foo(7)))
    assert foo == Foo(7)

    regex = re.compile(r"\d+\.\d*")
    new_regex = ray.get(f.remote(regex))
    # This seems to fail on the system Python 3 that comes with
    # Ubuntu, so it is commented out for now:
    # assert regex == new_regex
    # Instead, we do this:
    assert regex.pattern == new_regex.pattern

    class TempClass1(object):
        def __init__(self):
            self.value = 1

    # Test returning custom classes created on workers.
    @ray.remote
    def g():
        class TempClass2(object):
            def __init__(self):
                self.value = 2

        return TempClass1(), TempClass2()

    object_1, object_2 = ray.get(g.remote())
    assert object_1.value == 1
    assert object_2.value == 2

    # Test exporting custom class definitions from one worker to another
    # when the worker is blocked in a get.
    class NewTempClass(object):
        def __init__(self, value):
            self.value = value

    @ray.remote
    def h1(x):
        return NewTempClass(x)

    @ray.remote
    def h2(x):
        return ray.get(h1.remote(x))

    assert ray.get(h2.remote(10)).value == 10

    # Test registering multiple classes with the same name.
    @ray.remote(num_return_vals=3)
    def j():
        class Class0(object):
            def method0(self):
                pass

        c0 = Class0()

        class Class0(object):
            def method1(self):
                pass

        c1 = Class0()

        class Class0(object):
            def method2(self):
                pass

        c2 = Class0()

        return c0, c1, c2

    results = []
    for _ in range(5):
        results += j.remote()
    for i in range(len(results) // 3):
        c0, c1, c2 = ray.get(results[(3 * i):(3 * (i + 1))])

        c0.method0()
        c1.method1()
        c2.method2()

        assert not hasattr(c0, "method1")
        assert not hasattr(c0, "method2")
        assert not hasattr(c1, "method0")
        assert not hasattr(c1, "method2")
        assert not hasattr(c2, "method0")
        assert not hasattr(c2, "method1")

    @ray.remote
    def k():
        class Class0(object):
            def method0(self):
                pass

        c0 = Class0()

        class Class0(object):
            def method1(self):
                pass

        c1 = Class0()

        class Class0(object):
            def method2(self):
                pass

        c2 = Class0()

        return c0, c1, c2

    results = ray.get([k.remote() for _ in range(5)])
    for c0, c1, c2 in results:
        c0.method0()
        c1.method1()
        c2.method2()

        assert not hasattr(c0, "method1")
        assert not hasattr(c0, "method2")
        assert not hasattr(c1, "method0")
        assert not hasattr(c1, "method2")
        assert not hasattr(c2, "method0")
        assert not hasattr(c2, "method1")


def test_keyword_args(ray_start_regular):
    @ray.remote
    def keyword_fct1(a, b="hello"):
        return "{} {}".format(a, b)

    @ray.remote
    def keyword_fct2(a="hello", b="world"):
        return "{} {}".format(a, b)

    @ray.remote
    def keyword_fct3(a, b, c="hello", d="world"):
        return "{} {} {} {}".format(a, b, c, d)

    x = keyword_fct1.remote(1)
    assert ray.get(x) == "1 hello"
    x = keyword_fct1.remote(1, "hi")
    assert ray.get(x) == "1 hi"
    x = keyword_fct1.remote(1, b="world")
    assert ray.get(x) == "1 world"
    x = keyword_fct1.remote(a=1, b="world")
    assert ray.get(x) == "1 world"

    x = keyword_fct2.remote(a="w", b="hi")
    assert ray.get(x) == "w hi"
    x = keyword_fct2.remote(b="hi", a="w")
    assert ray.get(x) == "w hi"
    x = keyword_fct2.remote(a="w")
    assert ray.get(x) == "w world"
    x = keyword_fct2.remote(b="hi")
    assert ray.get(x) == "hello hi"
    x = keyword_fct2.remote("w")
    assert ray.get(x) == "w world"
    x = keyword_fct2.remote("w", "hi")
    assert ray.get(x) == "w hi"

    x = keyword_fct3.remote(0, 1, c="w", d="hi")
    assert ray.get(x) == "0 1 w hi"
    x = keyword_fct3.remote(0, b=1, c="w", d="hi")
    assert ray.get(x) == "0 1 w hi"
    x = keyword_fct3.remote(a=0, b=1, c="w", d="hi")
    assert ray.get(x) == "0 1 w hi"
    x = keyword_fct3.remote(0, 1, d="hi", c="w")
    assert ray.get(x) == "0 1 w hi"
    x = keyword_fct3.remote(0, 1, c="w")
    assert ray.get(x) == "0 1 w world"
    x = keyword_fct3.remote(0, 1, d="hi")
    assert ray.get(x) == "0 1 hello hi"
    x = keyword_fct3.remote(0, 1)
    assert ray.get(x) == "0 1 hello world"
    x = keyword_fct3.remote(a=0, b=1)
    assert ray.get(x) == "0 1 hello world"

    # Check that we cannot pass invalid keyword arguments to functions.
    @ray.remote
    def f1():
        return

    @ray.remote
    def f2(x, y=0, z=0):
        return

    # Make sure we get an exception if too many arguments are passed in.
    with pytest.raises(Exception):
        f1.remote(3)

    with pytest.raises(Exception):
        f1.remote(x=3)

    with pytest.raises(Exception):
        f2.remote(0, w=0)

    with pytest.raises(Exception):
        f2.remote(3, x=3)

    # Make sure we get an exception if too many arguments are passed in.
    with pytest.raises(Exception):
        f2.remote(1, 2, 3, 4)

    @ray.remote
    def f3(x):
        return x

    assert ray.get(f3.remote(4)) == 4


def test_variable_number_of_args(shutdown_only):
    @ray.remote
    def varargs_fct1(*a):
        return " ".join(map(str, a))

    @ray.remote
    def varargs_fct2(a, *b):
        return " ".join(map(str, b))

    try:

        @ray.remote
        def kwargs_throw_exception(**c):
            return ()

        kwargs_exception_thrown = False
    except Exception:
        kwargs_exception_thrown = True

    ray.init(num_cpus=1)

    x = varargs_fct1.remote(0, 1, 2)
    assert ray.get(x) == "0 1 2"
    x = varargs_fct2.remote(0, 1, 2)
    assert ray.get(x) == "1 2"

    assert kwargs_exception_thrown

    @ray.remote
    def f1(*args):
        return args

    @ray.remote
    def f2(x, y, *args):
        return x, y, args

    assert ray.get(f1.remote()) == ()
    assert ray.get(f1.remote(1)) == (1, )
    assert ray.get(f1.remote(1, 2, 3)) == (1, 2, 3)
    with pytest.raises(Exception):
        f2.remote()
    with pytest.raises(Exception):
        f2.remote(1)
    assert ray.get(f2.remote(1, 2)) == (1, 2, ())
    assert ray.get(f2.remote(1, 2, 3)) == (1, 2, (3, ))
    assert ray.get(f2.remote(1, 2, 3, 4)) == (1, 2, (3, 4))

    def testNoArgs(self):
        @ray.remote
        def no_op():
            pass

        self.ray_start()

        ray.get(no_op.remote())


def test_defining_remote_functions(shutdown_only):
    ray.init(num_cpus=3)

    # Test that we can define a remote function in the shell.
    @ray.remote
    def f(x):
        return x + 1

    assert ray.get(f.remote(0)) == 1

    # Test that we can redefine the remote function.
    @ray.remote
    def f(x):
        return x + 10

    while True:
        val = ray.get(f.remote(0))
        assert val in [1, 10]
        if val == 10:
            break
        else:
            logger.info("Still using old definition of f, trying again.")

    # Test that we can close over plain old data.
    data = [
        np.zeros([3, 5]), (1, 2, "a"), [0.0, 1.0, 1 << 62], 1 << 60, {
            "a": np.zeros(3)
        }
    ]

    @ray.remote
    def g():
        return data

    ray.get(g.remote())

    # Test that we can close over modules.
    @ray.remote
    def h():
        return np.zeros([3, 5])

    assert np.alltrue(ray.get(h.remote()) == np.zeros([3, 5]))

    @ray.remote
    def j():
        return time.time()

    ray.get(j.remote())

    # Test that we can define remote functions that call other remote
    # functions.
    @ray.remote
    def k(x):
        return x + 1

    @ray.remote
    def k2(x):
        return ray.get(k.remote(x))

    @ray.remote
    def m(x):
        return ray.get(k2.remote(x))

    assert ray.get(k.remote(1)) == 2
    assert ray.get(k2.remote(1)) == 2
    assert ray.get(m.remote(1)) == 2


def test_submit_api(shutdown_only):
    ray.init(num_cpus=2, num_gpus=1, resources={"Custom": 1})

    @ray.remote
    def f(n):
        return list(range(n))

    @ray.remote
    def g():
        return ray.get_gpu_ids()

    assert f._remote([0], num_return_vals=0) is None
    id1 = f._remote(args=[1], num_return_vals=1)
    assert ray.get(id1) == [0]
    id1, id2 = f._remote(args=[2], num_return_vals=2)
    assert ray.get([id1, id2]) == [0, 1]
    id1, id2, id3 = f._remote(args=[3], num_return_vals=3)
    assert ray.get([id1, id2, id3]) == [0, 1, 2]
    assert ray.get(
        g._remote(args=[], num_cpus=1, num_gpus=1,
                  resources={"Custom": 1})) == [0]
    infeasible_id = g._remote(args=[], resources={"NonexistentCustom": 1})
    assert ray.get(g._remote()) == []
    ready_ids, remaining_ids = ray.wait([infeasible_id], timeout=0.05)
    assert len(ready_ids) == 0
    assert len(remaining_ids) == 1

    @ray.remote
    class Actor(object):
        def __init__(self, x, y=0):
            self.x = x
            self.y = y

        def method(self, a, b=0):
            return self.x, self.y, a, b

        def gpu_ids(self):
            return ray.get_gpu_ids()

    @ray.remote
    class Actor2(object):
        def __init__(self):
            pass

        def method(self):
            pass

    a = Actor._remote(
        args=[0], kwargs={"y": 1}, num_gpus=1, resources={"Custom": 1})

    a2 = Actor2._remote()
    ray.get(a2.method._remote())

    id1, id2, id3, id4 = a.method._remote(
        args=["test"], kwargs={"b": 2}, num_return_vals=4)
    assert ray.get([id1, id2, id3, id4]) == [0, 1, "test", 2]


def test_many_fractional_resources(shutdown_only):
    ray.init(num_cpus=2, num_gpus=2, resources={"Custom": 2})

    @ray.remote
    def g():
        return 1

    @ray.remote
    def f(block, accepted_resources):
        true_resources = {
            resource: value[0][1]
            for resource, value in ray.get_resource_ids().items()
        }
        if block:
            ray.get(g.remote())
        return true_resources == accepted_resources

    # Check that the resource are assigned correctly.
    result_ids = []
    for rand1, rand2, rand3 in np.random.uniform(size=(100, 3)):
        resource_set = {"CPU": int(rand1 * 10000) / 10000}
        result_ids.append(f._remote([False, resource_set], num_cpus=rand1))

        resource_set = {"CPU": 1, "GPU": int(rand1 * 10000) / 10000}
        result_ids.append(f._remote([False, resource_set], num_gpus=rand1))

        resource_set = {"CPU": 1, "Custom": int(rand1 * 10000) / 10000}
        result_ids.append(
            f._remote([False, resource_set], resources={"Custom": rand1}))

        resource_set = {
            "CPU": int(rand1 * 10000) / 10000,
            "GPU": int(rand2 * 10000) / 10000,
            "Custom": int(rand3 * 10000) / 10000
        }
        result_ids.append(
            f._remote(
                [False, resource_set],
                num_cpus=rand1,
                num_gpus=rand2,
                resources={"Custom": rand3}))
        result_ids.append(
            f._remote(
                [True, resource_set],
                num_cpus=rand1,
                num_gpus=rand2,
                resources={"Custom": rand3}))
    assert all(ray.get(result_ids))

    # Check that the available resources at the end are the same as the
    # beginning.
    stop_time = time.time() + 10
    correct_available_resources = False
    while time.time() < stop_time:
        if (ray.available_resources()["CPU"] == 2.0
                and ray.available_resources()["GPU"] == 2.0
                and ray.available_resources()["Custom"] == 2.0):
            correct_available_resources = True
            break
    if not correct_available_resources:
        assert False, "Did not get correct available resources."


def test_get_multiple(ray_start_regular):
    object_ids = [ray.put(i) for i in range(10)]
    assert ray.get(object_ids) == list(range(10))

    # Get a random choice of object IDs with duplicates.
    indices = list(np.random.choice(range(10), 5))
    indices += indices
    results = ray.get([object_ids[i] for i in indices])
    assert results == indices


def test_get_multiple_experimental(ray_start_regular):
    object_ids = [ray.put(i) for i in range(10)]

    object_ids_tuple = tuple(object_ids)
    assert ray.experimental.get(object_ids_tuple) == list(range(10))

    object_ids_nparray = np.array(object_ids)
    assert ray.experimental.get(object_ids_nparray) == list(range(10))


def test_get_dict(ray_start_regular):
    d = {str(i): ray.put(i) for i in range(5)}
    for i in range(5, 10):
        d[str(i)] = i
    result = ray.experimental.get(d)
    expected = {str(i): i for i in range(10)}
    assert result == expected


def test_wait(ray_start_regular):
    @ray.remote
    def f(delay):
        time.sleep(delay)
        return 1

    objectids = [f.remote(1.0), f.remote(0.5), f.remote(0.5), f.remote(0.5)]
    ready_ids, remaining_ids = ray.wait(objectids)
    assert len(ready_ids) == 1
    assert len(remaining_ids) == 3
    ready_ids, remaining_ids = ray.wait(objectids, num_returns=4)
    assert set(ready_ids) == set(objectids)
    assert remaining_ids == []

    objectids = [f.remote(0.5), f.remote(0.5), f.remote(0.5), f.remote(0.5)]
    start_time = time.time()
    ready_ids, remaining_ids = ray.wait(objectids, timeout=1.75, num_returns=4)
    assert time.time() - start_time < 2
    assert len(ready_ids) == 3
    assert len(remaining_ids) == 1
    ray.wait(objectids)
    objectids = [f.remote(1.0), f.remote(0.5), f.remote(0.5), f.remote(0.5)]
    start_time = time.time()
    ready_ids, remaining_ids = ray.wait(objectids, timeout=5.0)
    assert time.time() - start_time < 5
    assert len(ready_ids) == 1
    assert len(remaining_ids) == 3

    # Verify that calling wait with duplicate object IDs throws an
    # exception.
    x = ray.put(1)
    with pytest.raises(Exception):
        ray.wait([x, x])

    # Make sure it is possible to call wait with an empty list.
    ready_ids, remaining_ids = ray.wait([])
    assert ready_ids == []
    assert remaining_ids == []

    # Test semantics of num_returns with no timeout.
    oids = [ray.put(i) for i in range(10)]
    (found, rest) = ray.wait(oids, num_returns=2)
    assert len(found) == 2
    assert len(rest) == 8

    # Verify that incorrect usage raises a TypeError.
    x = ray.put(1)
    with pytest.raises(TypeError):
        ray.wait(x)
    with pytest.raises(TypeError):
        ray.wait(1)
    with pytest.raises(TypeError):
        ray.wait([1])


def test_wait_iterables(ray_start_regular):
    @ray.remote
    def f(delay):
        time.sleep(delay)
        return 1

    objectids = (f.remote(1.0), f.remote(0.5), f.remote(0.5), f.remote(0.5))
    ready_ids, remaining_ids = ray.experimental.wait(objectids)
    assert len(ready_ids) == 1
    assert len(remaining_ids) == 3

    objectids = np.array(
        [f.remote(1.0),
         f.remote(0.5),
         f.remote(0.5),
         f.remote(0.5)])
    ready_ids, remaining_ids = ray.experimental.wait(objectids)
    assert len(ready_ids) == 1
    assert len(remaining_ids) == 3


def test_multiple_waits_and_gets(shutdown_only):
    # It is important to use three workers here, so that the three tasks
    # launched in this experiment can run at the same time.
    ray.init(num_cpus=3)

    @ray.remote
    def f(delay):
        time.sleep(delay)
        return 1

    @ray.remote
    def g(l):
        # The argument l should be a list containing one object ID.
        ray.wait([l[0]])

    @ray.remote
    def h(l):
        # The argument l should be a list containing one object ID.
        ray.get(l[0])

    # Make sure that multiple wait requests involving the same object ID
    # all return.
    x = f.remote(1)
    ray.get([g.remote([x]), g.remote([x])])

    # Make sure that multiple get requests involving the same object ID all
    # return.
    x = f.remote(1)
    ray.get([h.remote([x]), h.remote([x])])


def test_caching_functions_to_run(shutdown_only):
    # Test that we export functions to run on all workers before the driver
    # is connected.
    def f(worker_info):
        sys.path.append(1)

    ray.worker.global_worker.run_function_on_all_workers(f)

    def f(worker_info):
        sys.path.append(2)

    ray.worker.global_worker.run_function_on_all_workers(f)

    def g(worker_info):
        sys.path.append(3)

    ray.worker.global_worker.run_function_on_all_workers(g)

    def f(worker_info):
        sys.path.append(4)

    ray.worker.global_worker.run_function_on_all_workers(f)

    ray.init(num_cpus=1)

    @ray.remote
    def get_state():
        time.sleep(1)
        return sys.path[-4], sys.path[-3], sys.path[-2], sys.path[-1]

    res1 = get_state.remote()
    res2 = get_state.remote()
    assert ray.get(res1) == (1, 2, 3, 4)
    assert ray.get(res2) == (1, 2, 3, 4)

    # Clean up the path on the workers.
    def f(worker_info):
        sys.path.pop()
        sys.path.pop()
        sys.path.pop()
        sys.path.pop()

    ray.worker.global_worker.run_function_on_all_workers(f)


def test_running_function_on_all_workers(ray_start_regular):
    def f(worker_info):
        sys.path.append("fake_directory")

    ray.worker.global_worker.run_function_on_all_workers(f)

    @ray.remote
    def get_path1():
        return sys.path

    assert "fake_directory" == ray.get(get_path1.remote())[-1]

    def f(worker_info):
        sys.path.pop(-1)

    ray.worker.global_worker.run_function_on_all_workers(f)

    # Create a second remote function to guarantee that when we call
    # get_path2.remote(), the second function to run will have been run on
    # the worker.
    @ray.remote
    def get_path2():
        return sys.path

    assert "fake_directory" not in ray.get(get_path2.remote())


def test_profiling_api(ray_start_2_cpus):
    @ray.remote
    def f():
        with ray.profile("custom_event", extra_data={"name": "custom name"}):
            pass

    ray.put(1)
    object_id = f.remote()
    ray.wait([object_id])
    ray.get(object_id)

    # Wait until all of the profiling information appears in the profile
    # table.
    timeout_seconds = 20
    start_time = time.time()
    while True:
<<<<<<< HEAD
=======
        if time.time() - start_time > timeout_seconds:
            raise RayTestTimeoutException(
                "Timed out while waiting for information in "
                "profile table.")
>>>>>>> 4b1d2903
        profile_data = ray.timeline()
        event_types = {event["cat"] for event in profile_data}
        expected_types = [
            "worker_idle",
            "task",
            "task:deserialize_arguments",
            "task:execute",
            "task:store_outputs",
            "wait_for_function",
            "ray.get",
            "ray.put",
            "ray.wait",
            "submit_task",
            "fetch_and_run_function",
            "register_remote_function",
            "custom_event",  # This is the custom one from ray.profile.
        ]

        if all(expected_type in event_types
               for expected_type in expected_types):
            break

        if time.time() - start_time > timeout_seconds:
            raise Exception("Timed out while waiting for information in "
                            "profile table. Missing events: {}.".format(
                                set(expected_types) - set(event_types)))

        # The profiling information only flushes once every second.
        time.sleep(1.1)


def test_wait_cluster(ray_start_cluster):
    cluster = ray_start_cluster
    cluster.add_node(num_cpus=1, resources={"RemoteResource": 1})
    cluster.add_node(num_cpus=1, resources={"RemoteResource": 1})
    ray.init(address=cluster.address)

    @ray.remote(resources={"RemoteResource": 1})
    def f():
        return

    # Make sure we have enough workers on the remote nodes to execute some
    # tasks.
    tasks = [f.remote() for _ in range(10)]
    start = time.time()
    ray.get(tasks)
    end = time.time()

    # Submit some more tasks that can only be executed on the remote nodes.
    tasks = [f.remote() for _ in range(10)]
    # Sleep for a bit to let the tasks finish.
    time.sleep((end - start) * 2)
    _, unready = ray.wait(tasks, num_returns=len(tasks), timeout=0)
    # All remote tasks should have finished.
    assert len(unready) == 0


def test_object_transfer_dump(ray_start_cluster):
    cluster = ray_start_cluster

    num_nodes = 3
    for i in range(num_nodes):
        cluster.add_node(resources={str(i): 1}, object_store_memory=10**9)
    ray.init(address=cluster.address)

    @ray.remote
    def f(x):
        return

    # These objects will live on different nodes.
    object_ids = [
        f._remote(args=[1], resources={str(i): 1}) for i in range(num_nodes)
    ]

    # Broadcast each object from each machine to each other machine.
    for object_id in object_ids:
        ray.get([
            f._remote(args=[object_id], resources={str(i): 1})
            for i in range(num_nodes)
        ])

    # The profiling information only flushes once every second.
    time.sleep(1.1)

    transfer_dump = ray.object_transfer_timeline()
    # Make sure the transfer dump can be serialized with JSON.
    json.loads(json.dumps(transfer_dump))
    assert len(transfer_dump) >= num_nodes**2
    assert len({
        event["pid"]
        for event in transfer_dump if event["name"] == "transfer_receive"
    }) == num_nodes
    assert len({
        event["pid"]
        for event in transfer_dump if event["name"] == "transfer_send"
    }) == num_nodes


def test_identical_function_names(ray_start_regular):
    # Define a bunch of remote functions and make sure that we don't
    # accidentally call an older version.

    num_calls = 200

    @ray.remote
    def f():
        return 1

    results1 = [f.remote() for _ in range(num_calls)]

    @ray.remote
    def f():
        return 2

    results2 = [f.remote() for _ in range(num_calls)]

    @ray.remote
    def f():
        return 3

    results3 = [f.remote() for _ in range(num_calls)]

    @ray.remote
    def f():
        return 4

    results4 = [f.remote() for _ in range(num_calls)]

    @ray.remote
    def f():
        return 5

    results5 = [f.remote() for _ in range(num_calls)]

    assert ray.get(results1) == num_calls * [1]
    assert ray.get(results2) == num_calls * [2]
    assert ray.get(results3) == num_calls * [3]
    assert ray.get(results4) == num_calls * [4]
    assert ray.get(results5) == num_calls * [5]

    @ray.remote
    def g():
        return 1

    @ray.remote  # noqa: F811
    def g():
        return 2

    @ray.remote  # noqa: F811
    def g():
        return 3

    @ray.remote  # noqa: F811
    def g():
        return 4

    @ray.remote  # noqa: F811
    def g():
        return 5

    result_values = ray.get([g.remote() for _ in range(num_calls)])
    assert result_values == num_calls * [5]


def test_illegal_api_calls(ray_start_regular):

    # Verify that we cannot call put on an ObjectID.
    x = ray.put(1)
    with pytest.raises(Exception):
        ray.put(x)
    # Verify that we cannot call get on a regular value.
    with pytest.raises(Exception):
        ray.get(3)


# TODO(hchen): This test currently doesn't work in Python 2. This is likely
# because plasma client isn't thread-safe. This needs to be fixed from the
# Arrow side. See #4107 for relevant discussions.
@pytest.mark.skipif(six.PY2, reason="Doesn't work in Python 2.")
def test_multithreading(ray_start_2_cpus):
    # This test requires at least 2 CPUs to finish since the worker does not
    # release resources when joining the threads.

    def run_test_in_multi_threads(test_case, num_threads=10, num_repeats=25):
        """A helper function that runs test cases in multiple threads."""

        def wrapper():
            for _ in range(num_repeats):
                test_case()
                time.sleep(random.randint(0, 10) / 1000.0)
            return "ok"

        executor = ThreadPoolExecutor(max_workers=num_threads)
        futures = [executor.submit(wrapper) for _ in range(num_threads)]
        for future in futures:
            assert future.result() == "ok"

    @ray.remote
    def echo(value, delay_ms=0):
        if delay_ms > 0:
            time.sleep(delay_ms / 1000.0)
        return value

    @ray.remote
    class Echo(object):
        def echo(self, value):
            return value

    def test_api_in_multi_threads():
        """Test using Ray api in multiple threads."""

        # Test calling remote functions in multiple threads.
        def test_remote_call():
            value = random.randint(0, 1000000)
            result = ray.get(echo.remote(value))
            assert value == result

        run_test_in_multi_threads(test_remote_call)

        # Test multiple threads calling one actor.
        actor = Echo.remote()

        def test_call_actor():
            value = random.randint(0, 1000000)
            result = ray.get(actor.echo.remote(value))
            assert value == result

        run_test_in_multi_threads(test_call_actor)

        # Test put and get.
        def test_put_and_get():
            value = random.randint(0, 1000000)
            result = ray.get(ray.put(value))
            assert value == result

        run_test_in_multi_threads(test_put_and_get)

        # Test multiple threads waiting for objects.
        num_wait_objects = 10
        objects = [
            echo.remote(i, delay_ms=10) for i in range(num_wait_objects)
        ]

        def test_wait():
            ready, _ = ray.wait(
                objects,
                num_returns=len(objects),
                timeout=1000.0,
            )
            assert len(ready) == num_wait_objects
            assert ray.get(ready) == list(range(num_wait_objects))

        run_test_in_multi_threads(test_wait, num_repeats=1)

    # Run tests in a driver.
    test_api_in_multi_threads()

    # Run tests in a worker.
    @ray.remote
    def run_tests_in_worker():
        test_api_in_multi_threads()
        return "ok"

    assert ray.get(run_tests_in_worker.remote()) == "ok"

    # Test actor that runs background threads.
    @ray.remote
    class MultithreadedActor(object):
        def __init__(self):
            self.lock = threading.Lock()
            self.thread_results = []

        def background_thread(self, wait_objects):
            try:
                # Test wait
                ready, _ = ray.wait(
                    wait_objects,
                    num_returns=len(wait_objects),
                    timeout=1000.0,
                )
                assert len(ready) == len(wait_objects)
                for _ in range(20):
                    num = 10
                    # Test remote call
                    results = [echo.remote(i) for i in range(num)]
                    assert ray.get(results) == list(range(num))
                    # Test put and get
                    objects = [ray.put(i) for i in range(num)]
                    assert ray.get(objects) == list(range(num))
                    time.sleep(random.randint(0, 10) / 1000.0)
            except Exception as e:
                with self.lock:
                    self.thread_results.append(e)
            else:
                with self.lock:
                    self.thread_results.append("ok")

        def spawn(self):
            wait_objects = [echo.remote(i, delay_ms=10) for i in range(10)]
            self.threads = [
                threading.Thread(
                    target=self.background_thread, args=(wait_objects, ))
                for _ in range(20)
            ]
            [thread.start() for thread in self.threads]

        def join(self):
            [thread.join() for thread in self.threads]
            assert self.thread_results == ["ok"] * len(self.threads)
            return "ok"

    actor = MultithreadedActor.remote()
    actor.spawn.remote()
    ray.get(actor.join.remote()) == "ok"


def test_free_objects_multi_node(ray_start_cluster):
    # This test will do following:
    # 1. Create 3 raylets that each hold an actor.
    # 2. Each actor creates an object which is the deletion target.
    # 3. Wait 0.1 second for the objects to be deleted.
    # 4. Check that the deletion targets have been deleted.
    # Caution: if remote functions are used instead of actor methods,
    # one raylet may create more than one worker to execute the
    # tasks, so the flushing operations may be executed in different
    # workers and the plasma client holding the deletion target
    # may not be flushed.
    cluster = ray_start_cluster
    config = json.dumps({"object_manager_repeated_push_delay_ms": 1000})
    for i in range(3):
        cluster.add_node(
            num_cpus=1,
            resources={"Custom{}".format(i): 1},
            _internal_config=config)
    ray.init(address=cluster.address)

    class RawActor(object):
        def get(self):
            return ray.worker.global_worker.node.unique_id

    ActorOnNode0 = ray.remote(resources={"Custom0": 1})(RawActor)
    ActorOnNode1 = ray.remote(resources={"Custom1": 1})(RawActor)
    ActorOnNode2 = ray.remote(resources={"Custom2": 1})(RawActor)

    def create(actors):
        a = actors[0].get.remote()
        b = actors[1].get.remote()
        c = actors[2].get.remote()
        (l1, l2) = ray.wait([a, b, c], num_returns=3)
        assert len(l1) == 3
        assert len(l2) == 0
        return (a, b, c)

    def run_one_test(actors, local_only, delete_creating_tasks):
        (a, b, c) = create(actors)
        # The three objects should be generated on different object stores.
        assert ray.get(a) != ray.get(b)
        assert ray.get(a) != ray.get(c)
        assert ray.get(c) != ray.get(b)
        ray.internal.free(
            [a, b, c],
            local_only=local_only,
            delete_creating_tasks=delete_creating_tasks)
        # Wait for the objects to be deleted.
        time.sleep(0.1)
        return (a, b, c)

    actors = [
        ActorOnNode0.remote(),
        ActorOnNode1.remote(),
        ActorOnNode2.remote()
    ]
    # Case 1: run this local_only=False. All 3 objects will be deleted.
    (a, b, c) = run_one_test(actors, False, False)
    (l1, l2) = ray.wait([a, b, c], timeout=0.01, num_returns=1)
    # All the objects are deleted.
    assert len(l1) == 0
    assert len(l2) == 3
    # Case 2: run this local_only=True. Only 1 object will be deleted.
    (a, b, c) = run_one_test(actors, True, False)
    (l1, l2) = ray.wait([a, b, c], timeout=0.01, num_returns=3)
    # One object is deleted and 2 objects are not.
    assert len(l1) == 2
    assert len(l2) == 1
    # The deleted object will have the same store with the driver.
    local_return = ray.worker.global_worker.node.unique_id
    for object_id in l1:
        assert ray.get(object_id) != local_return

    # Case3: These cases test the deleting creating tasks for the object.
    (a, b, c) = run_one_test(actors, False, False)
    task_table = ray.tasks()
    for obj in [a, b, c]:
        assert ray._raylet.compute_task_id(obj).hex() in task_table

    (a, b, c) = run_one_test(actors, False, True)
    task_table = ray.tasks()
    for obj in [a, b, c]:
        assert ray._raylet.compute_task_id(obj).hex() not in task_table


def test_local_mode(shutdown_only):
    @ray.remote
    def local_mode_f():
        return np.array([0, 0])

    @ray.remote
    def local_mode_g(x):
        x[0] = 1
        return x

    ray.init(local_mode=True)

    @ray.remote
    def f():
        return np.ones([3, 4, 5])

    xref = f.remote()
    # Remote functions should return ObjectIDs.
    assert isinstance(xref, ray.ObjectID)
    assert np.alltrue(ray.get(xref) == np.ones([3, 4, 5]))
    y = np.random.normal(size=[11, 12])
    # Check that ray.get(ray.put) is the identity.
    assert np.alltrue(y == ray.get(ray.put(y)))

    # Make sure objects are immutable, this example is why we need to copy
    # arguments before passing them into remote functions in python mode
    aref = local_mode_f.remote()
    assert np.alltrue(ray.get(aref) == np.array([0, 0]))
    bref = local_mode_g.remote(ray.get(aref))
    # Make sure local_mode_g does not mutate aref.
    assert np.alltrue(ray.get(aref) == np.array([0, 0]))
    assert np.alltrue(ray.get(bref) == np.array([1, 0]))

    # wait should return the first num_returns values passed in as the
    # first list and the remaining values as the second list
    num_returns = 5
    object_ids = [ray.put(i) for i in range(20)]
    ready, remaining = ray.wait(
        object_ids, num_returns=num_returns, timeout=None)
    assert ready == object_ids[:num_returns]
    assert remaining == object_ids[num_returns:]

    # Check that ray.put() and ray.internal.free() work in local mode.

    v1 = np.ones(10)
    v2 = np.zeros(10)

    k1 = ray.put(v1)
    assert np.alltrue(v1 == ray.get(k1))
    k2 = ray.put(v2)
    assert np.alltrue(v2 == ray.get(k2))

    ray.internal.free([k1, k2])
    with pytest.raises(Exception):
        ray.get(k1)
    with pytest.raises(Exception):
        ray.get(k2)

    # Should fail silently.
    ray.internal.free([k1, k2])

    # Test actors in LOCAL_MODE.

    @ray.remote
    class LocalModeTestClass(object):
        def __init__(self, array):
            self.array = array

        def set_array(self, array):
            self.array = array

        def get_array(self):
            return self.array

        def modify_and_set_array(self, array):
            array[0] = -1
            self.array = array

        @ray.method(num_return_vals=3)
        def returns_multiple(self):
            return 1, 2, 3

    test_actor = LocalModeTestClass.remote(np.arange(10))
    obj = test_actor.get_array.remote()
    assert isinstance(obj, ray.ObjectID)
    assert np.alltrue(ray.get(obj) == np.arange(10))

    test_array = np.arange(10)
    # Remote actor functions should not mutate arguments
    test_actor.modify_and_set_array.remote(test_array)
    assert np.alltrue(test_array == np.arange(10))
    # Remote actor functions should keep state
    test_array[0] = -1
    assert np.alltrue(test_array == ray.get(test_actor.get_array.remote()))

    # Check that actor handles work in local mode.

    @ray.remote
    def use_actor_handle(handle):
        array = np.ones(10)
        handle.set_array.remote(array)
        assert np.alltrue(array == ray.get(handle.get_array.remote()))

    ray.get(use_actor_handle.remote(test_actor))

    # Check that exceptions are deferred until ray.get().

    exception_str = "test_basic remote task exception"

    @ray.remote
    def throws():
        raise Exception(exception_str)

    obj = throws.remote()
    with pytest.raises(Exception, match=exception_str):
        ray.get(obj)

    # Check that multiple return values are handled properly.

    @ray.remote(num_return_vals=3)
    def returns_multiple():
        return 1, 2, 3

    obj1, obj2, obj3 = returns_multiple.remote()
    assert ray.get(obj1) == 1
    assert ray.get(obj2) == 2
    assert ray.get(obj3) == 3
    assert ray.get([obj1, obj2, obj3]) == [1, 2, 3]

    obj1, obj2, obj3 = test_actor.returns_multiple.remote()
    assert ray.get(obj1) == 1
    assert ray.get(obj2) == 2
    assert ray.get(obj3) == 3
    assert ray.get([obj1, obj2, obj3]) == [1, 2, 3]

    @ray.remote(num_return_vals=2)
    def returns_multiple_throws():
        raise Exception(exception_str)

    obj1, obj2 = returns_multiple_throws.remote()
    with pytest.raises(Exception, match=exception_str):
        ray.get(obj)
        ray.get(obj1)
    with pytest.raises(Exception, match=exception_str):
        ray.get(obj2)


def test_resource_constraints(shutdown_only):
    num_workers = 20
    ray.init(num_cpus=10, num_gpus=2)

    @ray.remote(num_cpus=0)
    def get_worker_id():
        time.sleep(0.1)
        return os.getpid()

    # Attempt to wait for all of the workers to start up.
    while True:
        if len(
                set(
                    ray.get([
                        get_worker_id.remote() for _ in range(num_workers)
                    ]))) == num_workers:
            break

    time_buffer = 2

    # At most 10 copies of this can run at once.
    @ray.remote(num_cpus=1)
    def f(n):
        time.sleep(n)

    start_time = time.time()
    ray.get([f.remote(0.5) for _ in range(10)])
    duration = time.time() - start_time
    assert duration < 0.5 + time_buffer
    assert duration > 0.5

    start_time = time.time()
    ray.get([f.remote(0.5) for _ in range(11)])
    duration = time.time() - start_time
    assert duration < 1 + time_buffer
    assert duration > 1

    @ray.remote(num_cpus=3)
    def f(n):
        time.sleep(n)

    start_time = time.time()
    ray.get([f.remote(0.5) for _ in range(3)])
    duration = time.time() - start_time
    assert duration < 0.5 + time_buffer
    assert duration > 0.5

    start_time = time.time()
    ray.get([f.remote(0.5) for _ in range(4)])
    duration = time.time() - start_time
    assert duration < 1 + time_buffer
    assert duration > 1

    @ray.remote(num_gpus=1)
    def f(n):
        time.sleep(n)

    start_time = time.time()
    ray.get([f.remote(0.5) for _ in range(2)])
    duration = time.time() - start_time
    assert duration < 0.5 + time_buffer
    assert duration > 0.5

    start_time = time.time()
    ray.get([f.remote(0.5) for _ in range(3)])
    duration = time.time() - start_time
    assert duration < 1 + time_buffer
    assert duration > 1

    start_time = time.time()
    ray.get([f.remote(0.5) for _ in range(4)])
    duration = time.time() - start_time
    assert duration < 1 + time_buffer
    assert duration > 1


def test_multi_resource_constraints(shutdown_only):
    num_workers = 20
    ray.init(num_cpus=10, num_gpus=10)

    @ray.remote(num_cpus=0)
    def get_worker_id():
        time.sleep(0.1)
        return os.getpid()

    # Attempt to wait for all of the workers to start up.
    while True:
        if len(
                set(
                    ray.get([
                        get_worker_id.remote() for _ in range(num_workers)
                    ]))) == num_workers:
            break

    @ray.remote(num_cpus=1, num_gpus=9)
    def f(n):
        time.sleep(n)

    @ray.remote(num_cpus=9, num_gpus=1)
    def g(n):
        time.sleep(n)

    time_buffer = 2

    start_time = time.time()
    ray.get([f.remote(0.5), g.remote(0.5)])
    duration = time.time() - start_time
    assert duration < 0.5 + time_buffer
    assert duration > 0.5

    start_time = time.time()
    ray.get([f.remote(0.5), f.remote(0.5)])
    duration = time.time() - start_time
    assert duration < 1 + time_buffer
    assert duration > 1

    start_time = time.time()
    ray.get([g.remote(0.5), g.remote(0.5)])
    duration = time.time() - start_time
    assert duration < 1 + time_buffer
    assert duration > 1

    start_time = time.time()
    ray.get([f.remote(0.5), f.remote(0.5), g.remote(0.5), g.remote(0.5)])
    duration = time.time() - start_time
    assert duration < 1 + time_buffer
    assert duration > 1


def test_gpu_ids(shutdown_only):
    num_gpus = 10
    ray.init(num_cpus=10, num_gpus=num_gpus)

    def get_gpu_ids(num_gpus_per_worker):
        time.sleep(0.1)
        gpu_ids = ray.get_gpu_ids()
        assert len(gpu_ids) == num_gpus_per_worker
        assert (os.environ["CUDA_VISIBLE_DEVICES"] == ",".join(
            [str(i) for i in gpu_ids]))
        for gpu_id in gpu_ids:
            assert gpu_id in range(num_gpus)
        return gpu_ids

    f0 = ray.remote(num_gpus=0)(lambda: get_gpu_ids(0))
    f1 = ray.remote(num_gpus=1)(lambda: get_gpu_ids(1))
    f2 = ray.remote(num_gpus=2)(lambda: get_gpu_ids(2))
    f4 = ray.remote(num_gpus=4)(lambda: get_gpu_ids(4))
    f5 = ray.remote(num_gpus=5)(lambda: get_gpu_ids(5))

    # Wait for all workers to start up.
    @ray.remote
    def f():
        time.sleep(0.1)
        return os.getpid()

    start_time = time.time()
    while True:
        if len(set(ray.get([f.remote() for _ in range(10)]))) == 10:
            break
        if time.time() > start_time + 10:
            raise RayTestTimeoutException(
                "Timed out while waiting for workers to start "
                "up.")

    list_of_ids = ray.get([f0.remote() for _ in range(10)])
    assert list_of_ids == 10 * [[]]

    list_of_ids = ray.get([f1.remote() for _ in range(10)])
    set_of_ids = {tuple(gpu_ids) for gpu_ids in list_of_ids}
    assert set_of_ids == {(i, ) for i in range(10)}

    list_of_ids = ray.get([f2.remote(), f4.remote(), f4.remote()])
    all_ids = [gpu_id for gpu_ids in list_of_ids for gpu_id in gpu_ids]
    assert set(all_ids) == set(range(10))

    # There are only 10 GPUs, and each task uses 5 GPUs, so there should only
    # be 2 tasks scheduled at a given time.
    t1 = time.time()
    ray.get([f5.remote() for _ in range(20)])
    assert time.time() - t1 >= 10 * 0.1

    # Test that actors have CUDA_VISIBLE_DEVICES set properly.

    @ray.remote
    class Actor0(object):
        def __init__(self):
            gpu_ids = ray.get_gpu_ids()
            assert len(gpu_ids) == 0
            assert (os.environ["CUDA_VISIBLE_DEVICES"] == ",".join(
                [str(i) for i in gpu_ids]))
            # Set self.x to make sure that we got here.
            self.x = 1

        def test(self):
            gpu_ids = ray.get_gpu_ids()
            assert len(gpu_ids) == 0
            assert (os.environ["CUDA_VISIBLE_DEVICES"] == ",".join(
                [str(i) for i in gpu_ids]))
            return self.x

    @ray.remote(num_gpus=1)
    class Actor1(object):
        def __init__(self):
            gpu_ids = ray.get_gpu_ids()
            assert len(gpu_ids) == 1
            assert (os.environ["CUDA_VISIBLE_DEVICES"] == ",".join(
                [str(i) for i in gpu_ids]))
            # Set self.x to make sure that we got here.
            self.x = 1

        def test(self):
            gpu_ids = ray.get_gpu_ids()
            assert len(gpu_ids) == 1
            assert (os.environ["CUDA_VISIBLE_DEVICES"] == ",".join(
                [str(i) for i in gpu_ids]))
            return self.x

    a0 = Actor0.remote()
    ray.get(a0.test.remote())

    a1 = Actor1.remote()
    ray.get(a1.test.remote())


def test_zero_cpus(shutdown_only):
    ray.init(num_cpus=0)

    # We should be able to execute a task that requires 0 CPU resources.
    @ray.remote(num_cpus=0)
    def f():
        return 1

    ray.get(f.remote())

    # We should be able to create an actor that requires 0 CPU resources.
    @ray.remote(num_cpus=0)
    class Actor(object):
        def method(self):
            pass

    a = Actor.remote()
    x = a.method.remote()
    ray.get(x)


def test_zero_cpus_actor(ray_start_cluster):
    cluster = ray_start_cluster
    cluster.add_node(num_cpus=0)
    cluster.add_node(num_cpus=2)
    ray.init(address=cluster.address)

    node_id = ray.worker.global_worker.node.unique_id

    @ray.remote
    class Foo(object):
        def method(self):
            return ray.worker.global_worker.node.unique_id

    # Make sure tasks and actors run on the remote raylet.
    a = Foo.remote()
    assert ray.get(a.method.remote()) != node_id


def test_fractional_resources(shutdown_only):
    ray.init(num_cpus=6, num_gpus=3, resources={"Custom": 1})

    @ray.remote(num_gpus=0.5)
    class Foo1(object):
        def method(self):
            gpu_ids = ray.get_gpu_ids()
            assert len(gpu_ids) == 1
            return gpu_ids[0]

    foos = [Foo1.remote() for _ in range(6)]
    gpu_ids = ray.get([f.method.remote() for f in foos])
    for i in range(3):
        assert gpu_ids.count(i) == 2
    del foos

    @ray.remote
    class Foo2(object):
        def method(self):
            pass

    # Create an actor that requires 0.7 of the custom resource.
    f1 = Foo2._remote([], {}, resources={"Custom": 0.7})
    ray.get(f1.method.remote())
    # Make sure that we cannot create an actor that requires 0.7 of the
    # custom resource. TODO(rkn): Re-enable this once ray.wait is
    # implemented.
    f2 = Foo2._remote([], {}, resources={"Custom": 0.7})
    ready, _ = ray.wait([f2.method.remote()], timeout=0.5)
    assert len(ready) == 0
    # Make sure we can start an actor that requries only 0.3 of the custom
    # resource.
    f3 = Foo2._remote([], {}, resources={"Custom": 0.3})
    ray.get(f3.method.remote())

    del f1, f3

    # Make sure that we get exceptions if we submit tasks that require a
    # fractional number of resources greater than 1.

    @ray.remote(num_cpus=1.5)
    def test():
        pass

    with pytest.raises(ValueError):
        test.remote()

    with pytest.raises(ValueError):
        Foo2._remote([], {}, resources={"Custom": 1.5})


def test_multiple_raylets(ray_start_cluster):
    # This test will define a bunch of tasks that can only be assigned to
    # specific raylets, and we will check that they are assigned
    # to the correct raylets.
    cluster = ray_start_cluster
    cluster.add_node(num_cpus=11, num_gpus=0)
    cluster.add_node(num_cpus=5, num_gpus=5)
    cluster.add_node(num_cpus=10, num_gpus=1)
    ray.init(address=cluster.address)
    cluster.wait_for_nodes()

    # Define a bunch of remote functions that all return the socket name of
    # the plasma store. Since there is a one-to-one correspondence between
    # plasma stores and raylets (at least right now), this can be
    # used to identify which raylet the task was assigned to.

    # This must be run on the zeroth raylet.
    @ray.remote(num_cpus=11)
    def run_on_0():
        return ray.worker.global_worker.node.plasma_store_socket_name

    # This must be run on the first raylet.
    @ray.remote(num_gpus=2)
    def run_on_1():
        return ray.worker.global_worker.node.plasma_store_socket_name

    # This must be run on the second raylet.
    @ray.remote(num_cpus=6, num_gpus=1)
    def run_on_2():
        return ray.worker.global_worker.node.plasma_store_socket_name

    # This can be run anywhere.
    @ray.remote(num_cpus=0, num_gpus=0)
    def run_on_0_1_2():
        return ray.worker.global_worker.node.plasma_store_socket_name

    # This must be run on the first or second raylet.
    @ray.remote(num_gpus=1)
    def run_on_1_2():
        return ray.worker.global_worker.node.plasma_store_socket_name

    # This must be run on the zeroth or second raylet.
    @ray.remote(num_cpus=8)
    def run_on_0_2():
        return ray.worker.global_worker.node.plasma_store_socket_name

    def run_lots_of_tasks():
        names = []
        results = []
        for i in range(100):
            index = np.random.randint(6)
            if index == 0:
                names.append("run_on_0")
                results.append(run_on_0.remote())
            elif index == 1:
                names.append("run_on_1")
                results.append(run_on_1.remote())
            elif index == 2:
                names.append("run_on_2")
                results.append(run_on_2.remote())
            elif index == 3:
                names.append("run_on_0_1_2")
                results.append(run_on_0_1_2.remote())
            elif index == 4:
                names.append("run_on_1_2")
                results.append(run_on_1_2.remote())
            elif index == 5:
                names.append("run_on_0_2")
                results.append(run_on_0_2.remote())
        return names, results

    client_table = ray.nodes()
    store_names = []
    store_names += [
        client["ObjectStoreSocketName"] for client in client_table
        if client["Resources"].get("GPU", 0) == 0
    ]
    store_names += [
        client["ObjectStoreSocketName"] for client in client_table
        if client["Resources"].get("GPU", 0) == 5
    ]
    store_names += [
        client["ObjectStoreSocketName"] for client in client_table
        if client["Resources"].get("GPU", 0) == 1
    ]
    assert len(store_names) == 3

    def validate_names_and_results(names, results):
        for name, result in zip(names, ray.get(results)):
            if name == "run_on_0":
                assert result in [store_names[0]]
            elif name == "run_on_1":
                assert result in [store_names[1]]
            elif name == "run_on_2":
                assert result in [store_names[2]]
            elif name == "run_on_0_1_2":
                assert (result in [
                    store_names[0], store_names[1], store_names[2]
                ])
            elif name == "run_on_1_2":
                assert result in [store_names[1], store_names[2]]
            elif name == "run_on_0_2":
                assert result in [store_names[0], store_names[2]]
            else:
                raise Exception("This should be unreachable.")
            assert set(ray.get(results)) == set(store_names)

    names, results = run_lots_of_tasks()
    validate_names_and_results(names, results)

    # Make sure the same thing works when this is nested inside of a task.

    @ray.remote
    def run_nested1():
        names, results = run_lots_of_tasks()
        return names, results

    @ray.remote
    def run_nested2():
        names, results = ray.get(run_nested1.remote())
        return names, results

    names, results = ray.get(run_nested2.remote())
    validate_names_and_results(names, results)


def test_custom_resources(ray_start_cluster):
    cluster = ray_start_cluster
    cluster.add_node(num_cpus=3, resources={"CustomResource": 0})
    cluster.add_node(num_cpus=3, resources={"CustomResource": 1})
    ray.init(address=cluster.address)

    @ray.remote
    def f():
        time.sleep(0.001)
        return ray.worker.global_worker.node.unique_id

    @ray.remote(resources={"CustomResource": 1})
    def g():
        time.sleep(0.001)
        return ray.worker.global_worker.node.unique_id

    @ray.remote(resources={"CustomResource": 1})
    def h():
        ray.get([f.remote() for _ in range(5)])
        return ray.worker.global_worker.node.unique_id

    # The f tasks should be scheduled on both raylets.
    assert len(set(ray.get([f.remote() for _ in range(50)]))) == 2

    node_id = ray.worker.global_worker.node.unique_id

    # The g tasks should be scheduled only on the second raylet.
    raylet_ids = set(ray.get([g.remote() for _ in range(50)]))
    assert len(raylet_ids) == 1
    assert list(raylet_ids)[0] != node_id

    # Make sure that resource bookkeeping works when a task that uses a
    # custom resources gets blocked.
    ray.get([h.remote() for _ in range(5)])


def test_two_custom_resources(ray_start_cluster):
    cluster = ray_start_cluster
    cluster.add_node(
        num_cpus=3, resources={
            "CustomResource1": 1,
            "CustomResource2": 2
        })
    cluster.add_node(
        num_cpus=3, resources={
            "CustomResource1": 3,
            "CustomResource2": 4
        })
    ray.init(address=cluster.address)

    @ray.remote(resources={"CustomResource1": 1})
    def f():
        time.sleep(0.001)
        return ray.worker.global_worker.node.unique_id

    @ray.remote(resources={"CustomResource2": 1})
    def g():
        time.sleep(0.001)
        return ray.worker.global_worker.node.unique_id

    @ray.remote(resources={"CustomResource1": 1, "CustomResource2": 3})
    def h():
        time.sleep(0.001)
        return ray.worker.global_worker.node.unique_id

    @ray.remote(resources={"CustomResource1": 4})
    def j():
        time.sleep(0.001)
        return ray.worker.global_worker.node.unique_id

    @ray.remote(resources={"CustomResource3": 1})
    def k():
        time.sleep(0.001)
        return ray.worker.global_worker.node.unique_id

    # The f and g tasks should be scheduled on both raylets.
    assert len(set(ray.get([f.remote() for _ in range(50)]))) == 2
    assert len(set(ray.get([g.remote() for _ in range(50)]))) == 2

    node_id = ray.worker.global_worker.node.unique_id

    # The h tasks should be scheduled only on the second raylet.
    raylet_ids = set(ray.get([h.remote() for _ in range(50)]))
    assert len(raylet_ids) == 1
    assert list(raylet_ids)[0] != node_id

    # Make sure that tasks with unsatisfied custom resource requirements do
    # not get scheduled.
    ready_ids, remaining_ids = ray.wait([j.remote(), k.remote()], timeout=0.5)
    assert ready_ids == []


def test_many_custom_resources(shutdown_only):
    num_custom_resources = 10000
    total_resources = {
        str(i): np.random.randint(1, 7)
        for i in range(num_custom_resources)
    }
    ray.init(num_cpus=5, resources=total_resources)

    def f():
        return 1

    remote_functions = []
    for _ in range(20):
        num_resources = np.random.randint(0, num_custom_resources + 1)
        permuted_resources = np.random.permutation(
            num_custom_resources)[:num_resources]
        random_resources = {
            str(i): total_resources[str(i)]
            for i in permuted_resources
        }
        remote_function = ray.remote(resources=random_resources)(f)
        remote_functions.append(remote_function)

    remote_functions.append(ray.remote(f))
    remote_functions.append(ray.remote(resources=total_resources)(f))

    results = []
    for remote_function in remote_functions:
        results.append(remote_function.remote())
        results.append(remote_function.remote())
        results.append(remote_function.remote())

    ray.get(results)


# TODO: 5 retry attempts may be too little for Travis and we may need to
# increase it if this test begins to be flaky on Travis.
def test_zero_capacity_deletion_semantics(shutdown_only):
    ray.init(num_cpus=2, num_gpus=1, resources={"test_resource": 1})

    def test():
        resources = ray.available_resources()
        MAX_RETRY_ATTEMPTS = 5
        retry_count = 0

        del resources["memory"]
        del resources["object_store_memory"]

        while resources and retry_count < MAX_RETRY_ATTEMPTS:
            time.sleep(0.1)
            resources = ray.available_resources()
            retry_count += 1

        if retry_count >= MAX_RETRY_ATTEMPTS:
            raise RuntimeError(
                "Resources were available even after five retries.")

        return resources

    function = ray.remote(
        num_cpus=2, num_gpus=1, resources={"test_resource": 1})(test)
    cluster_resources = ray.get(function.remote())

    # All cluster resources should be utilized and
    # cluster_resources must be empty
    assert cluster_resources == {}


@pytest.fixture
def save_gpu_ids_shutdown_only():
    # Record the curent value of this environment variable so that we can
    # reset it after the test.
    original_gpu_ids = os.environ.get("CUDA_VISIBLE_DEVICES", None)

    yield None

    # The code after the yield will run as teardown code.
    ray.shutdown()
    # Reset the environment variable.
    if original_gpu_ids is not None:
        os.environ["CUDA_VISIBLE_DEVICES"] = original_gpu_ids
    else:
        del os.environ["CUDA_VISIBLE_DEVICES"]


def test_specific_gpus(save_gpu_ids_shutdown_only):
    allowed_gpu_ids = [4, 5, 6]
    os.environ["CUDA_VISIBLE_DEVICES"] = ",".join(
        [str(i) for i in allowed_gpu_ids])
    ray.init(num_gpus=3)

    @ray.remote(num_gpus=1)
    def f():
        gpu_ids = ray.get_gpu_ids()
        assert len(gpu_ids) == 1
        assert gpu_ids[0] in allowed_gpu_ids

    @ray.remote(num_gpus=2)
    def g():
        gpu_ids = ray.get_gpu_ids()
        assert len(gpu_ids) == 2
        assert gpu_ids[0] in allowed_gpu_ids
        assert gpu_ids[1] in allowed_gpu_ids

    ray.get([f.remote() for _ in range(100)])
    ray.get([g.remote() for _ in range(100)])


def test_blocking_tasks(ray_start_regular):
    @ray.remote
    def f(i, j):
        return (i, j)

    @ray.remote
    def g(i):
        # Each instance of g submits and blocks on the result of another
        # remote task.
        object_ids = [f.remote(i, j) for j in range(2)]
        return ray.get(object_ids)

    @ray.remote
    def h(i):
        # Each instance of g submits and blocks on the result of another
        # remote task using ray.wait.
        object_ids = [f.remote(i, j) for j in range(2)]
        return ray.wait(object_ids, num_returns=len(object_ids))

    ray.get([h.remote(i) for i in range(4)])

    @ray.remote
    def _sleep(i):
        time.sleep(0.01)
        return (i)

    @ray.remote
    def sleep():
        # Each instance of sleep submits and blocks on the result of
        # another remote task, which takes some time to execute.
        ray.get([_sleep.remote(i) for i in range(10)])

    ray.get(sleep.remote())


def test_max_call_tasks(ray_start_regular):
    @ray.remote(max_calls=1)
    def f():
        return os.getpid()

    pid = ray.get(f.remote())
    ray.tests.utils.wait_for_pid_to_exit(pid)

    @ray.remote(max_calls=2)
    def f():
        return os.getpid()

    pid1 = ray.get(f.remote())
    pid2 = ray.get(f.remote())
    assert pid1 == pid2
    ray.tests.utils.wait_for_pid_to_exit(pid1)


def attempt_to_load_balance(remote_function,
                            args,
                            total_tasks,
                            num_nodes,
                            minimum_count,
                            num_attempts=100):
    attempts = 0
    while attempts < num_attempts:
        locations = ray.get(
            [remote_function.remote(*args) for _ in range(total_tasks)])
        names = set(locations)
        counts = [locations.count(name) for name in names]
        logger.info("Counts are {}.".format(counts))
        if (len(names) == num_nodes
                and all(count >= minimum_count for count in counts)):
            break
        attempts += 1
    assert attempts < num_attempts


def test_load_balancing(ray_start_cluster):
    # This test ensures that tasks are being assigned to all raylets
    # in a roughly equal manner.
    cluster = ray_start_cluster
    num_nodes = 3
    num_cpus = 7
    for _ in range(num_nodes):
        cluster.add_node(num_cpus=num_cpus)
    ray.init(address=cluster.address)

    @ray.remote
    def f():
        time.sleep(0.01)
        return ray.worker.global_worker.node.unique_id

    attempt_to_load_balance(f, [], 100, num_nodes, 10)
    attempt_to_load_balance(f, [], 1000, num_nodes, 100)


def test_load_balancing_with_dependencies(ray_start_cluster):
    # This test ensures that tasks are being assigned to all raylets in a
    # roughly equal manner even when the tasks have dependencies.
    cluster = ray_start_cluster
    num_nodes = 3
    for _ in range(num_nodes):
        cluster.add_node(num_cpus=1)
    ray.init(address=cluster.address)

    @ray.remote
    def f(x):
        time.sleep(0.010)
        return ray.worker.global_worker.node.unique_id

    # This object will be local to one of the raylets. Make sure
    # this doesn't prevent tasks from being scheduled on other raylets.
    x = ray.put(np.zeros(1000000))

    attempt_to_load_balance(f, [x], 100, num_nodes, 25)


def wait_for_num_tasks(num_tasks, timeout=10):
    start_time = time.time()
    while time.time() - start_time < timeout:
        if len(ray.tasks()) >= num_tasks:
            return
        time.sleep(0.1)
    raise RayTestTimeoutException("Timed out while waiting for global state.")


def wait_for_num_objects(num_objects, timeout=10):
    start_time = time.time()
    while time.time() - start_time < timeout:
        if len(ray.objects()) >= num_objects:
            return
        time.sleep(0.1)
    raise RayTestTimeoutException("Timed out while waiting for global state.")


@pytest.mark.skipif(
    os.environ.get("RAY_USE_NEW_GCS") == "on",
    reason="New GCS API doesn't have a Python API yet.")
def test_global_state_api(shutdown_only):

    error_message = ("The ray global state API cannot be used "
                     "before ray.init has been called.")

    with pytest.raises(Exception, match=error_message):
        ray.objects()

    with pytest.raises(Exception, match=error_message):
        ray.tasks()

    with pytest.raises(Exception, match=error_message):
        ray.nodes()

    with pytest.raises(Exception, match=error_message):
        ray.jobs()

    ray.init(num_cpus=5, num_gpus=3, resources={"CustomResource": 1})

    assert ray.cluster_resources()["CPU"] == 5
    assert ray.cluster_resources()["GPU"] == 3
    assert ray.cluster_resources()["CustomResource"] == 1

    assert ray.objects() == {}

    job_id = ray.utils.compute_job_id_from_driver(
        ray.WorkerID(ray.worker.global_worker.worker_id))
    driver_task_id = ray.worker.global_worker.current_task_id.hex()

    # One task is put in the task table which corresponds to this driver.
    wait_for_num_tasks(1)
    task_table = ray.tasks()
    assert len(task_table) == 1
    assert driver_task_id == list(task_table.keys())[0]
    task_spec = task_table[driver_task_id]["TaskSpec"]
    nil_unique_id_hex = ray.UniqueID.nil().hex()
    nil_actor_id_hex = ray.ActorID.nil().hex()

    assert task_spec["TaskID"] == driver_task_id
    assert task_spec["ActorID"] == nil_actor_id_hex
    assert task_spec["Args"] == []
    assert task_spec["JobID"] == job_id.hex()
    assert task_spec["FunctionID"] == nil_unique_id_hex
    assert task_spec["ReturnObjectIDs"] == []

    client_table = ray.nodes()
    node_ip_address = ray.worker.global_worker.node_ip_address

    assert len(client_table) == 1
    assert client_table[0]["NodeManagerAddress"] == node_ip_address

    @ray.remote
    def f(*xs):
        return 1

    x_id = ray.put(1)
    result_id = f.remote(1, "hi", x_id)

    # Wait for one additional task to complete.
    wait_for_num_tasks(1 + 1)
    task_table = ray.tasks()
    assert len(task_table) == 1 + 1
    task_id_set = set(task_table.keys())
    task_id_set.remove(driver_task_id)
    task_id = list(task_id_set)[0]

    task_spec = task_table[task_id]["TaskSpec"]
    assert task_spec["ActorID"] == nil_actor_id_hex
    assert task_spec["Args"] == [1, "hi", x_id]
    assert task_spec["JobID"] == job_id.hex()
    assert task_spec["ReturnObjectIDs"] == [result_id]

    assert task_table[task_id] == ray.tasks(task_id)

    # Wait for two objects, one for the x_id and one for result_id.
    wait_for_num_objects(2)

    def wait_for_object_table():
        timeout = 10
        start_time = time.time()
        while time.time() - start_time < timeout:
            object_table = ray.objects()
            tables_ready = (object_table[x_id]["ManagerIDs"] is not None and
                            object_table[result_id]["ManagerIDs"] is not None)
            if tables_ready:
                return
            time.sleep(0.1)
        raise RayTestTimeoutException(
            "Timed out while waiting for object table to "
            "update.")

    object_table = ray.objects()
    assert len(object_table) == 2

    assert object_table[x_id] == ray.objects(x_id)
    object_table_entry = ray.objects(result_id)
    assert object_table[result_id] == object_table_entry

    job_table = ray.jobs()

    assert len(job_table) == 1
    assert job_table[0]["JobID"] == job_id.hex()
    assert job_table[0]["NodeManagerAddress"] == node_ip_address


# TODO(rkn): Pytest actually has tools for capturing stdout and stderr, so we
# should use those, but they seem to conflict with Ray's use of faulthandler.
class CaptureOutputAndError(object):
    """Capture stdout and stderr of some span.

    This can be used as follows.

        captured = {}
        with CaptureOutputAndError(captured):
            # Do stuff.
        # Access captured["out"] and captured["err"].
    """

    def __init__(self, captured_output_and_error):
        if sys.version_info >= (3, 0):
            import io
            self.output_buffer = io.StringIO()
            self.error_buffer = io.StringIO()
        else:
            import cStringIO
            self.output_buffer = cStringIO.StringIO()
            self.error_buffer = cStringIO.StringIO()
        self.captured_output_and_error = captured_output_and_error

    def __enter__(self):
        sys.stdout.flush()
        sys.stderr.flush()
        self.old_stdout = sys.stdout
        self.old_stderr = sys.stderr
        sys.stdout = self.output_buffer
        sys.stderr = self.error_buffer

    def __exit__(self, exc_type, exc_value, traceback):
        sys.stdout.flush()
        sys.stderr.flush()
        sys.stdout = self.old_stdout
        sys.stderr = self.old_stderr
        self.captured_output_and_error["out"] = self.output_buffer.getvalue()
        self.captured_output_and_error["err"] = self.error_buffer.getvalue()


def test_logging_to_driver(shutdown_only):
    ray.init(num_cpus=1, log_to_driver=True)

    @ray.remote
    def f():
        # It's important to make sure that these print statements occur even
        # without calling sys.stdout.flush() and sys.stderr.flush().
        for i in range(100):
            print(i)
            print(100 + i, file=sys.stderr)

    captured = {}
    with CaptureOutputAndError(captured):
        ray.get(f.remote())
        time.sleep(1)

    output_lines = captured["out"]
    for i in range(200):
        assert str(i) in output_lines

    # TODO(rkn): Check that no additional logs appear beyond what we expect
    # and that there are no duplicate logs. Once we address the issue
    # described in https://github.com/ray-project/ray/pull/5462, we should
    # also check that nothing is logged to stderr.


def test_not_logging_to_driver(shutdown_only):
    ray.init(num_cpus=1, log_to_driver=False)

    @ray.remote
    def f():
        for i in range(100):
            print(i)
            print(100 + i, file=sys.stderr)
            sys.stdout.flush()
            sys.stderr.flush()

    captured = {}
    with CaptureOutputAndError(captured):
        ray.get(f.remote())
        time.sleep(1)

    output_lines = captured["out"]
    assert len(output_lines) == 0

    # TODO(rkn): Check that no additional logs appear beyond what we expect
    # and that there are no duplicate logs. Once we address the issue
    # described in https://github.com/ray-project/ray/pull/5462, we should
    # also check that nothing is logged to stderr.


@pytest.mark.skipif(
    os.environ.get("RAY_USE_NEW_GCS") == "on",
    reason="New GCS API doesn't have a Python API yet.")
def test_workers(shutdown_only):
    num_workers = 3
    ray.init(num_cpus=num_workers)

    @ray.remote
    def f():
        return id(ray.worker.global_worker), os.getpid()

    # Wait until all of the workers have started.
    worker_ids = set()
    while len(worker_ids) != num_workers:
        worker_ids = set(ray.get([f.remote() for _ in range(10)]))


def test_specific_job_id():
    dummy_driver_id = ray.JobID.from_int(1)
    ray.init(num_cpus=1, job_id=dummy_driver_id)

    # in driver
    assert dummy_driver_id == ray._get_runtime_context().current_driver_id

    # in worker
    @ray.remote
    def f():
        return ray._get_runtime_context().current_driver_id

    assert dummy_driver_id == ray.get(f.remote())

    ray.shutdown()


def test_object_id_properties():
    id_bytes = b"00112233445566778899"
    object_id = ray.ObjectID(id_bytes)
    assert object_id.binary() == id_bytes
    object_id = ray.ObjectID.nil()
    assert object_id.is_nil()
    with pytest.raises(ValueError, match=r".*needs to have length 20.*"):
        ray.ObjectID(id_bytes + b"1234")
    with pytest.raises(ValueError, match=r".*needs to have length 20.*"):
        ray.ObjectID(b"0123456789")
    object_id = ray.ObjectID.from_random()
    assert not object_id.is_nil()
    assert object_id.binary() != id_bytes
    id_dumps = pickle.dumps(object_id)
    id_from_dumps = pickle.loads(id_dumps)
    assert id_from_dumps == object_id
    file_prefix = "test_object_id_properties"

    # Make sure the ids are fork safe.
    def write(index):
        str = ray.ObjectID.from_random().hex()
        with open("{}{}".format(file_prefix, index), "w") as fo:
            fo.write(str)

    def read(index):
        with open("{}{}".format(file_prefix, index), "r") as fi:
            for line in fi:
                return line

    processes = [Process(target=write, args=(_, )) for _ in range(4)]
    for process in processes:
        process.start()
    for process in processes:
        process.join()
    hexes = {read(i) for i in range(4)}
    [os.remove("{}{}".format(file_prefix, i)) for i in range(4)]
    assert len(hexes) == 4


@pytest.fixture
def shutdown_only_with_initialization_check():
    yield None
    # The code after the yield will run as teardown code.
    ray.shutdown()
    assert not ray.is_initialized()


def test_initialized(shutdown_only_with_initialization_check):
    assert not ray.is_initialized()
    ray.init(num_cpus=0)
    assert ray.is_initialized()


def test_initialized_local_mode(shutdown_only_with_initialization_check):
    assert not ray.is_initialized()
    ray.init(num_cpus=0, local_mode=True)
    assert ray.is_initialized()


def test_wait_reconstruction(shutdown_only):
    ray.init(num_cpus=1, object_store_memory=int(10**8))

    @ray.remote
    def f():
        return np.zeros(6 * 10**7, dtype=np.uint8)

    x_id = f.remote()
    ray.wait([x_id])
    ray.wait([f.remote()])
    assert not ray.worker.global_worker.core_worker.object_exists(x_id)
    ready_ids, _ = ray.wait([x_id])
    assert len(ready_ids) == 1


def test_ray_setproctitle(ray_start_2_cpus):
    @ray.remote
    class UniqueName(object):
        def __init__(self):
            assert setproctitle.getproctitle() == "ray_UniqueName:__init__()"

        def f(self):
            assert setproctitle.getproctitle() == "ray_UniqueName:f()"

    @ray.remote
    def unique_1():
        assert setproctitle.getproctitle(
        ) == "ray_worker:ray.tests.test_basic.unique_1()"

    actor = UniqueName.remote()
    ray.get(actor.f.remote())
    ray.get(unique_1.remote())


def test_duplicate_error_messages(shutdown_only):
    ray.init(num_cpus=0)

    driver_id = ray.WorkerID.nil()
    error_data = ray.gcs_utils.construct_error_message(driver_id, "test",
                                                       "message", 0)

    # Push the same message to the GCS twice (they are the same because we
    # do not include a timestamp).

    r = ray.worker.global_worker.redis_client

    r.execute_command("RAY.TABLE_APPEND",
                      ray.gcs_utils.TablePrefix.Value("ERROR_INFO"),
                      ray.gcs_utils.TablePubsub.Value("ERROR_INFO_PUBSUB"),
                      driver_id.binary(), error_data)

    # Before https://github.com/ray-project/ray/pull/3316 this would
    # give an error
    r.execute_command("RAY.TABLE_APPEND",
                      ray.gcs_utils.TablePrefix.Value("ERROR_INFO"),
                      ray.gcs_utils.TablePubsub.Value("ERROR_INFO_PUBSUB"),
                      driver_id.binary(), error_data)


@pytest.mark.skipif(
    os.getenv("TRAVIS") is None,
    reason="This test should only be run on Travis.")
def test_ray_stack(ray_start_2_cpus):
    def unique_name_1():
        time.sleep(1000)

    @ray.remote
    def unique_name_2():
        time.sleep(1000)

    @ray.remote
    def unique_name_3():
        unique_name_1()

    unique_name_2.remote()
    unique_name_3.remote()

    success = False
    start_time = time.time()
    while time.time() - start_time < 30:
        # Attempt to parse the "ray stack" call.
        output = ray.utils.decode(subprocess.check_output(["ray", "stack"]))
        if ("unique_name_1" in output and "unique_name_2" in output
                and "unique_name_3" in output):
            success = True
            break

    if not success:
        raise Exception("Failed to find necessary information with "
                        "'ray stack'")


def test_pandas_parquet_serialization():
    # Only test this if pandas is installed
    pytest.importorskip("pandas")

    import pandas as pd
    import pyarrow as pa
    import pyarrow.parquet as pq

    tempdir = tempfile.mkdtemp()
    filename = os.path.join(tempdir, "parquet-test")
    pd.DataFrame({"col1": [0, 1], "col2": [0, 1]}).to_parquet(filename)
    with open(os.path.join(tempdir, "parquet-compression"), "wb") as f:
        table = pa.Table.from_arrays([pa.array([1, 2, 3])], ["hello"])
        pq.write_table(table, f, compression="lz4")
    # Clean up
    shutil.rmtree(tempdir)


def test_socket_dir_not_existing(shutdown_only):
    random_name = ray.ObjectID.from_random().hex()
    temp_raylet_socket_dir = "/tmp/ray/tests/{}".format(random_name)
    temp_raylet_socket_name = os.path.join(temp_raylet_socket_dir,
                                           "raylet_socket")
    ray.init(num_cpus=1, raylet_socket_name=temp_raylet_socket_name)


def test_raylet_is_robust_to_random_messages(ray_start_regular):
    node_manager_address = None
    node_manager_port = None
    for client in ray.nodes():
        if "NodeManagerAddress" in client:
            node_manager_address = client["NodeManagerAddress"]
            node_manager_port = client["NodeManagerPort"]
    assert node_manager_address
    assert node_manager_port
    # Try to bring down the node manager:
    s = socket.socket(socket.AF_INET, socket.SOCK_STREAM)
    s.connect((node_manager_address, node_manager_port))
    s.send(1000 * b"asdf")

    @ray.remote
    def f():
        return 1

    assert ray.get(f.remote()) == 1


def test_non_ascii_comment(ray_start_regular):
    @ray.remote
    def f():
        # 日本語 Japanese comment
        return 1

    assert ray.get(f.remote()) == 1


@ray.remote
def echo(x):
    return x


@ray.remote
class WithConstructor(object):
    def __init__(self, data):
        self.data = data

    def get_data(self):
        return self.data


@ray.remote
class WithoutConstructor(object):
    def set_data(self, data):
        self.data = data

    def get_data(self):
        return self.data


class BaseClass(object):
    def __init__(self, data):
        self.data = data

    def get_data(self):
        return self.data


@ray.remote
class DerivedClass(BaseClass):
    def __init__(self, data):
        # Due to different behaviors of super in Python 2 and Python 3,
        # we use BaseClass directly here.
        BaseClass.__init__(self, data)


def test_load_code_from_local(shutdown_only):
    ray.init(load_code_from_local=True, num_cpus=4)
    message = "foo"
    # Test normal function.
    assert ray.get(echo.remote(message)) == message
    # Test actor class with constructor.
    actor = WithConstructor.remote(1)
    assert ray.get(actor.get_data.remote()) == 1
    # Test actor class without constructor.
    actor = WithoutConstructor.remote()
    actor.set_data.remote(1)
    assert ray.get(actor.get_data.remote()) == 1
    # Test derived actor class.
    actor = DerivedClass.remote(1)
    assert ray.get(actor.get_data.remote()) == 1
    # Test using ray.remote decorator on raw classes.
    base_actor_class = ray.remote(num_cpus=1)(BaseClass)
    base_actor = base_actor_class.remote(message)
    assert ray.get(base_actor.get_data.remote()) == message


def test_shutdown_disconnect_global_state():
    ray.init(num_cpus=0)
    ray.shutdown()

    with pytest.raises(Exception) as e:
        ray.objects()
    assert str(e.value).endswith("ray.init has been called.")


@pytest.mark.parametrize(
    "ray_start_object_store_memory", [150 * 1024 * 1024], indirect=True)
def test_put_pins_object(ray_start_object_store_memory):
    x_id = ray.put("HI")
    x_copy = ray.ObjectID(x_id.binary())
    assert ray.get(x_copy) == "HI"

    # x cannot be evicted since x_id pins it
    for _ in range(10):
        ray.put(np.zeros(10 * 1024 * 1024))
    assert ray.get(x_id) == "HI"
    assert ray.get(x_copy) == "HI"

    # now it can be evicted since x_id pins it but x_copy does not
    del x_id
    for _ in range(10):
        ray.put(np.zeros(10 * 1024 * 1024))
    with pytest.raises(ray.exceptions.UnreconstructableError):
        ray.get(x_copy)

    # weakref put
    y_id = ray.put("HI", weakref=True)
    for _ in range(10):
        ray.put(np.zeros(10 * 1024 * 1024))
    with pytest.raises(ray.exceptions.UnreconstructableError):
        ray.get(y_id)

    @ray.remote
    def check_no_buffer_ref(x):
        assert x[0].get_buffer_ref() is None

    z_id = ray.put("HI")
    assert z_id.get_buffer_ref() is not None
    ray.get(check_no_buffer_ref.remote([z_id]))


@pytest.mark.parametrize(
    "ray_start_object_store_memory", [150 * 1024 * 1024], indirect=True)
def test_redis_lru_with_set(ray_start_object_store_memory):
    x = np.zeros(8 * 10**7, dtype=np.uint8)
    x_id = ray.put(x, weakref=True)

    # Remove the object from the object table to simulate Redis LRU eviction.
    removed = False
    start_time = time.time()
    while time.time() < start_time + 10:
        if ray.state.state.redis_clients[0].delete(b"OBJECT" +
                                                   x_id.binary()) == 1:
            removed = True
            break
    assert removed

    # Now evict the object from the object store.
    ray.put(x)  # This should not crash.


def test_decorated_function(ray_start_regular):
    def function_invocation_decorator(f):
        def new_f(args, kwargs):
            # Reverse the arguments.
            return f(args[::-1], {"d": 5}), kwargs

        return new_f

    def f(a, b, c, d=None):
        return a, b, c, d

    f.__ray_invocation_decorator__ = function_invocation_decorator
    f = ray.remote(f)

    result_id, kwargs = f.remote(1, 2, 3, d=4)
    assert kwargs == {"d": 4}
    assert ray.get(result_id) == (3, 2, 1, 5)


def test_get_postprocess(ray_start_regular):
    def get_postprocessor(object_ids, values):
        return [value for value in values if value > 0]

    ray.worker.global_worker._post_get_hooks.append(get_postprocessor)

    assert ray.get(
        [ray.put(i) for i in [0, 1, 3, 5, -1, -3, 4]]) == [1, 3, 5, 4]


def test_export_after_shutdown(ray_start_regular):
    # This test checks that we can use actor and remote function definitions
    # across multiple Ray sessions.

    @ray.remote
    def f():
        pass

    @ray.remote
    class Actor(object):
        def method(self):
            pass

    ray.get(f.remote())
    a = Actor.remote()
    ray.get(a.method.remote())

    ray.shutdown()

    # Start Ray and use the remote function and actor again.
    ray.init(num_cpus=1)
    ray.get(f.remote())
    a = Actor.remote()
    ray.get(a.method.remote())

    ray.shutdown()

    # Start Ray again and make sure that these definitions can be exported from
    # workers.
    ray.init(num_cpus=2)

    @ray.remote
    def export_definitions_from_worker(remote_function, actor_class):
        ray.get(remote_function.remote())
        actor_handle = actor_class.remote()
        ray.get(actor_handle.method.remote())

    ray.get(export_definitions_from_worker.remote(f, Actor))


def test_invalid_unicode_in_worker_log(shutdown_only):
    info = ray.init(num_cpus=1)

    logs_dir = os.path.join(info["session_dir"], "logs")

    # Wait till first worker log file is created.
    while True:
        log_file_paths = glob.glob("{}/worker*.out".format(logs_dir))
        if len(log_file_paths) == 0:
            time.sleep(0.2)
        else:
            break

    with open(log_file_paths[0], "wb") as f:
        f.write(b"\xe5abc\nline2\nline3\n")
        f.write(b"\xe5abc\nline2\nline3\n")
        f.write(b"\xe5abc\nline2\nline3\n")
        f.flush()

    # Wait till the log monitor reads the file.
    time.sleep(1.0)

    # Make sure that nothing has died.
    assert ray.services.remaining_processes_alive()


@pytest.mark.skip(reason="This test is too expensive to run.")
def test_move_log_files_to_old(shutdown_only):
    info = ray.init(num_cpus=1)

    logs_dir = os.path.join(info["session_dir"], "logs")

    @ray.remote
    class Actor(object):
        def f(self):
            print("function f finished")

    # First create a temporary actor.
    actors = [
        Actor.remote() for i in range(ray_constants.LOG_MONITOR_MAX_OPEN_FILES)
    ]
    ray.get([a.f.remote() for a in actors])

    # Make sure no log files are in the "old" directory before the actors
    # are killed.
    assert len(glob.glob("{}/old/worker*.out".format(logs_dir))) == 0

    # Now kill the actors so the files get moved to logs/old/.
    [a.__ray_terminate__.remote() for a in actors]

    while True:
        log_file_paths = glob.glob("{}/old/worker*.out".format(logs_dir))
        if len(log_file_paths) > 0:
            with open(log_file_paths[0], "r") as f:
                assert "function f finished\n" in f.readlines()
            break

    # Make sure that nothing has died.
    assert ray.services.remaining_processes_alive()<|MERGE_RESOLUTION|>--- conflicted
+++ resolved
@@ -1210,13 +1210,6 @@
     timeout_seconds = 20
     start_time = time.time()
     while True:
-<<<<<<< HEAD
-=======
-        if time.time() - start_time > timeout_seconds:
-            raise RayTestTimeoutException(
-                "Timed out while waiting for information in "
-                "profile table.")
->>>>>>> 4b1d2903
         profile_data = ray.timeline()
         event_types = {event["cat"] for event in profile_data}
         expected_types = [
@@ -1240,9 +1233,10 @@
             break
 
         if time.time() - start_time > timeout_seconds:
-            raise Exception("Timed out while waiting for information in "
-                            "profile table. Missing events: {}.".format(
-                                set(expected_types) - set(event_types)))
+            raise RayTestTimeoutException(
+                "Timed out while waiting for information in "
+                "profile table. Missing events: {}.".format(
+                    set(expected_types) - set(event_types)))
 
         # The profiling information only flushes once every second.
         time.sleep(1.1)
