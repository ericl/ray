from __future__ import absolute_import
from __future__ import division
from __future__ import print_function

import atexit
import collections
import datetime
import errno
import json
import os
import logging
import signal
import sys
import tempfile
import threading
import time

import ray
import ray.ray_constants as ray_constants
import ray.services
from ray.resource_spec import ResourceSpec
from ray.utils import try_to_create_directory, try_to_symlink

# Logger for this module. It should be configured at the entry point
# into the program using Ray. Ray configures it by default automatically
# using logging.basicConfig in its entry/init points.
logger = logging.getLogger(__name__)

PY3 = sys.version_info.major >= 3
SESSION_LATEST = "session_latest"


class Node(object):
    """An encapsulation of the Ray processes on a single node.

    This class is responsible for starting Ray processes and killing them,
    and it also controls the temp file policy.

    Attributes:
        all_processes (dict): A mapping from process type (str) to a list of
            ProcessInfo objects. All lists have length one except for the Redis
            server list, which has multiple.
    """

    def __init__(self,
                 ray_params,
                 head=False,
                 single_node=False,
                 shutdown_at_exit=True,
                 connect_only=False):
        """Start a node.

        Args:
            ray_params (ray.params.RayParams): The parameters to use to
                configure the node.
            head (bool): True if this is the head node, which means it will
                start additional processes like the Redis servers, monitor
                processes, and web UI.
            single_node (bool): If True, enables additional single-node
                optimizations. This must not be set if multiple nodes will
                join this head
            shutdown_at_exit (bool): If true, a handler will be registered to
                shutdown the processes started here when the Python interpreter
                exits.
            connect_only (bool): If true, connect to the node without starting
                new processes.
        """
        if shutdown_at_exit:
            if connect_only:
                raise ValueError("'shutdown_at_exit' and 'connect_only' "
                                 "cannot both be true.")
            self._register_shutdown_hooks()

        if single_node:
            if not head:
                raise ValueError(
                    "Single node cannot be enabled if not the head node.")

        self.head = head
        self.single_node = single_node
        self.all_processes = {}

        # Try to get node IP address with the parameters.
        if ray_params.node_ip_address:
            node_ip_address = ray_params.node_ip_address
        elif ray_params.redis_address:
            node_ip_address = ray.services.get_node_ip_address(
                ray_params.redis_address)
        else:
            node_ip_address = ray.services.get_node_ip_address()
        self._node_ip_address = node_ip_address

        ray_params.update_if_absent(
            include_log_monitor=True,
            resources={},
            include_webui=False,
            temp_dir="/tmp/ray",
            worker_path=os.path.join(
                os.path.dirname(os.path.abspath(__file__)),
                "workers/default_worker.py"))

        self._resource_spec = None
        self._ray_params = ray_params
        self._redis_address = ray_params.redis_address
        self._config = (json.loads(ray_params._internal_config)
                        if ray_params._internal_config else None)

        if head:
            redis_client = None
            # date including microsecond
            date_str = datetime.datetime.today().strftime(
                "%Y-%m-%d_%H-%M-%S_%f")
            self.session_name = "session_{date_str}_{pid}".format(
                pid=os.getpid(), date_str=date_str)
        else:
            redis_client = self.create_redis_client()
            self.session_name = ray.utils.decode(
                redis_client.get("session_name"))

        self._init_temp(redis_client)

        if connect_only:
            # Get socket names from the configuration.
            self._plasma_store_socket_name = (
                ray_params.plasma_store_socket_name)
            self._raylet_socket_name = ray_params.raylet_socket_name

            # If user does not provide the socket name, get it from Redis.
            if (self._plasma_store_socket_name is None
                    or self._raylet_socket_name is None):
                # Get the address info of the processes to connect to
                # from Redis.
                address_info = ray.services.get_address_info_from_redis(
                    self.redis_address,
                    self._node_ip_address,
                    redis_password=self.redis_password)
                self._plasma_store_socket_name = address_info[
                    "object_store_address"]
                self._raylet_socket_name = address_info["raylet_socket_name"]
        else:
            # If the user specified a socket name, use it.
            self._plasma_store_socket_name = self._prepare_socket_file(
                self._ray_params.plasma_store_socket_name,
                default_prefix="plasma_store")
            self._raylet_socket_name = self._prepare_socket_file(
                self._ray_params.raylet_socket_name, default_prefix="raylet")

        if head:
            ray_params.update_if_absent(num_redis_shards=1, include_webui=True)
            self._webui_url = None
        else:
            self._webui_url = (
                ray.services.get_webui_url_from_redis(redis_client))
            ray_params.include_java = (
                ray.services.include_java_from_redis(redis_client))

        # Start processes.
        if head:
            self.start_head_processes()
            redis_client = self.create_redis_client()
            redis_client.set("session_name", self.session_name)
            redis_client.set("session_dir", self._session_dir)
            redis_client.set("temp_dir", self._temp_dir)

        if not connect_only:
            self.start_ray_processes()

    def _register_shutdown_hooks(self):
        # Make ourselves a process group session leader to ensure we can clean
        # up child processes later without killing a process that started us.
        try:
            os.setpgrp()
        except OSError as e:
            logger.warning("setpgrp failed, processes may not be "
                           "cleaned up properly: {}.".format(e))

        # Clean up child process by first going through the normal
        # kill_all_processes procedure (which should clean them all up
        # under normal circumstances), then sending a SIGTERM to our
        # process group to take care of any children that may have been
        # spawned but not yet added to the list.
        def clean_up_children(sigterm_handler):
            self.kill_all_processes(check_alive=False, allow_graceful=True)
            signal.signal(signal.SIGTERM, sigterm_handler)
            try:
                # SIGTERM our process group as a last resort in case there
                # were processes that we spawned but didn't add to the list
                # (could happen if interrupted just after spawning them).
                # We could send SIGKILL here to be sure, but we're also
                # sending it to ourselves.
                os.killpg(0, signal.SIGTERM)
            except OSError as e:
                print("killpg failed, processes may not have "
                      "been cleaned up properly: {}.".format(e))

        # Register the a handler to be called during the normal python
        # shutdown process. We pass an empty lambda to clean_up_children
        # because after cleaning up the child processes, it should do
        # nothing and return so that the shutdown process can continue.
        def atexit_handler():
            return clean_up_children(lambda *args, **kwargs: None)

        atexit.register(atexit_handler)

        # Register the a handler to be called if we get a SIGTERM.
        # In this case, we want to exit with an error code (1) after
        # cleaning up child processes.
        def sigterm_handler():
            return clean_up_children(lambda *args, **kwargs: sys.exit(1))

        signal.signal(signal.SIGTERM, sigterm_handler)

    def _init_temp(self, redis_client):
        # Create an dictionary to store temp file index.
        self._incremental_dict = collections.defaultdict(lambda: 0)

        if self.head:
            self._temp_dir = self._ray_params.temp_dir
        else:
            self._temp_dir = ray.utils.decode(redis_client.get("temp_dir"))

        try_to_create_directory(self._temp_dir, warn_if_exist=False)

        if self.head:
            self._session_dir = os.path.join(self._temp_dir, self.session_name)
        else:
            self._session_dir = ray.utils.decode(
                redis_client.get("session_dir"))
        session_symlink = os.path.join(self._temp_dir, SESSION_LATEST)

        # Send a warning message if the session exists.
        try_to_create_directory(self._session_dir)
        try_to_symlink(session_symlink, self._session_dir)
        # Create a directory to be used for socket files.
        self._sockets_dir = os.path.join(self._session_dir, "sockets")
        try_to_create_directory(self._sockets_dir, warn_if_exist=False)
        # Create a directory to be used for process log files.
        self._logs_dir = os.path.join(self._session_dir, "logs")
        try_to_create_directory(self._logs_dir, warn_if_exist=False)
        old_logs_dir = os.path.join(self._logs_dir, "old")
        try_to_create_directory(old_logs_dir, warn_if_exist=False)

    def get_resource_spec(self):
        """Resolve and return the current resource spec for the node."""
        if not self._resource_spec:
            self._resource_spec = ResourceSpec(
                self._ray_params.num_cpus, self._ray_params.num_gpus,
                self._ray_params.memory, self._ray_params.object_store_memory,
                self._ray_params.resources,
                self._ray_params.redis_max_memory).resolve(is_head=self.head)
        return self._resource_spec

    @property
    def node_ip_address(self):
        """Get the cluster Redis address."""
        return self._node_ip_address

    @property
    def address(self):
        """Get the cluster address."""
        return self._redis_address

    @property
    def redis_address(self):
        """Get the cluster Redis address."""
        return self._redis_address

    @property
    def redis_password(self):
        """Get the cluster Redis password"""
        return self._ray_params.redis_password

    @property
    def load_code_from_local(self):
        return self._ray_params.load_code_from_local

    @property
    def use_pickle(self):
        return self._ray_params.use_pickle

    @property
    def object_id_seed(self):
        """Get the seed for deterministic generation of object IDs"""
        return self._ray_params.object_id_seed

    @property
    def plasma_store_socket_name(self):
        """Get the node's plasma store socket name."""
        return self._plasma_store_socket_name

    @property
    def unique_id(self):
        """Get a unique identifier for this node."""
        return "{}:{}".format(self.node_ip_address,
                              self._plasma_store_socket_name)

    @property
    def webui_url(self):
        """Get the cluster's web UI url."""
        return self._webui_url

    @property
    def raylet_socket_name(self):
        """Get the node's raylet socket name."""
        return self._raylet_socket_name

    @property
    def address_info(self):
        """Get a dictionary of addresses."""
        return {
            "node_ip_address": self._node_ip_address,
            "redis_address": self._redis_address,
            "object_store_address": self._plasma_store_socket_name,
            "raylet_socket_name": self._raylet_socket_name,
            "webui_url": self._webui_url,
            "session_dir": self._session_dir,
        }

    def create_redis_client(self):
        """Create a redis client."""
        return ray.services.create_redis_client(
            self._redis_address, self._ray_params.redis_password)

    def get_temp_dir_path(self):
        """Get the path of the temporary directory."""
        return self._temp_dir

    def get_session_dir_path(self):
        """Get the path of the session directory."""
        return self._session_dir

    def get_logs_dir_path(self):
        """Get the path of the log files directory."""
        return self._logs_dir

    def get_sockets_dir_path(self):
        """Get the path of the sockets directory."""
        return self._sockets_dir

    def _make_inc_temp(self, suffix="", prefix="", directory_name="/tmp/ray"):
        """Return a incremental temporary file name. The file is not created.

        Args:
            suffix (str): The suffix of the temp file.
            prefix (str): The prefix of the temp file.
            directory_name (str) : The base directory of the temp file.

        Returns:
            A string of file name. If there existing a file having
                the same name, the returned name will look like
                "{directory_name}/{prefix}.{unique_index}{suffix}"
        """
        directory_name = os.path.expanduser(directory_name)
        index = self._incremental_dict[suffix, prefix, directory_name]
        # `tempfile.TMP_MAX` could be extremely large,
        # so using `range` in Python2.x should be avoided.
        while index < tempfile.TMP_MAX:
            if index == 0:
                filename = os.path.join(directory_name, prefix + suffix)
            else:
                filename = os.path.join(directory_name,
                                        prefix + "." + str(index) + suffix)
            index += 1
            if not os.path.exists(filename):
                # Save the index.
                self._incremental_dict[suffix, prefix, directory_name] = index
                return filename

        raise FileExistsError(errno.EEXIST,
                              "No usable temporary filename found")

    def new_log_files(self, name, redirect_output=True):
        """Generate partially randomized filenames for log files.

        Args:
            name (str): descriptive string for this log file.
            redirect_output (bool): True if files should be generated for
                logging stdout and stderr and false if stdout and stderr
                should not be redirected.
                If it is None, it will use the "redirect_output" Ray parameter.

        Returns:
            If redirect_output is true, this will return a tuple of two
                file handles. The first is for redirecting stdout and the
                second is for redirecting stderr.
                If redirect_output is false, this will return a tuple
                of two None objects.
        """
        if redirect_output is None:
            redirect_output = self._ray_params.redirect_output
        if not redirect_output:
            return None, None

        log_stdout = self._make_inc_temp(
            suffix=".out", prefix=name, directory_name=self._logs_dir)
        log_stderr = self._make_inc_temp(
            suffix=".err", prefix=name, directory_name=self._logs_dir)
        # Line-buffer the output (mode 1).
        log_stdout_file = open(log_stdout, "a", buffering=1)
        log_stderr_file = open(log_stderr, "a", buffering=1)
        return log_stdout_file, log_stderr_file

    def _prepare_socket_file(self, socket_path, default_prefix):
        """Prepare the socket file for raylet and plasma.

        This method helps to prepare a socket file.
        1. Make the directory if the directory does not exist.
        2. If the socket file exists, raise exception.

        Args:
            socket_path (string): the socket file to prepare.
        """
        if socket_path is not None:
            if os.path.exists(socket_path):
                raise Exception("Socket file {} exists!".format(socket_path))
            socket_dir = os.path.dirname(socket_path)
            try_to_create_directory(socket_dir)
            return socket_path
        return self._make_inc_temp(
            prefix=default_prefix, directory_name=self._sockets_dir)

    def start_redis(self):
        """Start the Redis servers."""
        assert self._redis_address is None
        redis_log_files = [self.new_log_files("redis")]
        for i in range(self._ray_params.num_redis_shards):
            redis_log_files.append(self.new_log_files("redis-shard_" + str(i)))

        (self._redis_address, redis_shards,
         process_infos) = ray.services.start_redis(
             self._node_ip_address,
             redis_log_files,
             self.get_resource_spec(),
             port=self._ray_params.redis_port,
             redis_shard_ports=self._ray_params.redis_shard_ports,
             num_redis_shards=self._ray_params.num_redis_shards,
             redis_max_clients=self._ray_params.redis_max_clients,
             redirect_worker_output=True,
             password=self._ray_params.redis_password,
             include_java=self._ray_params.include_java)
        assert (
            ray_constants.PROCESS_TYPE_REDIS_SERVER not in self.all_processes)
        self.all_processes[ray_constants.PROCESS_TYPE_REDIS_SERVER] = (
            process_infos)

    def start_log_monitor(self):
        """Start the log monitor."""
        stdout_file, stderr_file = self.new_log_files("log_monitor")
        process_info = ray.services.start_log_monitor(
            self.redis_address,
            self._logs_dir,
            stdout_file=stdout_file,
            stderr_file=stderr_file,
            redis_password=self._ray_params.redis_password)
        assert ray_constants.PROCESS_TYPE_LOG_MONITOR not in self.all_processes
        self.all_processes[ray_constants.PROCESS_TYPE_LOG_MONITOR] = [
            process_info
        ]

    def start_reporter(self):
        """Start the reporter."""
        stdout_file, stderr_file = self.new_log_files("reporter", True)
        process_info = ray.services.start_reporter(
            self.redis_address,
            stdout_file=stdout_file,
            stderr_file=stderr_file,
            redis_password=self._ray_params.redis_password)
        assert ray_constants.PROCESS_TYPE_REPORTER not in self.all_processes
        if process_info is not None:
            self.all_processes[ray_constants.PROCESS_TYPE_REPORTER] = [
                process_info
            ]

    def start_dashboard(self):
        """Start the dashboard."""
        stdout_file, stderr_file = self.new_log_files("dashboard", True)
        self._webui_url, process_info = ray.services.start_dashboard(
            self._ray_params.webui_host,
            self.redis_address,
            self._temp_dir,
            stdout_file=stdout_file,
            stderr_file=stderr_file,
            redis_password=self._ray_params.redis_password)
        assert ray_constants.PROCESS_TYPE_DASHBOARD not in self.all_processes
        if process_info is not None:
            self.all_processes[ray_constants.PROCESS_TYPE_DASHBOARD] = [
                process_info
            ]
            redis_client = self.create_redis_client()
            redis_client.hmset("webui", {"url": self._webui_url})

    def start_plasma_store(self):
        """Start the plasma store."""
        stdout_file, stderr_file = self.new_log_files("plasma_store")
        process_info = ray.services.start_plasma_store(
            self.get_resource_spec(),
            stdout_file=stdout_file,
            stderr_file=stderr_file,
            plasma_directory=self._ray_params.plasma_directory,
            huge_pages=self._ray_params.huge_pages,
            plasma_store_socket_name=self._plasma_store_socket_name)
        assert (
            ray_constants.PROCESS_TYPE_PLASMA_STORE not in self.all_processes)
        self.all_processes[ray_constants.PROCESS_TYPE_PLASMA_STORE] = [
            process_info
        ]

    def start_raylet(self, use_valgrind=False, use_profiler=False):
        """Start the raylet.

        Args:
            use_valgrind (bool): True if we should start the process in
                valgrind.
            use_profiler (bool): True if we should start the process in the
                valgrind profiler.
        """
        stdout_file, stderr_file = self.new_log_files("raylet")
        process_info = ray.services.start_raylet(
            self._redis_address,
            self._node_ip_address,
            self._raylet_socket_name,
            self._plasma_store_socket_name,
            self._ray_params.worker_path,
            self._temp_dir,
            self._session_dir,
            self.get_resource_spec(),
            self._ray_params.object_manager_port,
            self._ray_params.node_manager_port,
            self._ray_params.redis_password,
            use_valgrind=use_valgrind,
            use_profiler=use_profiler,
            stdout_file=stdout_file,
            stderr_file=stderr_file,
            config=self._config,
            include_java=self._ray_params.include_java,
            java_worker_options=self._ray_params.java_worker_options,
            load_code_from_local=self._ray_params.load_code_from_local,
<<<<<<< HEAD
            single_node=self.single_node,
        )
=======
            use_pickle=self._ray_params.use_pickle)
>>>>>>> 02931e08
        assert ray_constants.PROCESS_TYPE_RAYLET not in self.all_processes
        self.all_processes[ray_constants.PROCESS_TYPE_RAYLET] = [process_info]

    def new_worker_redirected_log_file(self, worker_id):
        """Create new logging files for workers to redirect its output."""
        worker_stdout_file, worker_stderr_file = (self.new_log_files(
            "worker-" + ray.utils.binary_to_hex(worker_id), True))
        return worker_stdout_file, worker_stderr_file

    def start_worker(self):
        """Start a worker process."""
        raise NotImplementedError

    def start_monitor(self):
        """Start the monitor."""
        stdout_file, stderr_file = self.new_log_files("monitor")
        process_info = ray.services.start_monitor(
            self._redis_address,
            stdout_file=stdout_file,
            stderr_file=stderr_file,
            autoscaling_config=self._ray_params.autoscaling_config,
            redis_password=self._ray_params.redis_password)
        assert ray_constants.PROCESS_TYPE_MONITOR not in self.all_processes
        self.all_processes[ray_constants.PROCESS_TYPE_MONITOR] = [process_info]

    def start_raylet_monitor(self):
        """Start the raylet monitor."""
        stdout_file, stderr_file = self.new_log_files("raylet_monitor")
        process_info = ray.services.start_raylet_monitor(
            self._redis_address,
            stdout_file=stdout_file,
            stderr_file=stderr_file,
            redis_password=self._ray_params.redis_password,
            config=self._config)
        assert (ray_constants.PROCESS_TYPE_RAYLET_MONITOR not in
                self.all_processes)
        self.all_processes[ray_constants.PROCESS_TYPE_RAYLET_MONITOR] = [
            process_info
        ]

    def start_head_processes(self):
        """Start head processes on the node."""
        logger.debug(
            "Process STDOUT and STDERR is being redirected to {}.".format(
                self._logs_dir))
        assert self._redis_address is None
        # If this is the head node, start the relevant head node processes.
        self.start_redis()
        self.start_monitor()
        self.start_raylet_monitor()
        # The dashboard is Python3.x only.
        if PY3 and self._ray_params.include_webui:
            self.start_dashboard()

    def start_ray_processes(self):
        """Start all of the processes on the node."""
        logger.debug(
            "Process STDOUT and STDERR is being redirected to {}.".format(
                self._logs_dir))

        self.start_plasma_store()
        self.start_raylet()
        if PY3:
            self.start_reporter()

        if self._ray_params.include_log_monitor:
            self.start_log_monitor()

    def _kill_process_type(self,
                           process_type,
                           allow_graceful=False,
                           check_alive=True,
                           wait=False):
        """Kill a process of a given type.

        If the process type is PROCESS_TYPE_REDIS_SERVER, then we will kill all
        of the Redis servers.

        If the process was started in valgrind, then we will raise an exception
        if the process has a non-zero exit code.

        Args:
            process_type: The type of the process to kill.
            allow_graceful (bool): Send a SIGTERM first and give the process
                time to exit gracefully. If that doesn't work, then use
                SIGKILL. We usually want to do this outside of tests.
            check_alive (bool): If true, then we expect the process to be alive
                and will raise an exception if the process is already dead.
            wait (bool): If true, then this method will not return until the
                process in question has exited.

        Raises:
            This process raises an exception in the following cases:
                1. The process had already died and check_alive is true.
                2. The process had been started in valgrind and had a non-zero
                   exit code.
        """
        process_infos = self.all_processes[process_type]
        if process_type != ray_constants.PROCESS_TYPE_REDIS_SERVER:
            assert len(process_infos) == 1
        for process_info in process_infos:
            process = process_info.process
            # Handle the case where the process has already exited.
            if process.poll() is not None:
                if check_alive:
                    raise Exception("Attempting to kill a process of type "
                                    "'{}', but this process is already dead."
                                    .format(process_type))
                else:
                    continue

            if process_info.use_valgrind:
                process.terminate()
                process.wait()
                if process.returncode != 0:
                    message = ("Valgrind detected some errors in process of "
                               "type {}. Error code {}.".format(
                                   process_type, process.returncode))
                    if process_info.stdout_file is not None:
                        with open(process_info.stdout_file, "r") as f:
                            message += "\nPROCESS STDOUT:\n" + f.read()
                    if process_info.stderr_file is not None:
                        with open(process_info.stderr_file, "r") as f:
                            message += "\nPROCESS STDERR:\n" + f.read()
                    raise Exception(message)
                continue

            if process_info.use_valgrind_profiler:
                # Give process signal to write profiler data.
                os.kill(process.pid, signal.SIGINT)
                # Wait for profiling data to be written.
                time.sleep(0.1)

            if allow_graceful:
                # Allow the process one second to exit gracefully.
                process.terminate()
                timer = threading.Timer(1, lambda process: process.kill(),
                                        [process])
                try:
                    timer.start()
                    process.wait()
                finally:
                    timer.cancel()

                if process.poll() is not None:
                    continue

            # If the process did not exit within one second, force kill it.
            process.kill()
            # The reason we usually don't call process.wait() here is that
            # there's some chance we'd end up waiting a really long time.
            if wait:
                process.wait()

        del self.all_processes[process_type]

    def kill_redis(self, check_alive=True):
        """Kill the Redis servers.

        Args:
            check_alive (bool): Raise an exception if any of the processes
                were already dead.
        """
        self._kill_process_type(
            ray_constants.PROCESS_TYPE_REDIS_SERVER, check_alive=check_alive)

    def kill_plasma_store(self, check_alive=True):
        """Kill the plasma store.

        Args:
            check_alive (bool): Raise an exception if the process was already
                dead.
        """
        self._kill_process_type(
            ray_constants.PROCESS_TYPE_PLASMA_STORE, check_alive=check_alive)

    def kill_raylet(self, check_alive=True):
        """Kill the raylet.

        Args:
            check_alive (bool): Raise an exception if the process was already
                dead.
        """
        self._kill_process_type(
            ray_constants.PROCESS_TYPE_RAYLET, check_alive=check_alive)

    def kill_log_monitor(self, check_alive=True):
        """Kill the log monitor.

        Args:
            check_alive (bool): Raise an exception if the process was already
                dead.
        """
        self._kill_process_type(
            ray_constants.PROCESS_TYPE_LOG_MONITOR, check_alive=check_alive)

    def kill_reporter(self, check_alive=True):
        """Kill the reporter.

        Args:
            check_alive (bool): Raise an exception if the process was already
                dead.
        """
        # reporter is started only in PY3.
        if PY3:
            self._kill_process_type(
                ray_constants.PROCESS_TYPE_REPORTER, check_alive=check_alive)

    def kill_dashboard(self, check_alive=True):
        """Kill the dashboard.

        Args:
            check_alive (bool): Raise an exception if the process was already
                dead.
        """
        self._kill_process_type(
            ray_constants.PROCESS_TYPE_DASHBOARD, check_alive=check_alive)

    def kill_monitor(self, check_alive=True):
        """Kill the monitor.

        Args:
            check_alive (bool): Raise an exception if the process was already
                dead.
        """
        self._kill_process_type(
            ray_constants.PROCESS_TYPE_MONITOR, check_alive=check_alive)

    def kill_raylet_monitor(self, check_alive=True):
        """Kill the raylet monitor.

        Args:
            check_alive (bool): Raise an exception if the process was already
                dead.
        """
        self._kill_process_type(
            ray_constants.PROCESS_TYPE_RAYLET_MONITOR, check_alive=check_alive)

    def kill_all_processes(self, check_alive=True, allow_graceful=False):
        """Kill all of the processes.

        Note that This is slower than necessary because it calls kill, wait,
        kill, wait, ... instead of kill, kill, ..., wait, wait, ...

        Args:
            check_alive (bool): Raise an exception if any of the processes were
                already dead.
        """
        # Kill the raylet first. This is important for suppressing errors at
        # shutdown because we give the raylet a chance to exit gracefully and
        # clean up its child worker processes. If we were to kill the plasma
        # store (or Redis) first, that could cause the raylet to exit
        # ungracefully, leading to more verbose output from the workers.
        if ray_constants.PROCESS_TYPE_RAYLET in self.all_processes:
            self._kill_process_type(
                ray_constants.PROCESS_TYPE_RAYLET,
                check_alive=check_alive,
                allow_graceful=allow_graceful)

        # We call "list" to copy the keys because we are modifying the
        # dictionary while iterating over it.
        for process_type in list(self.all_processes.keys()):
            self._kill_process_type(
                process_type,
                check_alive=check_alive,
                allow_graceful=allow_graceful)

    def live_processes(self):
        """Return a list of the live processes.

        Returns:
            A list of the live processes.
        """
        result = []
        for process_type, process_infos in self.all_processes.items():
            for process_info in process_infos:
                if process_info.process.poll() is None:
                    result.append((process_type, process_info.process))
        return result

    def dead_processes(self):
        """Return a list of the dead processes.

        Note that this ignores processes that have been explicitly killed,
        e.g., via a command like node.kill_raylet().

        Returns:
            A list of the dead processes ignoring the ones that have been
                explicitly killed.
        """
        result = []
        for process_type, process_infos in self.all_processes.items():
            for process_info in process_infos:
                if process_info.process.poll() is not None:
                    result.append((process_type, process_info.process))
        return result

    def any_processes_alive(self):
        """Return true if any processes are still alive.

        Returns:
            True if any process is still alive.
        """
        return any(self.live_processes())

    def remaining_processes_alive(self):
        """Return true if all remaining processes are still alive.

        Note that this ignores processes that have been explicitly killed,
        e.g., via a command like node.kill_raylet().

        Returns:
            True if any process that wasn't explicitly killed is still alive.
        """
        return not any(self.dead_processes())


class LocalNode(object):
    """Imitate the node that manages the processes in local mode."""

    def kill_all_processes(self, *args, **kwargs):
        """Kill all of the processes."""
        pass  # Keep this function empty because it will be used in worker.py

    @property
    def address_info(self):
        """Get a dictionary of addresses."""
        return {}  # Return a null dict.<|MERGE_RESOLUTION|>--- conflicted
+++ resolved
@@ -535,12 +535,9 @@
             include_java=self._ray_params.include_java,
             java_worker_options=self._ray_params.java_worker_options,
             load_code_from_local=self._ray_params.load_code_from_local,
-<<<<<<< HEAD
+            use_pickle=self._ray_params.use_pickle,
             single_node=self.single_node,
         )
-=======
-            use_pickle=self._ray_params.use_pickle)
->>>>>>> 02931e08
         assert ray_constants.PROCESS_TYPE_RAYLET not in self.all_processes
         self.all_processes[ray_constants.PROCESS_TYPE_RAYLET] = [process_info]
 
