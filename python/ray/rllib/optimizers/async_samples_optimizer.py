"""Implements the IMPALA architecture.

https://arxiv.org/abs/1802.01561"""

from __future__ import absolute_import
from __future__ import division
from __future__ import print_function

import logging
import numpy as np
import random
import time
import threading

from six.moves import queue

import ray
from ray.rllib.optimizers.multi_gpu_impl import LocalSyncParallelOptimizer
from ray.rllib.optimizers.policy_optimizer import PolicyOptimizer
from ray.rllib.utils.actors import TaskPool
from ray.rllib.utils.timer import TimerStat
from ray.rllib.utils.window_stat import WindowStat

logger = logging.getLogger(__name__)

LEARNER_QUEUE_MAX_SIZE = 16
NUM_DATA_LOAD_THREADS = 16


class LearnerThread(threading.Thread):
    """Background thread that updates the local model from sample trajectories.

    The learner thread communicates with the main thread through Queues. This
    is needed since Ray operations can only be run on the main thread. In
    addition, moving heavyweight gradient ops session runs off the main thread
    improves overall throughput.
    """

    def __init__(self, local_evaluator, num_sgd_iter, sgd_minibatch_size):
        threading.Thread.__init__(self)
        self.learner_queue_size = WindowStat("size", 50)
        self.local_evaluator = local_evaluator
        self.inqueue = queue.Queue(maxsize=LEARNER_QUEUE_MAX_SIZE)
        self.outqueue = queue.Queue()
        self.queue_timer = TimerStat()
        self.grad_timer = TimerStat()
        self.load_timer = TimerStat()
        self.load_wait_timer = TimerStat()
        self.daemon = True
        self.weights_updated = False
        self.stats = {}
        self.stopped = False
        self.num_sgd_iter = num_sgd_iter
        self.sgd_minibatch_size = sgd_minibatch_size

    def run(self):
        while not self.stopped:
            self.step()

    def step(self):
        with self.queue_timer:
            batch = self.inqueue.get()

        with self.grad_timer:
            fetches = None
            print(self.num_sgd_iter)
            for i in range(self.num_sgd_iter):
                fetches = self.local_evaluator.compute_apply(batch)
            print(fetches)
            if 'kl' in fetches:
                print("THIS IS INTERSTING")
                self.local_evaluator.for_policy(
                    lambda pi: pi.update_kl(fetches["kl"]))
            self.weights_updated = True
            self.stats = fetches.get("stats", {})

        self.outqueue.put(batch.count)
        self.learner_queue_size.push(self.inqueue.qsize())


class TFMultiGPULearner(LearnerThread):
    """Learner that can use multiple GPUs and parallel loading."""

    def __init__(self,
                 local_evaluator,
                 num_gpus=1,
                 lr=0.0005,
                 train_batch_size=500,
                 num_parallel_data_loaders=1,
                 num_sgd_iter=1):
        # Multi-GPU requires TensorFlow to function.
        import tensorflow as tf

        LearnerThread.__init__(self, local_evaluator, 1, 1)
        self.lr = lr
        self.train_batch_size = train_batch_size
        self.num_sgd_iter = num_sgd_iter
        if not num_gpus:
            self.devices = ["/cpu:0"]
        else:
            self.devices = ["/gpu:{}".format(i) for i in range(num_gpus)]
            logger.info("TFMultiGPULearner devices {}".format(self.devices))
        assert self.train_batch_size % len(self.devices) == 0
        assert self.train_batch_size >= len(self.devices), "batch too small"
        self.policy = self.local_evaluator.policy_map["default"]

        # per-GPU graph copies created below must share vars with the policy
        # reuse is set to AUTO_REUSE because Adam nodes are created after
        # all of the device copies are created.
        self.par_opt = []
        with self.local_evaluator.tf_sess.graph.as_default():
            with self.local_evaluator.tf_sess.as_default():
                with tf.variable_scope("default", reuse=tf.AUTO_REUSE):
                    if self.policy._state_inputs:
                        rnn_inputs = self.policy._state_inputs + [
                            self.policy._seq_lens
                        ]
                    else:
                        rnn_inputs = []
                    adam = tf.train.AdamOptimizer(self.lr)
                    for _ in range(num_parallel_data_loaders):
                        self.par_opt.append(
                            LocalSyncParallelOptimizer(
                                adam,
                                self.devices,
                                [v for _, v in self.policy.loss_inputs()],
                                rnn_inputs,
                                999999,  # it will get rounded down
                                self.policy.copy))

                self.sess = self.local_evaluator.tf_sess
                self.sess.run(tf.global_variables_initializer())

        self.idle_optimizers = queue.Queue()
        self.ready_optimizers = queue.Queue()
        for opt in self.par_opt:
            self.idle_optimizers.put(opt)
        for i in range(NUM_DATA_LOAD_THREADS):
            self.loader_thread = _LoaderThread(self, share_stats=(i == 0))
            self.loader_thread.start()

    def step(self):
        assert self.loader_thread.is_alive()
        with self.load_wait_timer:
            opt = self.ready_optimizers.get()

        for _ in range(self.num_sgd_iter):
            with self.grad_timer:
                fetches = opt.optimize(self.sess, 0)
                self.weights_updated = True
                self.stats = fetches.get("stats", {})

        self.idle_optimizers.put(opt)
        self.outqueue.put(self.train_batch_size)
        self.learner_queue_size.push(self.inqueue.qsize())


class _LoaderThread(threading.Thread):
    def __init__(self, learner, share_stats):
        threading.Thread.__init__(self)
        self.learner = learner
        self.daemon = True
        if share_stats:
            self.queue_timer = learner.queue_timer
            self.load_timer = learner.load_timer
        else:
            self.queue_timer = TimerStat()
            self.load_timer = TimerStat()

    def run(self):
        while True:
            self.step()

    def step(self):
        s = self.learner
        with self.queue_timer:
            batch = s.inqueue.get()

        opt = s.idle_optimizers.get()

        with self.load_timer:
            tuples = s.policy._get_loss_inputs_dict(batch)
            data_keys = [ph for _, ph in s.policy.loss_inputs()]
            if s.policy._state_inputs:
                state_keys = s.policy._state_inputs + [s.policy._seq_lens]
            else:
                state_keys = []
            opt.load_data(s.sess, [tuples[k] for k in data_keys],
                          [tuples[k] for k in state_keys])

        s.ready_optimizers.put(opt)


class AsyncSamplesOptimizer(PolicyOptimizer):
    """Main event loop of the IMPALA architecture.

    This class coordinates the data transfers between the learner thread
    and remote evaluators (IMPALA actors).
    """

    def _init(self,
              train_batch_size=500,
              sample_batch_size=50,
              num_envs_per_worker=1,
              num_gpus=0,
              lr=0.0005,
              replay_buffer_num_slots=0,
              replay_proportion=0.0,
              num_parallel_data_loaders=1,
              max_sample_requests_in_flight_per_worker=2,
<<<<<<< HEAD
              num_sgd_iter=1,
              sgd_minibatch_size=128):
=======
              broadcast_interval=1):
>>>>>>> 0f0099fb
        self.learning_started = False
        self.train_batch_size = train_batch_size
        self.sample_batch_size = sample_batch_size
        self.broadcast_interval = broadcast_interval

        if num_gpus > 1 or num_parallel_data_loaders > 1:
            logger.info(
                "Enabling multi-GPU mode, {} GPUs, {} parallel loaders".format(
                    num_gpus, num_parallel_data_loaders))
            if train_batch_size // max(1, num_gpus) % (
                    sample_batch_size // num_envs_per_worker) != 0:
                raise ValueError(
                    "Sample batches must evenly divide across GPUs.")
            self.learner = TFMultiGPULearner(
                self.local_evaluator,
                lr=lr,
                num_gpus=num_gpus,
                train_batch_size=train_batch_size,
                num_parallel_data_loaders=num_parallel_data_loaders,
                num_sgd_iter=num_sgd_iter)
        else:
            self.learner = LearnerThread(self.local_evaluator, num_sgd_iter, sgd_minibatch_size)
        self.learner.start()

        assert len(self.remote_evaluators) > 0

        # Stats
        self.timers = {k: TimerStat() for k in ["train", "sample"]}
        self.num_weight_syncs = 0
        self.num_replayed = 0
        self.learning_started = False

        # Kick off async background sampling
        self.sample_tasks = TaskPool()
        weights = self.local_evaluator.get_weights()
        for ev in self.remote_evaluators:
            ev.set_weights.remote(weights)
            for _ in range(max_sample_requests_in_flight_per_worker):
                self.sample_tasks.add(ev, ev.sample.remote())

        self.batch_buffer = []

        if replay_proportion:
            assert replay_buffer_num_slots > 0
            assert (replay_buffer_num_slots * sample_batch_size >
                    train_batch_size)
        self.replay_proportion = replay_proportion
        self.replay_buffer_num_slots = replay_buffer_num_slots
        self.replay_batches = []

    def step(self):
        assert self.learner.is_alive()
        start = time.time()
        sample_timesteps, train_timesteps = self._step()
        time_delta = time.time() - start
        self.timers["sample"].push(time_delta)
        self.timers["sample"].push_units_processed(sample_timesteps)
        if train_timesteps > 0:
            self.learning_started = True
        if self.learning_started:
            self.timers["train"].push(time_delta)
            self.timers["train"].push_units_processed(train_timesteps)
        self.num_steps_sampled += sample_timesteps
        self.num_steps_trained += train_timesteps

    def _augment_with_replay(self, sample_futures):
        def can_replay():
            num_needed = int(
                np.ceil(self.train_batch_size / self.sample_batch_size))
            return len(self.replay_batches) > num_needed

        for ev, sample_batch in sample_futures:
            sample_batch = ray.get(sample_batch)
            yield ev, sample_batch

            if can_replay():
                f = self.replay_proportion
                while random.random() < f:
                    f -= 1
                    replay_batch = random.choice(self.replay_batches)
                    self.num_replayed += replay_batch.count
                    yield None, replay_batch

    def _step(self):
        sample_timesteps, train_timesteps = 0, 0
        num_sent = 0
        weights = None

        for ev, sample_batch in self._augment_with_replay(
                self.sample_tasks.completed_prefetch()):
            self.batch_buffer.append(sample_batch)
            if sum(b.count
                   for b in self.batch_buffer) >= self.train_batch_size:
                train_batch = self.batch_buffer[0].concat_samples(
                    self.batch_buffer)
                self.learner.inqueue.put(train_batch)
                self.batch_buffer = []

            # If the batch was replayed, skip the update below.
            if ev is None:
                continue

            sample_timesteps += sample_batch.count

            # Put in replay buffer if enabled
            if self.replay_buffer_num_slots > 0:
                self.replay_batches.append(sample_batch)
                if len(self.replay_batches) > self.replay_buffer_num_slots:
                    self.replay_batches.pop(0)

            # Note that it's important to pull new weights once
            # updated to avoid excessive correlation between actors
            if weights is None or (self.learner.weights_updated
                                   and num_sent >= self.broadcast_interval):
                self.learner.weights_updated = False
                weights = ray.put(self.local_evaluator.get_weights())
                num_sent = 0
            ev.set_weights.remote(weights)
            self.num_weight_syncs += 1
            num_sent += 1

            # Kick off another sample request
            self.sample_tasks.add(ev, ev.sample.remote())

        while not self.learner.outqueue.empty():
            count = self.learner.outqueue.get()
            train_timesteps += count

        return sample_timesteps, train_timesteps

    def stop(self):
        self.learner.stopped = True

    def stats(self):
        timing = {
            "{}_time_ms".format(k): round(1000 * self.timers[k].mean, 3)
            for k in self.timers
        }
        timing["learner_grad_time_ms"] = round(
            1000 * self.learner.grad_timer.mean, 3)
        timing["learner_load_time_ms"] = round(
            1000 * self.learner.load_timer.mean, 3)
        timing["learner_load_wait_time_ms"] = round(
            1000 * self.learner.load_wait_timer.mean, 3)
        timing["learner_dequeue_time_ms"] = round(
            1000 * self.learner.queue_timer.mean, 3)
        stats = {
            "sample_throughput": round(self.timers["sample"].mean_throughput,
                                       3),
            "train_throughput": round(self.timers["train"].mean_throughput, 3),
            "num_weight_syncs": self.num_weight_syncs,
            "num_steps_replayed": self.num_replayed,
            "timing_breakdown": timing,
            "learner_queue": self.learner.learner_queue_size.stats(),
        }
        if self.learner.stats:
            stats["learner"] = self.learner.stats
        return dict(PolicyOptimizer.stats(self), **stats)<|MERGE_RESOLUTION|>--- conflicted
+++ resolved
@@ -208,12 +208,9 @@
               replay_proportion=0.0,
               num_parallel_data_loaders=1,
               max_sample_requests_in_flight_per_worker=2,
-<<<<<<< HEAD
               num_sgd_iter=1,
-              sgd_minibatch_size=128):
-=======
+              sgd_minibatch_size=128,
               broadcast_interval=1):
->>>>>>> 0f0099fb
         self.learning_started = False
         self.train_batch_size = train_batch_size
         self.sample_batch_size = sample_batch_size
