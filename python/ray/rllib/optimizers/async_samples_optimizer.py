--- conflicted
+++ resolved
@@ -173,18 +173,8 @@
                 state_keys = l.policy._state_inputs + [l.policy._seq_lens]
             else:
                 state_keys = []
-<<<<<<< HEAD
-            tuples_per_device = opt.load_data(l.sess,
-                                              [tuples[k] for k in data_keys],
-                                              [tuples[k] for k in state_keys])
-            assert (int(tuples_per_device) == int(
-                opt._loaded_per_device_batch_size)), \
-                (int(tuples_per_device),
-                 int(opt._loaded_per_device_batch_size))
-=======
             opt.load_data(l.sess, [tuples[k] for k in data_keys],
                           [tuples[k] for k in state_keys])
->>>>>>> daebf655
 
         l.ready_optimizers.put(opt)
 
