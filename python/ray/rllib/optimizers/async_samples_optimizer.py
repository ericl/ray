--- conflicted
+++ resolved
@@ -25,83 +25,6 @@
 LEARNER_QUEUE_MAX_SIZE = 16
 
 
-<<<<<<< HEAD
-=======
-@ray.remote
-class ReplayActor(object):
-    """A replay buffer shard.
-
-    Ray actors are single-threaded, so for scalability multiple replay actors
-    may be created to increase parallelism."""
-
-    def __init__(self, num_shards, learning_starts, buffer_size,
-                 train_batch_size, prioritized_replay_alpha,
-                 prioritized_replay_beta, prioritized_replay_eps,
-                 clip_rewards):
-        self.replay_starts = learning_starts // num_shards
-        self.buffer_size = buffer_size // num_shards
-        self.train_batch_size = train_batch_size
-        self.prioritized_replay_beta = prioritized_replay_beta
-        self.prioritized_replay_eps = prioritized_replay_eps
-
-        self.replay_buffer = PrioritizedReplayBuffer(
-            self.buffer_size,
-            alpha=prioritized_replay_alpha,
-            clip_rewards=clip_rewards)
-
-        # Metrics
-        self.add_batch_timer = TimerStat()
-        self.replay_timer = TimerStat()
-        self.update_priorities_timer = TimerStat()
-
-    def get_host(self):
-        return os.uname()[1]
-
-    def add_batch(self, batch):
-        PolicyOptimizer._check_not_multiagent(batch)
-        with self.add_batch_timer:
-            for row in batch.rows():
-                self.replay_buffer.add(row["obs"], row["actions"],
-                                       row["rewards"], row["new_obs"],
-                                       row["dones"], row["weights"])
-
-    def replay(self):
-        with self.replay_timer:
-            if len(self.replay_buffer) < self.replay_starts:
-                return None
-
-            (obses_t, actions, rewards, obses_tp1, dones, weights,
-             batch_indexes) = self.replay_buffer.sample(
-                 self.train_batch_size, beta=self.prioritized_replay_beta)
-
-            batch = SampleBatch({
-                "obs": obses_t,
-                "actions": actions,
-                "rewards": rewards,
-                "new_obs": obses_tp1,
-                "dones": dones,
-                "weights": weights,
-                "batch_indexes": batch_indexes
-            })
-            return batch
-
-    def update_priorities(self, batch_indexes, td_errors):
-        with self.update_priorities_timer:
-            new_priorities = (np.abs(td_errors) + self.prioritized_replay_eps)
-            self.replay_buffer.update_priorities(batch_indexes, new_priorities)
-
-    def stats(self):
-        stat = {
-            "add_batch_time_ms": round(1000 * self.add_batch_timer.mean, 3),
-            "replay_time_ms": round(1000 * self.replay_timer.mean, 3),
-            "update_priorities_time_ms": round(
-                1000 * self.update_priorities_timer.mean, 3),
-        }
-        stat.update(self.replay_buffer.stats())
-        return stat
-
-
->>>>>>> 0ea7a6ab
 class LearnerThread(threading.Thread):
     """Background thread that updates the local model from sample trajectories.
 
@@ -132,15 +55,9 @@
 
         if replay is not None:
             with self.grad_timer:
-<<<<<<< HEAD
                 self.local_evaluator.compute_apply(replay)
                 self.weights_updated += 1
             self.outqueue.put(True)
-=======
-                td_error = self.local_evaluator.compute_apply(replay)[
-                    "td_error"]
-            self.outqueue.put((ra, replay, td_error, replay.count))
->>>>>>> 0ea7a6ab
         self.learner_queue_size.push(self.inqueue.qsize())
 
 
@@ -154,21 +71,13 @@
     def _init(self,
               train_batch_size=512,
               sample_batch_size=50,
-              min_batch_size=3,
               clip_rewards=True,
               debug=False):
 
         self.debug = debug
-<<<<<<< HEAD
         self.learning_started = False
-        self.min_batch_size = min_batch_size
         self.train_batch_size = train_batch_size
         self.sample_batch_size = sample_batch_size
-=======
-        self.replay_starts = learning_starts
-        self.prioritized_replay_beta = prioritized_replay_beta
-        self.prioritized_replay_eps = prioritized_replay_eps
->>>>>>> 0ea7a6ab
         self.max_weight_sync_delay = max_weight_sync_delay
 
         self.learner = LearnerThread(self.local_evaluator)
@@ -191,7 +100,7 @@
         for ev in self.remote_evaluators:
             ev.set_weights.remote(weights)
             for _ in range(SAMPLE_QUEUE_DEPTH):
-                self.sample_tasks.add(ev, ev.sample_with_count.remote())
+                self.sample_tasks.add(ev, ev.sample.remote())
 
     def step(self):
         start = time.time()
@@ -212,22 +121,14 @@
         weights = None
 
         with self.timers["sample_processing"]:
-<<<<<<< HEAD
             for ev, sample_batch in self.sample_tasks.completed():
                 sample_batch = ray.get(sample_batch)  # TODO prefetch this
                 sample_timesteps += sample_batch.count
-=======
-            completed = list(self.sample_tasks.completed())
-            counts = ray.get([c[1][1] for c in completed])
-            for i, (ev, (sample_batch, count)) in enumerate(completed):
-                sample_timesteps += counts[i]
->>>>>>> 0ea7a6ab
 
                 # trajectory whose length < n_step can NOT provide v-trace
                 with self.timers["enqueue"]:
                     self.learner.inqueue.put((ev, sample_batch))
 
-<<<<<<< HEAD
                 # Note that it's important to pull new weights once
                 # updated to avoid excessive correlation between actors
                 if weights is None or self.learner.weights_updated:
@@ -236,44 +137,13 @@
                         weights = ray.put(self.local_evaluator.get_weights())
                 ev.set_weights.remote(weights)
                 self.num_weight_syncs += 1
-=======
-                # Update weights if needed
-                self.steps_since_update[ev] += counts[i]
-                if self.steps_since_update[ev] >= self.max_weight_sync_delay:
-                    # Note that it's important to pull new weights once
-                    # updated to avoid excessive correlation between actors
-                    if weights is None or self.learner.weights_updated:
-                        self.learner.weights_updated = False
-                        with self.timers["put_weights"]:
-                            weights = ray.put(
-                                self.local_evaluator.get_weights())
-                    ev.set_weights.remote(weights)
-                    self.num_weight_syncs += 1
-                    self.steps_since_update[ev] = 0
->>>>>>> 0ea7a6ab
 
                 # Kick off another sample request
-                self.sample_tasks.add(ev, ev.sample_with_count.remote())
+                self.sample_tasks.add(ev, ev.sample.remote())
 
-<<<<<<< HEAD
         while not self.learner.outqueue.empty():
             flag = self.learner.outqueue.get()
             train_timesteps += self.train_batch_size
-=======
-        with self.timers["replay_processing"]:
-            for ra, replay in self.replay_tasks.completed():
-                self.replay_tasks.add(ra, ra.replay.remote())
-                with self.timers["get_samples"]:
-                    samples = ray.get(replay)
-                with self.timers["enqueue"]:
-                    self.learner.inqueue.put((ra, samples))
-
-        with self.timers["update_priorities"]:
-            while not self.learner.outqueue.empty():
-                ra, replay, td_error, count = self.learner.outqueue.get()
-                ra.update_priorities.remote(replay["batch_indexes"], td_error)
-                train_timesteps += count
->>>>>>> 0ea7a6ab
 
         return sample_timesteps, train_timesteps
 
