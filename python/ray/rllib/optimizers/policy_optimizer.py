from __future__ import absolute_import
from __future__ import division
from __future__ import print_function

import logging

import ray
from ray.rllib.evaluation.policy_evaluator import PolicyEvaluator
from ray.rllib.evaluation.metrics import collect_episodes, summarize_episodes

logger = logging.getLogger(__name__)


class PolicyOptimizer(object):
    """Policy optimizers encapsulate distributed RL optimization strategies.

    Policy optimizers serve as the "control plane" of algorithms.

    For example, AsyncOptimizer is used for A3C, and LocalMultiGPUOptimizer is
    used for PPO. These optimizers are all pluggable, and it is possible
    to mix and match as needed.

    In order for an algorithm to use an RLlib optimizer, it must implement
    the PolicyEvaluator interface and pass a PolicyEvaluator class or set of
    PolicyEvaluators to its PolicyOptimizer of choice. The PolicyOptimizer
    uses these Evaluators to sample from the environment and compute model
    gradient updates.

    Attributes:
        config (dict): The JSON configuration passed to this optimizer.
        local_evaluator (PolicyEvaluator): The embedded evaluator instance.
        remote_evaluators (list): List of remote evaluator replicas, or [].
        num_steps_trained (int): Number of timesteps trained on so far.
        num_steps_sampled (int): Number of timesteps sampled so far.
        evaluator_resources (dict): Optional resource requests to set for
            evaluators created by this optimizer.
    """

    def __init__(self, local_evaluator, remote_evaluators=None, config=None):
        """Create an optimizer instance.

        Args:
            config (dict): Optimizer-specific arguments.
            local_evaluator (Evaluator): Local evaluator instance, required.
            remote_evaluators (list): A list of Ray actor handles to remote
                evaluators instances. If empty, the optimizer should fall back
                to using only the local evaluator.
        """
        self.local_evaluator = local_evaluator
        self.remote_evaluators = remote_evaluators or []
        self.episode_history = []
        self.config = config or {}
        self._init(**self.config)

        # Counters that should be updated by sub-classes
        self.num_steps_trained = 0
        self.num_steps_sampled = 0

        logger.debug("Created policy optimizer with {}: {}".format(
            config, self))

    def _init(self):
        """Subclasses should prefer overriding this instead of __init__."""

        raise NotImplementedError

    def step(self):
        """Takes a logical optimization step.

        This should run for long enough to minimize call overheads (i.e., at
        least a couple seconds), but short enough to return control
        periodically to callers (i.e., at most a few tens of seconds).

        Returns:
            fetches (dict|None): Optional fetches from compute grads calls.
        """

        raise NotImplementedError

    def stats(self):
        """Returns a dictionary of internal performance statistics."""

        return {
            "num_steps_trained": self.num_steps_trained,
            "num_steps_sampled": self.num_steps_sampled,
        }

    def save(self):
        """Returns a serializable object representing the optimizer state."""

        return [self.num_steps_trained, self.num_steps_sampled]

    def restore(self, data):
        """Restores optimizer state from the given data object."""

        self.num_steps_trained = data[0]
        self.num_steps_sampled = data[1]

    def stop(self):
        """Release any resources used by this optimizer."""
        pass

    def collect_metrics(self,
                        timeout_seconds,
                        min_history=100,
                        selected_evaluators=None):
        """Returns evaluator and optimizer stats.

        Arguments:
            timeout_seconds (int): Max wait time for a evaluator before
                dropping its results. This usually indicates a hung evaluator.
            min_history (int): Min history length to smooth results over.
            selected_evaluators (list): Override the list of remote evaluators
                to collect metrics from.

        Returns:
            res (dict): A training result dict from evaluator metrics with
                `info` replaced with stats from self.
        """
        episodes, num_dropped = collect_episodes(
            self.local_evaluator,
            selected_evaluators or self.remote_evaluators,
            timeout_seconds=timeout_seconds)
        orig_episodes = list(episodes)
        missing = min_history - len(episodes)
        if missing > 0:
            episodes.extend(self.episode_history[-missing:])
            assert len(episodes) <= min_history
        self.episode_history.extend(orig_episodes)
        self.episode_history = self.episode_history[-min_history:]
        res = summarize_episodes(episodes, orig_episodes, num_dropped)
        res.update(info=self.stats())
        return res

    def foreach_evaluator(self, func):
        """Apply the given function to each evaluator instance."""

        local_result = [func(self.local_evaluator)]
        remote_results = ray.get(
            [ev.apply.remote(func) for ev in self.remote_evaluators])
        return local_result + remote_results

    def foreach_evaluator_with_index(self, func):
        """Apply the given function to each evaluator instance.

        The index will be passed as the second arg to the given function.
        """

        local_result = [func(self.local_evaluator, 0)]
        remote_results = ray.get([
            ev.apply.remote(func, i + 1)
            for i, ev in enumerate(self.remote_evaluators)
        ])
        return local_result + remote_results

<<<<<<< HEAD
    def stop(self):
        """Release any resources used by this optimizer."""
        pass
=======
    @staticmethod
    def _check_not_multiagent(sample_batch):
        if isinstance(sample_batch, MultiAgentBatch):
            raise NotImplementedError(
                "This optimizer does not support multi-agent yet.")
>>>>>>> 8b5827b9

    @classmethod
    def make(cls,
             env_creator,
             policy_graph,
             optimizer_batch_size=None,
             num_workers=0,
             num_envs_per_worker=None,
             optimizer_config=None,
             remote_num_cpus=None,
             remote_num_gpus=None,
             **eval_kwargs):
        """Creates an Optimizer with local and remote evaluators.

        Args:
            env_creator(func): Function that returns a gym.Env given an
                EnvContext wrapped configuration.
            policy_graph (class|dict): Either a class implementing
                PolicyGraph, or a dictionary of policy id strings to
                (PolicyGraph, obs_space, action_space, config) tuples.
                See PolicyEvaluator documentation.
            optimizer_batch_size (int): Batch size summed across all workers.
                Will override worker `batch_steps`.
            num_workers (int): Number of remote evaluators
            num_envs_per_worker (int): (Optional) Sets the number
                environments per evaluator for vectorization.
                If set, overrides `num_envs` in kwargs
                for PolicyEvaluator.__init__.
            optimizer_config (dict): Config passed to the optimizer.
            remote_num_cpus (int): CPU specification for remote evaluator.
            remote_num_gpus (int): GPU specification for remote evaluator.
            **eval_kwargs: PolicyEvaluator Class non-positional args.

        Returns:
            (Optimizer) Instance of `cls` with evaluators configured
                accordingly.
        """
        optimizer_config = optimizer_config or {}
        if num_envs_per_worker:
            assert num_envs_per_worker > 0, "Improper num_envs_per_worker!"
            eval_kwargs["num_envs"] = int(num_envs_per_worker)
        if optimizer_batch_size:
            assert optimizer_batch_size > 0
            if num_workers > 1:
                eval_kwargs["batch_steps"] = \
                    optimizer_batch_size // num_workers
            else:
                eval_kwargs["batch_steps"] = optimizer_batch_size
        evaluator = PolicyEvaluator(env_creator, policy_graph, **eval_kwargs)
        remote_cls = PolicyEvaluator.as_remote(remote_num_cpus,
                                               remote_num_gpus)
        remote_evaluators = [
            remote_cls.remote(env_creator, policy_graph, **eval_kwargs)
            for i in range(num_workers)
        ]

        return cls(evaluator, remote_evaluators, optimizer_config)<|MERGE_RESOLUTION|>--- conflicted
+++ resolved
@@ -152,18 +152,6 @@
             for i, ev in enumerate(self.remote_evaluators)
         ])
         return local_result + remote_results
-
-<<<<<<< HEAD
-    def stop(self):
-        """Release any resources used by this optimizer."""
-        pass
-=======
-    @staticmethod
-    def _check_not_multiagent(sample_batch):
-        if isinstance(sample_batch, MultiAgentBatch):
-            raise NotImplementedError(
-                "This optimizer does not support multi-agent yet.")
->>>>>>> 8b5827b9
 
     @classmethod
     def make(cls,
