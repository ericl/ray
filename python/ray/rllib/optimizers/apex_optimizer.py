from __future__ import absolute_import
from __future__ import division
from __future__ import print_function

import os
import queue
import random
import time
import threading

import numpy as np

import ray
from ray.rllib.optimizers.optimizer import Optimizer
from ray.rllib.optimizers.replay_buffer import PrioritizedReplayBuffer
from ray.rllib.optimizers.sample_batch import SampleBatch
from ray.rllib.utils.actors import TaskPool, create_colocated
from ray.rllib.utils.timer import TimerStat
from ray.rllib.utils.window_stat import WindowStat

SAMPLE_QUEUE_DEPTH = 2
REPLAY_QUEUE_DEPTH = 4
LEARNER_QUEUE_MAX_SIZE = 16


@ray.remote
class ReplayActor(object):
    def __init__(
            self, num_shards, learning_starts, buffer_size, train_batch_size,
            prioritized_replay_alpha, prioritized_replay_beta,
            prioritized_replay_eps, clip_rewards):
        self.replay_starts = learning_starts // num_shards
        self.buffer_size = buffer_size // num_shards
        self.train_batch_size = train_batch_size
        self.prioritized_replay_beta = prioritized_replay_beta
        self.prioritized_replay_eps = prioritized_replay_eps

        self.replay_buffer = PrioritizedReplayBuffer(
            self.buffer_size, alpha=prioritized_replay_alpha,
            clip_rewards=clip_rewards)

        # Metrics
        self.add_batch_timer = TimerStat()
        self.replay_timer = TimerStat()
        self.update_priorities_timer = TimerStat()

    def get_host(self):
        return os.uname()[1]

    def add_batch(self, batch):
        with self.add_batch_timer:
            for row in batch.rows():
                self.replay_buffer.add(
                    row["obs"], row["actions"], row["rewards"], row["new_obs"],
                    row["dones"], row["weights"])

    def replay_random(self):
        if len(self.replay_buffer) < self.replay_starts:
            return None

        (obses_t, actions, rewards, obses_tp1,
            dones, batch_indexes) = self.replay_buffer.sample_random(
                self.train_batch_size)

        batch = SampleBatch({
            "obs": obses_t, "actions": actions, "rewards": rewards,
            "new_obs": obses_tp1, "dones": dones,
            "batch_indexes": batch_indexes})
        return batch

    def replay(self):
        with self.replay_timer:
            if len(self.replay_buffer) < self.replay_starts:
                return None

            (obses_t, actions, rewards, obses_tp1,
                dones, weights, batch_indexes) = self.replay_buffer.sample(
                    self.train_batch_size,
                    beta=self.prioritized_replay_beta)

            batch = SampleBatch({
                "obs": obses_t, "actions": actions, "rewards": rewards,
                "new_obs": obses_tp1, "dones": dones, "weights": weights,
                "batch_indexes": batch_indexes})
            return batch

    def update_priorities(self, batch_indexes, td_errors):
<<<<<<< HEAD
        if batch_indexes is None or td_errors is None:
            return
=======
>>>>>>> e1ae484f
        with self.update_priorities_timer:
            new_priorities = (
                np.abs(td_errors) + self.prioritized_replay_eps)
            self.replay_buffer.update_priorities(batch_indexes, new_priorities)

    def stats(self):
        stat = {
            "add_batch_time_ms": round(
                1000 * self.add_batch_timer.mean, 3),
            "replay_time_ms": round(
                1000 * self.replay_timer.mean, 3),
            "update_priorities_time_ms": round(
                1000 * self.update_priorities_timer.mean, 3),
        }
        stat.update(self.replay_buffer.stats())
        return stat


class GenericLearner(threading.Thread):
    def __init__(self, local_evaluator):
        threading.Thread.__init__(self)
        self.learner_queue_size = WindowStat("size", 50)
        self.local_evaluator = local_evaluator
        self.inqueue = queue.Queue(maxsize=LEARNER_QUEUE_MAX_SIZE)
        self.outqueue = queue.Queue()
        self.queue_timer = TimerStat()
        self.grad_timer = TimerStat()
        self.daemon = True

    def run(self):
        while True:
            self.step()

    def step(self):
        with self.queue_timer:
            ra, replay = self.inqueue.get()
        if replay is not None:
            replay.writable()
            with self.grad_timer:
                td_error = self.local_evaluator.compute_apply(replay)
            self.outqueue.put((ra, replay, td_error))
        self.learner_queue_size.push(self.inqueue.qsize())


class ApexOptimizer(Optimizer):

    def _init(
            self, learning_starts=1000, buffer_size=10000,
            prioritized_replay=True, prioritized_replay_alpha=0.6,
            prioritized_replay_beta=0.4, prioritized_replay_eps=1e-6,
            train_batch_size=512, sample_batch_size=50,
            num_replay_buffer_shards=1, max_weight_sync_delay=400,
<<<<<<< HEAD
            debug=False):
=======
            clip_rewards=True):
>>>>>>> e1ae484f

        self.debug = debug
        self.replay_starts = learning_starts
        self.prioritized_replay_beta = prioritized_replay_beta
        self.prioritized_replay_eps = prioritized_replay_eps
        self.train_batch_size = train_batch_size
        self.sample_batch_size = sample_batch_size
        self.max_weight_sync_delay = max_weight_sync_delay

        self.learner = GenericLearner(self.local_evaluator)
        self.learner.start()

        self.replay_actors = create_colocated(
            ReplayActor,
            [num_replay_buffer_shards, learning_starts, buffer_size,
             train_batch_size, prioritized_replay_alpha,
             prioritized_replay_beta, prioritized_replay_eps, clip_rewards],
            num_replay_buffer_shards)
        assert len(self.remote_evaluators) > 0

        # Stats
        self.timers = {k: TimerStat() for k in [
            "put_weights", "get_samples", "enqueue", "sample_processing",
            "replay_processing", "update_priorities", "train", "sample",
            "bg_prio", "bg_prio_processing"]}
        self.num_weight_syncs = 0
        self.learning_started = False

        # Number of worker steps since the last weight update
        self.steps_since_update = {}

        # Otherwise kick of replay tasks for local gradient updates
        self.replay_tasks = TaskPool()
        for ra in self.replay_actors:
            for _ in range(REPLAY_QUEUE_DEPTH):
                self.replay_tasks.add(ra, ra.replay.remote())

        # Kick off async background sampling
        self.sample_tasks = TaskPool()
        weights = self.local_evaluator.get_weights()
        for ev in self.remote_evaluators:
            ev.set_weights.remote(weights)
            self.steps_since_update[ev] = 0
            for _ in range(SAMPLE_QUEUE_DEPTH):
                self.sample_tasks.add(ev, ev.sample.remote())

        # Background prio (experimental)
        self.background_prio_workers = []
        self.background_prio_tasks = TaskPool()
        self.num_background_prio_steps = 0

    def step(self):
        start = time.time()
        sample_timesteps, train_timesteps, bg_steps = self._step()
        time_delta = time.time() - start
        self.timers["sample"].push(time_delta)
        self.timers["sample"].push_units_processed(sample_timesteps)
        if train_timesteps > 0:
            self.learning_started = True
        if self.learning_started:
            self.timers["train"].push(time_delta)
            self.timers["train"].push_units_processed(train_timesteps)
        if self.learning_started:
            self.timers["bg_prio"].push(time_delta)
            self.timers["bg_prio"].push_units_processed(bg_steps)
        self.num_steps_sampled += sample_timesteps
        self.num_steps_trained += train_timesteps

    def _step(self):
        sample_timesteps, train_timesteps, num_bg_prio_steps = 0, 0, 0
        weights = None

        with self.timers["sample_processing"]:
            i = 0
            num_weight_syncs = 0
            for ev, sample_batch in self.sample_tasks.completed():
                i += 1
                sample_timesteps += self.sample_batch_size

                # Send the data to the replay buffer
                random.choice(self.replay_actors).add_batch.remote(
                    sample_batch)

                # Update weights if needed
                self.steps_since_update[ev] += self.sample_batch_size
                if self.steps_since_update[ev] >= self.max_weight_sync_delay:
                    if weights is None:
                        with self.timers["put_weights"]:
                            weights = ray.put(
                                self.local_evaluator.get_weights())
                    ev.set_weights.remote(weights)
                    self.num_weight_syncs += 1
                    num_weight_syncs += 1
                    self.steps_since_update[ev] = 0

                # Kick off another sample request
                self.sample_tasks.add(ev, ev.sample.remote())

        with self.timers["replay_processing"]:
            i = 0
            for ra, replay in self.replay_tasks.completed():
                i += 1
                self.replay_tasks.add(ra, ra.replay.remote())
                with self.timers["get_samples"]:
                    samples = ray.get(replay)
                with self.timers["enqueue"]:
                    self.learner.inqueue.put((ra, samples))

        with self.timers["update_priorities"]:
            i = 0
            while not self.learner.outqueue.empty():
                i += 1
                ra, replay, td_error = self.learner.outqueue.get()
                ra.update_priorities.remote(replay["batch_indexes"], td_error)
                train_timesteps += self.train_batch_size

        with self.timers["bg_prio_processing"]:
            i = 0
            for w, result in self.background_prio_tasks.completed():
                i += 1
                num_bg_prio_steps += self.config["train_batch_size"]
                replay_idx = random.randint(0, len(self.replay_actors) - 1)
                ra = self.replay_actors[replay_idx]
                if weights is None:
                    weights = ray.put(
                        self.local_evaluator.get_weights())
                self.background_prio_tasks.add(
                    w,
                    w.compute_td_error.remote(
                        weights, ra.replay_random.remote(), replay_idx))
                result = ray.get(result)
                self.replay_actors[result["token"]].update_priorities.remote(
                    result["batch_indexes"], result["td_errors"])

        return sample_timesteps, train_timesteps, num_bg_prio_steps

    def enable_background_prio(self, background_prio_workers):
        self.background_prio_workers = background_prio_workers
        weights = self.local_evaluator.get_weights()
        for w in self.background_prio_workers:
            replay_idx = random.randint(0, len(self.replay_actors) - 1)
            ra = self.replay_actors[replay_idx]
            self.background_prio_tasks.add(
                w,
                w.compute_td_error.remote(
                    weights, ra.replay_random.remote(), replay_idx))

    def stats(self):
        replay_stats = ray.get(self.replay_actors[0].stats.remote())
        timing = {
            "{}_time_ms".format(k): round(1000 * self.timers[k].mean, 3)
            for k in self.timers
        }
        timing["learner_grad_time_ms"] = round(
            1000 * self.learner.grad_timer.mean, 3)
        timing["learner_dequeue_time_ms"] = round(
            1000 * self.learner.queue_timer.mean, 3)
        stats = {
            "sample_throughput": round(
                self.timers["sample"].mean_throughput, 3),
            "train_throughput": round(self.timers["train"].mean_throughput, 3),
            "bg_prio_throughput":
                round(self.timers["bg_prio"].mean_throughput, 3),
            "num_weight_syncs": self.num_weight_syncs,
        }
        debug_stats = {
            "replay_shard_0": replay_stats,
            "timing_breakdown": timing,
            "pending_sample_tasks": self.sample_tasks.count,
            "pending_replay_tasks": self.replay_tasks.count,
            "learner_queue": self.learner.learner_queue_size.stats(),
        }
        if self.debug:
            stats.update(debug_stats)
        return dict(Optimizer.stats(self), **stats)<|MERGE_RESOLUTION|>--- conflicted
+++ resolved
@@ -85,11 +85,8 @@
             return batch
 
     def update_priorities(self, batch_indexes, td_errors):
-<<<<<<< HEAD
         if batch_indexes is None or td_errors is None:
             return
-=======
->>>>>>> e1ae484f
         with self.update_priorities_timer:
             new_priorities = (
                 np.abs(td_errors) + self.prioritized_replay_eps)
@@ -142,11 +139,7 @@
             prioritized_replay_beta=0.4, prioritized_replay_eps=1e-6,
             train_batch_size=512, sample_batch_size=50,
             num_replay_buffer_shards=1, max_weight_sync_delay=400,
-<<<<<<< HEAD
-            debug=False):
-=======
-            clip_rewards=True):
->>>>>>> e1ae484f
+            debug=False, clip_rewards=True):
 
         self.debug = debug
         self.replay_starts = learning_starts
