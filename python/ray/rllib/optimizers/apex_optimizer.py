--- conflicted
+++ resolved
@@ -122,11 +122,7 @@
             prioritized_replay_beta=0.4, prioritized_replay_eps=1e-6,
             train_batch_size=512, sample_batch_size=50,
             num_replay_buffer_shards=1, max_weight_sync_delay=400,
-<<<<<<< HEAD
-            clip_rewards=True):
-=======
-            debug=False):
->>>>>>> 40799fee
+            clip_rewards=True, debug=False):
 
         self.debug = debug
         self.replay_starts = learning_starts
