--- conflicted
+++ resolved
@@ -26,16 +26,12 @@
             model_config,
             name,
             framework="tf")
-<<<<<<< HEAD
         self.var_list = []
-=======
->>>>>>> 60f59639
 
     def update_ops(self):
         """Return the list of update ops for this model.
 
         For example, this should include any BatchNorm update ops."""
-<<<<<<< HEAD
         return []
 
     def register_variables(self, variables):
@@ -48,7 +44,4 @@
 
     def trainable_variables(self):
         """Returns the list of trainable variables for this model."""
-        return [v for v in self.variables() if v.trainable]
-=======
-        return []
->>>>>>> 60f59639
+        return [v for v in self.variables() if v.trainable]