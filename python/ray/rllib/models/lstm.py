from __future__ import absolute_import
from __future__ import division
from __future__ import print_function
"""LSTM support for RLlib.

The main trick here is that we add the time dimension at the last moment.
The non-LSTM layers of the model see their inputs as one flat batch. Before
the LSTM cell, we reshape the input to add the expected time dimension. During
postprocessing, we dynamically pad the experience batches so that this
reshaping is possible.

Note that this padding strategy only works out if we assume zero inputs don't
meaningfully affect the loss function. This happens to be true for all the
current algorithms: https://github.com/ray-project/ray/issues/2992

See the add_time_dimension() and chop_into_sequences() functions below for
more info.
"""

import numpy as np
import tensorflow as tf
import tensorflow.contrib.rnn as rnn

from ray.rllib.models.misc import linear, normc_initializer
from ray.rllib.models.model import Model


def add_time_dimension(padded_inputs, seq_lens):
    """Adds a time dimension to padded inputs.

    Arguments:
        padded_inputs (Tensor): a padded batch of sequences. That is,
            for seq_lens=[1, 2, 2], then inputs=[A, *, B, B, C, C], where
            A, B, C are sequence elements and * denotes padding.
        seq_lens (Tensor): the sequence lengths within the input batch,
            suitable for passing to tf.nn.dynamic_rnn().

    Returns:
        Reshaped tensor of shape [NUM_SEQUENCES, MAX_SEQ_LEN, ...].
    """

    # Sequence lengths have to be specified for LSTM batch inputs. The
    # input batch must be padded to the max seq length given here. That is,
    # batch_size == len(seq_lens) * max(seq_lens)
    padded_batch_size = tf.shape(padded_inputs)[0]
    max_seq_len = padded_batch_size // tf.shape(seq_lens)[0]

    # Dynamically reshape the padded batch to introduce a time dimension.
    new_batch_size = padded_batch_size // max_seq_len
    new_shape = ([new_batch_size, max_seq_len] +
                 padded_inputs.get_shape().as_list()[1:])
    return tf.reshape(padded_inputs, new_shape)


def chop_into_sequences(episode_ids, feature_columns, state_columns,
                        max_seq_len):
    """Truncate and pad experiences into fixed-length sequences.

    Arguments:
        episode_ids (list): List of episode ids for each step.
        feature_columns (list): List of arrays containing features.
        state_columns (list): List of arrays containing LSTM state values.
        max_seq_len (int): Max length of sequences before truncation.

    Returns:
        f_pad (list): Padded feature columns. These will be of shape
            [NUM_SEQUENCES * MAX_SEQ_LEN, ...].
        s_init (list): Initial states for each sequence, of shape
            [NUM_SEQUENCES, ...].
        seq_lens (list): List of sequence lengths, of shape [NUM_SEQUENCES].

    Examples:
        >>> f_pad, s_init, seq_lens = chop_into_sequences(
                episode_id=[1, 1, 5, 5, 5, 5],
                feature_columns=[[4, 4, 8, 8, 8, 8],
                                 [1, 1, 0, 1, 1, 0]],
                state_columns=[[4, 5, 4, 5, 5, 5]],
                max_seq_len=3)
        >>> print(f_pad)
        [[4, 4, 0, 8, 8, 8, 8, 0, 0],
         [1, 1, 0, 0, 1, 1, 0, 0, 0]]
        >>> print(s_init)
        [[4, 4, 5]]
        >>> print(seq_lens)
        [2, 3, 1]
    """

    prev_id = None
    seq_lens = []
    seq_len = 0
    for eps_id in episode_ids:
        if (prev_id is not None and eps_id != prev_id) or \
                seq_len >= max_seq_len:
            seq_lens.append(seq_len)
            seq_len = 0
        seq_len += 1
        prev_id = eps_id
    if seq_len:
        seq_lens.append(seq_len)
    assert sum(seq_lens) == len(episode_ids)

    # Dynamically shrink max len as needed to optimize memory usage
    max_seq_len = max(seq_lens)

    feature_sequences = []
    for f in feature_columns:
        f = np.array(f)
        f_pad = np.zeros((len(seq_lens) * max_seq_len, ) + np.shape(f)[1:])
        seq_base = 0
        i = 0
        for l in seq_lens:
            for seq_offset in range(l):
                f_pad[seq_base + seq_offset] = f[i]
                i += 1
            seq_base += max_seq_len
        assert i == len(episode_ids), f
        feature_sequences.append(f_pad)

    initial_states = []
    for s in state_columns:
        s = np.array(s)
        s_init = []
        i = 0
        for l in seq_lens:
            s_init.append(s[i])
            i += l
        initial_states.append(np.array(s_init))

    return feature_sequences, initial_states, np.array(seq_lens)


class LSTM(Model):
    """Adds a LSTM cell on top of some other model output.

    Uses a linear layer at the end for output.

    Important: we assume inputs is a padded batch of sequences denoted by
        self.seq_lens. See add_time_dimension() for more information.
    """

<<<<<<< HEAD
    def _build_layers_v2(self, input_dict, num_outputs, options):
        cell_size = options.get("lstm_cell_size", 256)
        if options.get("lstm_use_prev_action_reward"):
            action_dim = int(
                np.product(
                    input_dict["prev_actions"].get_shape().as_list()[1:]))
            features = tf.concat(
                [
                    input_dict["obs"],
                    tf.reshape(
                        tf.cast(input_dict["prev_actions"], tf.float32),
                        [-1, action_dim]),
                    tf.reshape(input_dict["prev_rewards"], [-1, 1]),
                ],
                axis=1)
        else:
            features = input_dict["obs"]
        last_layer = add_time_dimension(features, self.seq_lens)
=======
    def _build_layers(self, inputs, num_outputs, options):
        cell_size = options.get("lstm_cell_size")
        last_layer = add_time_dimension(inputs, self.seq_lens)
>>>>>>> a9e454f6

        # Setup the LSTM cell
        lstm = rnn.BasicLSTMCell(cell_size, state_is_tuple=True)
        self.state_init = [
            np.zeros(lstm.state_size.c, np.float32),
            np.zeros(lstm.state_size.h, np.float32)
        ]

        # Setup LSTM inputs
        if self.state_in:
            c_in, h_in = self.state_in
        else:
            c_in = tf.placeholder(
                tf.float32, [None, lstm.state_size.c], name="c")
            h_in = tf.placeholder(
                tf.float32, [None, lstm.state_size.h], name="h")
            self.state_in = [c_in, h_in]

        # Setup LSTM outputs
        state_in = rnn.LSTMStateTuple(c_in, h_in)
        lstm_out, lstm_state = tf.nn.dynamic_rnn(
            lstm,
            last_layer,
            initial_state=state_in,
            sequence_length=self.seq_lens,
            time_major=False,
            dtype=tf.float32)

        self.state_out = list(lstm_state)

        # Compute outputs
        last_layer = tf.reshape(lstm_out, [-1, cell_size])
        logits = linear(last_layer, num_outputs, "action",
                        normc_initializer(0.01))
        return logits, last_layer<|MERGE_RESOLUTION|>--- conflicted
+++ resolved
@@ -138,9 +138,8 @@
         self.seq_lens. See add_time_dimension() for more information.
     """
 
-<<<<<<< HEAD
     def _build_layers_v2(self, input_dict, num_outputs, options):
-        cell_size = options.get("lstm_cell_size", 256)
+        cell_size = options.get("lstm_cell_size")
         if options.get("lstm_use_prev_action_reward"):
             action_dim = int(
                 np.product(
@@ -157,11 +156,6 @@
         else:
             features = input_dict["obs"]
         last_layer = add_time_dimension(features, self.seq_lens)
-=======
-    def _build_layers(self, inputs, num_outputs, options):
-        cell_size = options.get("lstm_cell_size")
-        last_layer = add_time_dimension(inputs, self.seq_lens)
->>>>>>> a9e454f6
 
         # Setup the LSTM cell
         lstm = rnn.BasicLSTMCell(cell_size, state_is_tuple=True)
