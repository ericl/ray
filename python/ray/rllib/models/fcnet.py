--- conflicted
+++ resolved
@@ -32,15 +32,6 @@
                 activation_fn=tf.nn.tanh,
                 scope="fc2")
             fc3 = slim.fully_connected(
-<<<<<<< HEAD
-                fc2, 128, weights_initializer=normc_initializer(1.0),
-                scope="fc3")
-            fc4 = slim.fully_connected(
-                fc3, num_outputs, weights_initializer=normc_initializer(0.01),
-                activation_fn=None, scope="fc4")
-            return fc4, fc3
-=======
                 fc2, num_outputs, weights_initializer=normc_initializer(0.01),
                 activation_fn=None, scope="fc3")
-            return fc3
->>>>>>> 118c7a6b
+            return fc3, fc2