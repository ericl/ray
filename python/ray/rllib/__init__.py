from __future__ import absolute_import
from __future__ import division
from __future__ import print_function

# Note: do not introduce unnecessary library dependencies here, e.g. gym.
# This file is imported from the tune module in order to register RLlib agents.
from ray.tune.registry import register_trainable


def _register_all():
<<<<<<< HEAD
    for key in ["DDPG", "PPO", "ES", "DQN", "APEX", "A3C", "BC", "PG", "__fake",
=======
    for key in ["DDPG", "APEX_DDPG", "PPO", "ES", "DQN", "APEX", "A3C", "BC", "PG", "__fake",
>>>>>>> 559b6eec
                "__sigmoid_fake_data", "__parameter_tuning"]:
        from ray.rllib.agent import get_agent_class
        register_trainable(key, get_agent_class(key))


_register_all()<|MERGE_RESOLUTION|>--- conflicted
+++ resolved
@@ -8,11 +8,7 @@
 
 
 def _register_all():
-<<<<<<< HEAD
-    for key in ["DDPG", "PPO", "ES", "DQN", "APEX", "A3C", "BC", "PG", "__fake",
-=======
     for key in ["DDPG", "APEX_DDPG", "PPO", "ES", "DQN", "APEX", "A3C", "BC", "PG", "__fake",
->>>>>>> 559b6eec
                 "__sigmoid_fake_data", "__parameter_tuning"]:
         from ray.rllib.agent import get_agent_class
         register_trainable(key, get_agent_class(key))
