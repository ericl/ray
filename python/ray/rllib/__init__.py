from __future__ import absolute_import
from __future__ import division
from __future__ import print_function

# Note: do not introduce unnecessary library dependencies here, e.g. gym.
# This file is imported from the tune module in order to register RLlib agents.
from ray.tune.registry import register_trainable


def _register_all():
    for key in ["PPO", "ES", "DQN", "APEX", "A3C", "BC", "PG", "DDPG",
<<<<<<< HEAD
                "DDPG2", "APEX_DDPG2", "__fake", "__sigmoid_fake_data",
=======
                "DDPG2", "APEX_DDPG", "__fake", "__sigmoid_fake_data",
>>>>>>> aa34509b
                "__parameter_tuning"]:
        from ray.rllib.agent import get_agent_class
        register_trainable(key, get_agent_class(key))


_register_all()<|MERGE_RESOLUTION|>--- conflicted
+++ resolved
@@ -9,11 +9,7 @@
 
 def _register_all():
     for key in ["PPO", "ES", "DQN", "APEX", "A3C", "BC", "PG", "DDPG",
-<<<<<<< HEAD
-                "DDPG2", "APEX_DDPG2", "__fake", "__sigmoid_fake_data",
-=======
                 "DDPG2", "APEX_DDPG", "__fake", "__sigmoid_fake_data",
->>>>>>> aa34509b
                 "__parameter_tuning"]:
         from ray.rllib.agent import get_agent_class
         register_trainable(key, get_agent_class(key))
