from __future__ import absolute_import
from __future__ import division
from __future__ import print_function

import cv2
import gym
import numpy as np

from collections import deque
from gym import spaces


class NoopResetEnv(gym.Wrapper):
    def __init__(self, env=None, noop_max=30):
        """Sample initial states by taking random number of no-ops on reset.
        No-op is assumed to be action 0.
        """
        super(NoopResetEnv, self).__init__(env)
        self.noop_max = noop_max
        self.override_num_noops = None
        assert env.unwrapped.get_action_meanings()[0] == 'NOOP'

    def _reset(self):
        """ Do no-op action for a number of steps in [1, noop_max]."""
        self.env.reset()
        if self.override_num_noops is not None:
            noops = self.override_num_noops
        else:
            noops = np.random.randint(1, self.noop_max + 1)
        assert noops > 0
        obs = None
        for _ in range(noops):
            obs, _, done, _ = self.env.step(0)
            if done:
                obs = self.env.reset()
        return obs


class FireResetEnv(gym.Wrapper):
    def __init__(self, env=None):
        """For environments where the user need to press FIRE for the game to
        start."""
        super(FireResetEnv, self).__init__(env)
        assert env.unwrapped.get_action_meanings()[1] == 'FIRE'
        assert len(env.unwrapped.get_action_meanings()) >= 3

    def _reset(self):
        self.env.reset()
        obs, _, done, _ = self.env.step(1)
        if done:
            self.env.reset()
        obs, _, done, _ = self.env.step(2)
        if done:
            self.env.reset()
        return obs


class EpisodicLifeEnv(gym.Wrapper):
    def __init__(self, env=None):
        """Make end-of-life == end-of-episode, but only reset on true game
        over. Done by DeepMind for the DQN and co. since it helps value
        estimation.
        """
        super(EpisodicLifeEnv, self).__init__(env)
        self.lives = 0
        self.was_real_done = True
        self.was_real_reset = False

    def _step(self, action):
        obs, reward, done, info = self.env.step(action)
        self.was_real_done = done
        # check current lives, make loss of life terminal,
        # then update lives to handle bonus lives
        lives = self.env.unwrapped.ale.lives()
        if lives < self.lives and lives > 0:
            # for Qbert somtimes we stay in lives == 0 condtion for a few
            # frames so its important to keep lives > 0, so that we only reset
            # once the environment advertises done.
            done = True
        self.lives = lives
        return obs, reward, done, info

    def _reset(self):
        """Reset only when lives are exhausted.
        This way all states are still reachable even though lives are episodic,
        and the learner need not know about any of this behind-the-scenes.
        """
        if self.was_real_done:
            obs = self.env.reset()
            self.was_real_reset = True
        else:
            # no-op step to advance from terminal/lost life state
            obs, _, _, _ = self.env.step(0)
            self.was_real_reset = False
        self.lives = self.env.unwrapped.ale.lives()
        return obs


class MaxAndSkipEnv(gym.Wrapper):
    def __init__(self, env=None, skip=4):
        """Return only every `skip`-th frame"""
        super(MaxAndSkipEnv, self).__init__(env)
        # most recent raw observations (for max pooling across time steps)
        self._obs_buffer = deque(maxlen=2)
        self._skip = skip

    def _step(self, action):
        total_reward = 0.0
        done = None
        for _ in range(self._skip):
            obs, reward, done, info = self.env.step(action)
            self._obs_buffer.append(obs)
            total_reward += reward
            if done:
                break

        max_frame = np.max(np.stack(self._obs_buffer), axis=0)

        return max_frame, total_reward, done, info

    def _reset(self):
        """Clear past frame buffer and init. to first obs. from inner env."""
        self._obs_buffer.clear()
        obs = self.env.reset()
        self._obs_buffer.append(obs)
        return obs


<<<<<<< HEAD
# TODO(ekl): switch this to use a RLlib common preprocessor
class ProcessFrame80(gym.ObservationWrapper):
  def __init__(self, env=None):
    super(ProcessFrame80, self).__init__(env)
    self.observation_space = spaces.Box(low=0, high=255, shape=(80, 80, 1))

  def _observation(self, obs):
    return ProcessFrame80.process(obs)

  @staticmethod
  def process(frame):
    if frame.size == 210 * 160 * 3:
      img = np.reshape(frame, [210, 160, 3]).astype(np.float32)
    elif frame.size == 250 * 160 * 3:
      img = np.reshape(frame, [250, 160, 3]).astype(np.float32)
    else:
      assert False, "Unknown resolution."
    img = img[:, :, 0] * 0.299 + img[:, :, 1] * 0.587 + img[:, :, 2] * 0.114
    resized_screen = cv2.resize(img, (80, 110), interpolation=cv2.INTER_AREA)
    x_t = resized_screen[20:100, :]
    x_t = np.reshape(x_t, [80, 80, 1])
    return x_t.astype(np.uint8)
=======
class ProcessFrame84(gym.ObservationWrapper):
    def __init__(self, env=None):
        super(ProcessFrame84, self).__init__(env)
        self.observation_space = spaces.Box(low=0, high=255, shape=(84, 84, 1))

    def _observation(self, obs):
        return ProcessFrame84.process(obs)

    @staticmethod
    def process(frame):
        if frame.size == 210 * 160 * 3:
            img = np.reshape(frame, [210, 160, 3]).astype(np.float32)
        elif frame.size == 250 * 160 * 3:
            img = np.reshape(frame, [250, 160, 3]).astype(np.float32)
        else:
            assert False, "Unknown resolution."
        img = (img[:, :, 0] * 0.299 + img[:, :, 1] * 0.587 +
               img[:, :, 2] * 0.114)
        resized_screen = cv2.resize(img, (84, 110),
                                    interpolation=cv2.INTER_AREA)
        x_t = resized_screen[18:102, :]
        x_t = np.reshape(x_t, [84, 84, 1])
        return x_t.astype(np.uint8)
>>>>>>> 14842927


class ClippedRewardsWrapper(gym.RewardWrapper):
    def _reward(self, reward):
        """Change all the positive rewards to 1, negative to -1 and keep
        zero."""
        return np.sign(reward)


class LazyFrames(object):
    def __init__(self, frames):
        """This object ensures that common frames between the observations are
        only stored once. It exists purely to optimize memory usage which can
        be huge for DQN's 1M frames replay buffers.

        This object should only be converted to numpy array before being passed
        to the model.

        You'd not belive how complex the previous solution was."""
        self._frames = frames

    def __array__(self, dtype=None):
        out = np.concatenate(self._frames, axis=2)
        if dtype is not None:
            out = out.astype(dtype)
        return out


class FrameStack(gym.Wrapper):
    def __init__(self, env, k):
        """Stack k last frames.

        Returns lazy array, which is much more memory efficient.

        See Also
        --------
        ray.rllib.dqn.common.atari_wrappers.LazyFrames
        """
        gym.Wrapper.__init__(self, env)
        self.k = k
        self.frames = deque([], maxlen=k)
        shp = env.observation_space.shape
        self.observation_space = spaces.Box(
            low=0, high=255, shape=(shp[0], shp[1], shp[2] * k))

    def _reset(self):
        ob = self.env.reset()
        for _ in range(self.k):
            self.frames.append(ob)
        return self._get_ob()

    def _step(self, action):
        ob, reward, done, info = self.env.step(action)
        self.frames.append(ob)
        return self._get_ob(), reward, done, info

    def _get_ob(self):
        assert len(self.frames) == self.k
        return LazyFrames(list(self.frames))


class ScaledFloatFrame(gym.ObservationWrapper):
    def _observation(self, obs):
        # careful! This undoes the memory optimization, use
        # with smaller replay buffers only.
        return np.array(obs).astype(np.float32) / 255.0


def wrap_dqn(env):
<<<<<<< HEAD
  """Apply a common set of wrappers for Atari games."""
  assert 'NoFrameskip' in env.spec.id
  env = EpisodicLifeEnv(env)
  env = NoopResetEnv(env, noop_max=30)
  env = MaxAndSkipEnv(env, skip=4)
  if 'FIRE' in env.unwrapped.get_action_meanings():
    env = FireResetEnv(env)
  env = ProcessFrame80(env)
  env = FrameStack(env, 4)
  env = ClippedRewardsWrapper(env)
  return env


class A2cProcessFrame(gym.Wrapper):
  def __init__(self, env):
    gym.Wrapper.__init__(self, env)
    self.observation_space = spaces.Box(low=0, high=255, shape=(80, 80, 1))

  def _step(self, action):
    ob, reward, done, info = self.env.step(action)
    return A2cProcessFrame.process(ob), reward, done, info

  def _reset(self):
    return A2cProcessFrame.process(self.env.reset())

  @staticmethod
  def process(frame):
    frame = cv2.cvtColor(frame, cv2.COLOR_RGB2GRAY)
    frame = cv2.resize(frame, (80, 80), interpolation=cv2.INTER_AREA)
    return frame.reshape(80, 80, 1)
=======
    """Apply a common set of wrappers for Atari games."""
    assert 'NoFrameskip' in env.spec.id
    env = EpisodicLifeEnv(env)
    env = NoopResetEnv(env, noop_max=30)
    env = MaxAndSkipEnv(env, skip=4)
    if 'FIRE' in env.unwrapped.get_action_meanings():
        env = FireResetEnv(env)
    env = ProcessFrame84(env)
    env = FrameStack(env, 4)
    env = ClippedRewardsWrapper(env)
    return env


class A2cProcessFrame(gym.Wrapper):
    def __init__(self, env):
        gym.Wrapper.__init__(self, env)
        self.observation_space = spaces.Box(low=0, high=255, shape=(84, 84, 1))

    def _step(self, action):
        ob, reward, done, info = self.env.step(action)
        return A2cProcessFrame.process(ob), reward, done, info

    def _reset(self):
        return A2cProcessFrame.process(self.env.reset())

    @staticmethod
    def process(frame):
        frame = cv2.cvtColor(frame, cv2.COLOR_RGB2GRAY)
        frame = cv2.resize(frame, (84, 84), interpolation=cv2.INTER_AREA)
        return frame.reshape(84, 84, 1)
>>>>>>> 14842927
<|MERGE_RESOLUTION|>--- conflicted
+++ resolved
@@ -126,37 +126,14 @@
         return obs
 
 
-<<<<<<< HEAD
 # TODO(ekl): switch this to use a RLlib common preprocessor
 class ProcessFrame80(gym.ObservationWrapper):
-  def __init__(self, env=None):
-    super(ProcessFrame80, self).__init__(env)
-    self.observation_space = spaces.Box(low=0, high=255, shape=(80, 80, 1))
-
-  def _observation(self, obs):
-    return ProcessFrame80.process(obs)
-
-  @staticmethod
-  def process(frame):
-    if frame.size == 210 * 160 * 3:
-      img = np.reshape(frame, [210, 160, 3]).astype(np.float32)
-    elif frame.size == 250 * 160 * 3:
-      img = np.reshape(frame, [250, 160, 3]).astype(np.float32)
-    else:
-      assert False, "Unknown resolution."
-    img = img[:, :, 0] * 0.299 + img[:, :, 1] * 0.587 + img[:, :, 2] * 0.114
-    resized_screen = cv2.resize(img, (80, 110), interpolation=cv2.INTER_AREA)
-    x_t = resized_screen[20:100, :]
-    x_t = np.reshape(x_t, [80, 80, 1])
-    return x_t.astype(np.uint8)
-=======
-class ProcessFrame84(gym.ObservationWrapper):
     def __init__(self, env=None):
-        super(ProcessFrame84, self).__init__(env)
-        self.observation_space = spaces.Box(low=0, high=255, shape=(84, 84, 1))
+        super(ProcessFrame80, self).__init__(env)
+        self.observation_space = spaces.Box(low=0, high=255, shape=(80, 80, 1))
 
     def _observation(self, obs):
-        return ProcessFrame84.process(obs)
+        return ProcessFrame80.process(obs)
 
     @staticmethod
     def process(frame):
@@ -167,13 +144,12 @@
         else:
             assert False, "Unknown resolution."
         img = (img[:, :, 0] * 0.299 + img[:, :, 1] * 0.587 +
-               img[:, :, 2] * 0.114)
-        resized_screen = cv2.resize(img, (84, 110),
-                                    interpolation=cv2.INTER_AREA)
-        x_t = resized_screen[18:102, :]
-        x_t = np.reshape(x_t, [84, 84, 1])
+            img[:, :, 2] * 0.114)
+        resized_screen = cv2.resize(
+            img, (80, 110), interpolation=cv2.INTER_AREA)
+        x_t = resized_screen[20:100, :]
+        x_t = np.reshape(x_t, [80, 80, 1])
         return x_t.astype(np.uint8)
->>>>>>> 14842927
 
 
 class ClippedRewardsWrapper(gym.RewardWrapper):
@@ -243,66 +219,33 @@
 
 
 def wrap_dqn(env):
-<<<<<<< HEAD
-  """Apply a common set of wrappers for Atari games."""
-  assert 'NoFrameskip' in env.spec.id
-  env = EpisodicLifeEnv(env)
-  env = NoopResetEnv(env, noop_max=30)
-  env = MaxAndSkipEnv(env, skip=4)
-  if 'FIRE' in env.unwrapped.get_action_meanings():
-    env = FireResetEnv(env)
-  env = ProcessFrame80(env)
-  env = FrameStack(env, 4)
-  env = ClippedRewardsWrapper(env)
-  return env
-
-
-class A2cProcessFrame(gym.Wrapper):
-  def __init__(self, env):
-    gym.Wrapper.__init__(self, env)
-    self.observation_space = spaces.Box(low=0, high=255, shape=(80, 80, 1))
-
-  def _step(self, action):
-    ob, reward, done, info = self.env.step(action)
-    return A2cProcessFrame.process(ob), reward, done, info
-
-  def _reset(self):
-    return A2cProcessFrame.process(self.env.reset())
-
-  @staticmethod
-  def process(frame):
-    frame = cv2.cvtColor(frame, cv2.COLOR_RGB2GRAY)
-    frame = cv2.resize(frame, (80, 80), interpolation=cv2.INTER_AREA)
-    return frame.reshape(80, 80, 1)
-=======
     """Apply a common set of wrappers for Atari games."""
     assert 'NoFrameskip' in env.spec.id
     env = EpisodicLifeEnv(env)
     env = NoopResetEnv(env, noop_max=30)
     env = MaxAndSkipEnv(env, skip=4)
     if 'FIRE' in env.unwrapped.get_action_meanings():
-        env = FireResetEnv(env)
-    env = ProcessFrame84(env)
+      env = FireResetEnv(env)
+    env = ProcessFrame80(env)
     env = FrameStack(env, 4)
     env = ClippedRewardsWrapper(env)
     return env
 
 
 class A2cProcessFrame(gym.Wrapper):
-    def __init__(self, env):
-        gym.Wrapper.__init__(self, env)
-        self.observation_space = spaces.Box(low=0, high=255, shape=(84, 84, 1))
-
-    def _step(self, action):
-        ob, reward, done, info = self.env.step(action)
-        return A2cProcessFrame.process(ob), reward, done, info
-
-    def _reset(self):
-        return A2cProcessFrame.process(self.env.reset())
-
-    @staticmethod
-    def process(frame):
-        frame = cv2.cvtColor(frame, cv2.COLOR_RGB2GRAY)
-        frame = cv2.resize(frame, (84, 84), interpolation=cv2.INTER_AREA)
-        return frame.reshape(84, 84, 1)
->>>>>>> 14842927
+  def __init__(self, env):
+      gym.Wrapper.__init__(self, env)
+      self.observation_space = spaces.Box(low=0, high=255, shape=(80, 80, 1))
+
+  def _step(self, action):
+      ob, reward, done, info = self.env.step(action)
+      return A2cProcessFrame.process(ob), reward, done, info
+
+  def _reset(self):
+      return A2cProcessFrame.process(self.env.reset())
+
+  @staticmethod
+  def process(frame):
+      frame = cv2.cvtColor(frame, cv2.COLOR_RGB2GRAY)
+      frame = cv2.resize(frame, (80, 80), interpolation=cv2.INTER_AREA)
+      return frame.reshape(80, 80, 1)