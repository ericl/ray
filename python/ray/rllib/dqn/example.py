--- conflicted
+++ resolved
@@ -11,35 +11,14 @@
 
 
 def main():
-<<<<<<< HEAD
-  parser = argparse.ArgumentParser(description="Run the DQN algorithm.")
-  parser.add_argument("--environment", default="PongNoFrameskip-v4", type=str,
-                      help="The gym environment to use.")
-  parser.add_argument("--redis-address", default=None, type=str,
-                      help="The Redis address of the cluster.")
-  args = parser.parse_args()
+    parser = argparse.ArgumentParser(description="Run the DQN algorithm.")
+    parser.add_argument(
+        "--environment", default="PongNoFrameskip-v4", type=str,
+        help="The gym environment to use.")
+    parser.add_argument("--redis-address", default=None, type=str,
+                        help="The Redis address of the cluster.")
+    args = parser.parse_args()
 
-  config = DEFAULT_CONFIG.copy()
-  config.update(dict(
-      lr=1e-4,
-      schedule_max_timesteps=2000000,
-      buffer_size=10000,
-      exploration_fraction=0.1,
-      exploration_final_eps=0.01,
-      sample_batch_size=100,
-      learning_starts=10000,
-      target_network_update_freq=1000,
-      gamma=0.99,
-      prioritized_replay=True))
-
-  ray.init(redis_address=args.redis_address)
-
-  dqn = DQN("PongNoFrameskip-v4", config)
-
-  while True:
-    res = dqn.train()
-    print("current status: {}".format(res))
-=======
     config = DEFAULT_CONFIG.copy()
     config.update(dict(
         lr=1e-4,
@@ -47,19 +26,20 @@
         buffer_size=10000,
         exploration_fraction=0.1,
         exploration_final_eps=0.01,
-        train_freq=4,
+        sample_batch_size=4,
         learning_starts=10000,
         target_network_update_freq=1000,
         gamma=0.99,
         prioritized_replay=True))
+
+    ray.init(redis_address=args.redis_address)
 
     dqn = DQN("PongNoFrameskip-v4", config)
 
     while True:
         res = dqn.train()
         print("current status: {}".format(res))
->>>>>>> f50c6cb9
 
 
 if __name__ == '__main__':
-  main()+    main()