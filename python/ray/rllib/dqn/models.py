--- conflicted
+++ resolved
@@ -5,300 +5,209 @@
 import tensorflow as tf
 import tensorflow.contrib.layers as layers
 
-<<<<<<< HEAD
 from ray.rllib.models import ModelCatalog
 
 
 def _build_q_network(inputs, num_actions, config):
-  dueling = config["dueling"]
-  hiddens = config["hiddens"]
-  frontend = ModelCatalog.get_model(inputs, 1)
-  frontend_out = tf.squeeze(frontend.last_layer, squeeze_dims=[1, 2])
-
-  with tf.variable_scope("action_value"):
-    action_out = frontend_out
-    for hidden in hiddens:
-      action_out = layers.fully_connected(
-          action_out, num_outputs=hidden, activation_fn=tf.nn.relu)
-    action_scores = layers.fully_connected(
-        action_out, num_outputs=num_actions, activation_fn=None)
-
-  if dueling:
-    with tf.variable_scope("state_value"):
-      state_out = frontend_out
-      for hidden in hiddens:
-        state_out = layers.fully_connected(
-            state_out, num_outputs=hidden, activation_fn=tf.nn.relu)
-      state_score = layers.fully_connected(
-          state_out, num_outputs=1, activation_fn=None)
-    action_scores_mean = tf.reduce_mean(action_scores, 1)
-    action_scores_centered = action_scores - tf.expand_dims(
-        action_scores_mean, 1)
-    return state_score + action_scores_centered
-  else:
-    return action_scores
+    dueling = config["dueling"]
+    hiddens = config["hiddens"]
+    frontend = ModelCatalog.get_model(inputs, 1)
+    frontend_out = tf.squeeze(frontend.last_layer, squeeze_dims=[1, 2])
+
+    with tf.variable_scope("action_value"):
+        action_out = frontend_out
+        for hidden in hiddens:
+            action_out = layers.fully_connected(
+                action_out, num_outputs=hidden, activation_fn=tf.nn.relu)
+        action_scores = layers.fully_connected(
+            action_out, num_outputs=num_actions, activation_fn=None)
+
+    if dueling:
+        with tf.variable_scope("state_value"):
+            state_out = frontend_out
+            for hidden in hiddens:
+                state_out = layers.fully_connected(
+                    state_out, num_outputs=hidden, activation_fn=tf.nn.relu)
+            state_score = layers.fully_connected(
+                state_out, num_outputs=1, activation_fn=None)
+        action_scores_mean = tf.reduce_mean(action_scores, 1)
+        action_scores_centered = action_scores - tf.expand_dims(
+            action_scores_mean, 1)
+        return state_score + action_scores_centered
+    else:
+        return action_scores
 
 
 def _build_action_network(
         q_values, observations, num_actions, stochastic, eps):
-  deterministic_actions = tf.argmax(q_values, axis=1)
-  batch_size = tf.shape(observations)[0]
-  random_actions = tf.random_uniform(
-      tf.stack([batch_size]), minval=0, maxval=num_actions, dtype=tf.int64)
-  chose_random = tf.random_uniform(
-      tf.stack([batch_size]), minval=0, maxval=1, dtype=tf.float32) < eps
-  stochastic_actions = tf.where(
-      chose_random, random_actions, deterministic_actions)
-  return tf.cond(
-      stochastic, lambda: stochastic_actions,
-      lambda: deterministic_actions)
+    deterministic_actions = tf.argmax(q_values, axis=1)
+    batch_size = tf.shape(observations)[0]
+    random_actions = tf.random_uniform(
+        tf.stack([batch_size]), minval=0, maxval=num_actions, dtype=tf.int64)
+    chose_random = tf.random_uniform(
+        tf.stack([batch_size]), minval=0, maxval=1, dtype=tf.float32) < eps
+    stochastic_actions = tf.where(
+        chose_random, random_actions, deterministic_actions)
+    return tf.cond(
+        stochastic, lambda: stochastic_actions,
+        lambda: deterministic_actions)
 
 
 def _huber_loss(x, delta=1.0):
-  """Reference: https://en.wikipedia.org/wiki/Huber_loss"""
-  return tf.where(
-      tf.abs(x) < delta,
-      tf.square(x) * 0.5,
-      delta * (tf.abs(x) - 0.5 * delta))
+    """Reference: https://en.wikipedia.org/wiki/Huber_loss"""
+    return tf.where(
+        tf.abs(x) < delta,
+        tf.square(x) * 0.5,
+        delta * (tf.abs(x) - 0.5 * delta))
 
 
 def _minimize_and_clip(optimizer, objective, var_list, clip_val=10):
-  """Minimized `objective` using `optimizer` w.r.t. variables in
-  `var_list` while ensure the norm of the gradients for each
-  variable is clipped to `clip_val`
-  """
-  gradients = optimizer.compute_gradients(objective, var_list=var_list)
-  for i, (grad, var) in enumerate(gradients):
-    if grad is not None:
-      gradients[i] = (tf.clip_by_norm(grad, clip_val), var)
-  return optimizer.apply_gradients(gradients)
+    """Minimized `objective` using `optimizer` w.r.t. variables in
+    `var_list` while ensure the norm of the gradients for each
+    variable is clipped to `clip_val`
+    """
+    gradients = optimizer.compute_gradients(objective, var_list=var_list)
+    for i, (grad, var) in enumerate(gradients):
+        if grad is not None:
+            gradients[i] = (tf.clip_by_norm(grad, clip_val), var)
+    return optimizer.apply_gradients(gradients)
 
 
 def _scope_vars(scope, trainable_only=False):
-  """
-  Get variables inside a scope
-  The scope can be specified as a string
-
-  Parameters
-  ----------
-  scope: str or VariableScope
-    scope in which the variables reside.
-  trainable_only: bool
-    whether or not to return only the variables that were marked as trainable.
-
-  Returns
-  -------
-  vars: [tf.Variable]
-    list of variables in `scope`.
-  """
-  return tf.get_collection(
-      tf.GraphKeys.TRAINABLE_VARIABLES
-      if trainable_only else tf.GraphKeys.VARIABLES,
-      scope=scope if isinstance(scope, str) else scope.name)
-
-
-class DQNGraph(object):
-  def __init__(self, env, config):
-    self.env = env
-    num_actions = env.action_space.n
-    optimizer = tf.train.AdamOptimizer(learning_rate=config["lr"])
-
-    # Action inputs
-    self.stochastic = tf.placeholder(tf.bool, (), name="stochastic")
-    self.eps = tf.placeholder(tf.float32, (), name="eps")
-    self.cur_observations = tf.placeholder(
-        tf.float32, shape=(None,) + env.observation_space.shape)
-
-    # Action Q network
-    with tf.variable_scope("q_func") as scope:
-      q_values = _build_q_network(self.cur_observations, num_actions, config)
-      q_func_vars = _scope_vars(scope.name)
-
-    # Action outputs
-    self.output_actions = _build_action_network(
-        q_values,
-        self.cur_observations,
-        num_actions,
-        self.stochastic,
-        self.eps)
-
-    # Replay inputs
-    self.obs_t = tf.placeholder(
-        tf.float32, shape=(None,) + env.observation_space.shape)
-    self.act_t = tf.placeholder(tf.int32, [None], name="action")
-    self.rew_t = tf.placeholder(tf.float32, [None], name="reward")
-    self.obs_tp1 = tf.placeholder(
-        tf.float32, shape=(None,) + env.observation_space.shape)
-    self.done_mask = tf.placeholder(tf.float32, [None], name="done")
-    self.importance_weights = tf.placeholder(
-        tf.float32, [None], name="weight")
-
-    # q network evaluation
-    with tf.variable_scope("q_func", reuse=True):
-      self.q_t = _build_q_network(self.obs_t, num_actions, config)
-
-    # target q network evalution
-    with tf.variable_scope("target_q_func") as scope:
-      self.q_tp1 = _build_q_network(self.obs_tp1, num_actions, config)
-      target_q_func_vars = _scope_vars(scope.name)
-
-    # q scores for actions which we know were selected in the given state.
-    q_t_selected = tf.reduce_sum(
-        self.q_t * tf.one_hot(self.act_t, num_actions), 1)
-
-    # compute estimate of best possible value starting from state at t + 1
-    if config["double_q"]:
-      with tf.variable_scope("q_func", reuse=True):
-        q_tp1_using_online_net = _build_q_network(
-            self.obs_tp1, num_actions, config)
-      q_tp1_best_using_online_net = tf.arg_max(q_tp1_using_online_net, 1)
-      q_tp1_best = tf.reduce_sum(
-          self.q_tp1 * tf.one_hot(q_tp1_best_using_online_net, num_actions), 1)
-    else:
-      q_tp1_best = tf.reduce_max(self.q_tp1, 1)
-    q_tp1_best_masked = (1.0 - self.done_mask) * q_tp1_best
-
-    # compute RHS of bellman equation
-    q_t_selected_target = self.rew_t + config["gamma"] * q_tp1_best_masked
-
-    # compute the error (potentially clipped)
-    self.td_error = q_t_selected - tf.stop_gradient(q_t_selected_target)
-    errors = _huber_loss(self.td_error)
-    weighted_error = tf.reduce_mean(self.importance_weights * errors)
-    # compute optimization op (potentially with gradient clipping)
-    if config["grad_norm_clipping"] is not None:
-      self.optimize_expr = _minimize_and_clip(
-          optimizer, weighted_error, var_list=q_func_vars,
-          clip_val=config["grad_norm_clipping"])
-    else:
-      self.optimize_expr = optimizer.minimize(
-          weighted_error, var_list=q_func_vars)
-
-    # update_target_fn will be called periodically to copy Q network to
-    # target Q network
-    update_target_expr = []
-    for var, var_target in zip(
-        sorted(q_func_vars, key=lambda v: v.name),
-            sorted(target_q_func_vars, key=lambda v: v.name)):
-      update_target_expr.append(var_target.assign(var))
-    self.update_target_expr = tf.group(*update_target_expr)
-
-  def update_target(self, sess):
-    return sess.run(self.update_target_expr)
-
-  def act(self, sess, obs, eps, stochastic=True):
-    return sess.run(
-        self.output_actions,
-        feed_dict={
-            self.cur_observations: obs,
-            self.stochastic: stochastic,
-            self.eps: eps,
-        })
-
-  def train(
-          self, sess, obs_t, act_t, rew_t, obs_tp1, done_mask,
-          importance_weights):
-    td_err, _ = sess.run(
-        [self.td_error, self.optimize_expr],
-        feed_dict={
-            self.obs_t: obs_t,
-            self.act_t: act_t,
-            self.rew_t: rew_t,
-            self.obs_tp1: obs_tp1,
-            self.done_mask: done_mask,
-            self.importance_weights: importance_weights
-        })
-    return td_err
-=======
-
-def _mlp(hiddens, inpt, num_actions, scope, reuse=False):
-    with tf.variable_scope(scope, reuse=reuse):
-        out = inpt
-        for hidden in hiddens:
-            out = layers.fully_connected(
-                out, num_outputs=hidden, activation_fn=tf.nn.relu)
-        out = layers.fully_connected(
-            out, num_outputs=num_actions, activation_fn=None)
-        return out
-
-
-def mlp(hiddens=[]):
-    """This model takes as input an observation and returns values of all
-    actions.
+    """
+    Get variables inside a scope
+    The scope can be specified as a string
 
     Parameters
     ----------
-    hiddens: [int]
-      list of sizes of hidden layers
+    scope: str or VariableScope
+      scope in which the variables reside.
+    trainable_only: bool
+      whether or not to return only the variables that were marked as
+      trainable.
 
     Returns
     -------
-    q_func: function
-      q_function for DQN algorithm.
+    vars: [tf.Variable]
+      list of variables in `scope`.
     """
-    return lambda *args, **kwargs: _mlp(hiddens, *args, **kwargs)
-
-
-def _cnn_to_mlp(
-        convs, hiddens, dueling, inpt, num_actions, scope, reuse=False):
-
-    with tf.variable_scope(scope, reuse=reuse):
-        out = inpt
-        with tf.variable_scope("convnet"):
-            for num_outputs, kernel_size, stride in convs:
-                out = layers.convolution2d(
-                    out,
-                    num_outputs=num_outputs,
-                    kernel_size=kernel_size,
-                    stride=stride,
-                    activation_fn=tf.nn.relu)
-        out = layers.flatten(out)
-        with tf.variable_scope("action_value"):
-            action_out = out
-            for hidden in hiddens:
-                action_out = layers.fully_connected(
-                    action_out, num_outputs=hidden, activation_fn=tf.nn.relu)
-            action_scores = layers.fully_connected(
-                action_out, num_outputs=num_actions, activation_fn=None)
-
-        if dueling:
-            with tf.variable_scope("state_value"):
-                state_out = out
-                for hidden in hiddens:
-                    state_out = layers.fully_connected(
-                        state_out, num_outputs=hidden,
-                        activation_fn=tf.nn.relu)
-                state_score = layers.fully_connected(
-                    state_out, num_outputs=1, activation_fn=None)
-            action_scores_mean = tf.reduce_mean(action_scores, 1)
-            action_scores_centered = action_scores - tf.expand_dims(
-                action_scores_mean, 1)
-            return state_score + action_scores_centered
+    return tf.get_collection(
+        tf.GraphKeys.TRAINABLE_VARIABLES
+        if trainable_only else tf.GraphKeys.VARIABLES,
+        scope=scope if isinstance(scope, str) else scope.name)
+
+
+class DQNGraph(object):
+    def __init__(self, env, config):
+        self.env = env
+        num_actions = env.action_space.n
+        optimizer = tf.train.AdamOptimizer(learning_rate=config["lr"])
+
+        # Action inputs
+        self.stochastic = tf.placeholder(tf.bool, (), name="stochastic")
+        self.eps = tf.placeholder(tf.float32, (), name="eps")
+        self.cur_observations = tf.placeholder(
+            tf.float32, shape=(None,) + env.observation_space.shape)
+
+        # Action Q network
+        with tf.variable_scope("q_func") as scope:
+            q_values = _build_q_network(
+                self.cur_observations, num_actions, config)
+            q_func_vars = _scope_vars(scope.name)
+
+        # Action outputs
+        self.output_actions = _build_action_network(
+            q_values,
+            self.cur_observations,
+            num_actions,
+            self.stochastic,
+            self.eps)
+
+        # Replay inputs
+        self.obs_t = tf.placeholder(
+            tf.float32, shape=(None,) + env.observation_space.shape)
+        self.act_t = tf.placeholder(tf.int32, [None], name="action")
+        self.rew_t = tf.placeholder(tf.float32, [None], name="reward")
+        self.obs_tp1 = tf.placeholder(
+            tf.float32, shape=(None,) + env.observation_space.shape)
+        self.done_mask = tf.placeholder(tf.float32, [None], name="done")
+        self.importance_weights = tf.placeholder(
+            tf.float32, [None], name="weight")
+
+        # q network evaluation
+        with tf.variable_scope("q_func", reuse=True):
+            self.q_t = _build_q_network(self.obs_t, num_actions, config)
+
+        # target q network evalution
+        with tf.variable_scope("target_q_func") as scope:
+            self.q_tp1 = _build_q_network(self.obs_tp1, num_actions, config)
+            target_q_func_vars = _scope_vars(scope.name)
+
+        # q scores for actions which we know were selected in the given state.
+        q_t_selected = tf.reduce_sum(
+            self.q_t * tf.one_hot(self.act_t, num_actions), 1)
+
+        # compute estimate of best possible value starting from state at t + 1
+        if config["double_q"]:
+            with tf.variable_scope("q_func", reuse=True):
+                q_tp1_using_online_net = _build_q_network(
+                    self.obs_tp1, num_actions, config)
+            q_tp1_best_using_online_net = tf.arg_max(q_tp1_using_online_net, 1)
+            q_tp1_best = tf.reduce_sum(
+                self.q_tp1 * tf.one_hot(
+                    q_tp1_best_using_online_net, num_actions), 1)
         else:
-            return action_scores
-        return out
-
-
-def cnn_to_mlp(convs, hiddens, dueling=False):
-    """This model takes an observation and returns values for all actions.
-
-    Parameters
-    ----------
-    convs: [(int, int int)]
-      list of convolutional layers in form of
-      (num_outputs, kernel_size, stride)
-    hiddens: [int]
-      list of sizes of hidden layers
-    dueling: bool
-      if true double the output MLP to compute a baseline
-      for action scores
-
-    Returns
-    -------
-    q_func: function
-      q_function for DQN algorithm.
-    """
-
-    return lambda *args, **kwargs: _cnn_to_mlp(
-        convs, hiddens, dueling, *args, **kwargs)
->>>>>>> 14842927
+            q_tp1_best = tf.reduce_max(self.q_tp1, 1)
+        q_tp1_best_masked = (1.0 - self.done_mask) * q_tp1_best
+
+        # compute RHS of bellman equation
+        q_t_selected_target = self.rew_t + config["gamma"] * q_tp1_best_masked
+
+        # compute the error (potentially clipped)
+        self.td_error = q_t_selected - tf.stop_gradient(q_t_selected_target)
+        errors = _huber_loss(self.td_error)
+        weighted_error = tf.reduce_mean(self.importance_weights * errors)
+        # compute optimization op (potentially with gradient clipping)
+        if config["grad_norm_clipping"] is not None:
+            self.optimize_expr = _minimize_and_clip(
+                optimizer, weighted_error, var_list=q_func_vars,
+                clip_val=config["grad_norm_clipping"])
+        else:
+            self.optimize_expr = optimizer.minimize(
+                weighted_error, var_list=q_func_vars)
+
+        # update_target_fn will be called periodically to copy Q network to
+        # target Q network
+        update_target_expr = []
+        for var, var_target in zip(
+            sorted(q_func_vars, key=lambda v: v.name),
+                sorted(target_q_func_vars, key=lambda v: v.name)):
+            update_target_expr.append(var_target.assign(var))
+        self.update_target_expr = tf.group(*update_target_expr)
+
+    def update_target(self, sess):
+        return sess.run(self.update_target_expr)
+
+    def act(self, sess, obs, eps, stochastic=True):
+        return sess.run(
+            self.output_actions,
+            feed_dict={
+                self.cur_observations: obs,
+                self.stochastic: stochastic,
+                self.eps: eps,
+            })
+
+    def train(
+            self, sess, obs_t, act_t, rew_t, obs_tp1, done_mask,
+            importance_weights):
+        td_err, _ = sess.run(
+            [self.td_error, self.optimize_expr],
+            feed_dict={
+                self.obs_t: obs_t,
+                self.act_t: act_t,
+                self.rew_t: rew_t,
+                self.obs_tp1: obs_tp1,
+                self.done_mask: done_mask,
+                self.importance_weights: importance_weights
+            })
+        return td_err