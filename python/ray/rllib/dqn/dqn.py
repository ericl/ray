from __future__ import absolute_import
from __future__ import division
from __future__ import print_function

import pickle
import os

import numpy as np
import tensorflow as tf

import ray
from ray.rllib import optimizers
from ray.rllib.dqn.dqn_evaluator import DQNEvaluator
from ray.rllib.utils.actors import split_colocated
from ray.rllib.agent import Agent
from ray.tune.result import TrainingResult


OPTIMIZER_SHARED_CONFIGS = [
    "buffer_size", "prioritized_replay", "prioritized_replay_alpha",
    "prioritized_replay_beta", "prioritized_replay_eps", "sample_batch_size",
    "train_batch_size", "learning_starts"]

DEFAULT_CONFIG = dict(
    # === Model ===
    # Whether to use dueling dqn
    dueling=True,
    # Whether to use double dqn
    double_q=True,
    # Hidden layer sizes of the state and action value networks
    hiddens=[256],
    # N-step Q learning
    n_step=1,
    # Config options to pass to the model constructor
    model={},
    # Discount factor for the MDP
    gamma=0.99,
    # Arguments to pass to the env creator
    env_config={},

    # === Exploration ===
    # Max num timesteps for annealing schedules. Exploration is annealed from
    # 1.0 to exploration_fraction over this number of timesteps scaled by
    # exploration_fraction
    schedule_max_timesteps=100000,
    # Number of env steps to optimize for before returning
    timesteps_per_iteration=1000,
    # Fraction of entire training period over which the exploration rate is
    # annealed
    exploration_fraction=0.1,
    # Final value of random action probability
    exploration_final_eps=0.02,
    # Update the target network every `target_network_update_freq` steps.
    target_network_update_freq=500,

    # === Replay buffer ===
    # Size of the replay buffer. Note that if async_updates is set, then
    # each worker will have a replay buffer of this size.
    buffer_size=50000,
    # If True prioritized replay buffer will be used.
    prioritized_replay=True,
    # Alpha parameter for prioritized replay buffer.
    prioritized_replay_alpha=0.6,
    # Beta parameter for sampling from prioritized replay buffer.
    prioritized_replay_beta=0.4,
    # Epsilon to add to the TD errors when updating priorities.
    prioritized_replay_eps=1e-6,

    # === Optimization ===
    # Learning rate for adam optimizer
    lr=5e-4,
    # If not None, clip gradients during optimization at this value
    grad_norm_clipping=40,
    # How many steps of the model to sample before learning starts.
    learning_starts=1000,
    # Update the replay buffer with this many samples at once. Note that
    # this setting applies per-worker if num_workers > 1.
    sample_batch_size=4,
    # Size of a batched sampled from replay buffer for training. Note that
    # if async_updates is set, then each worker returns gradients for a
    # batch of this size.
    train_batch_size=32,

    # === Tensorflow ===
    # Arguments to pass to tensorflow
    tf_session_args={
        "device_count": {"CPU": 2},
        "log_device_placement": False,
        "allow_soft_placement": True,
        "gpu_options": {
            "allow_growth": True
        },
        "inter_op_parallelism_threads": 1,
        "intra_op_parallelism_threads": 1,
    },

    # === Parallelism ===
    # Number of workers for collecting samples with. This only makes sense
    # to increase if your environment is particularly slow to sample, or if
    # you're using the Ape-X optimizer.
    num_workers=0,
    # Whether to allocate GPUs for workers (if > 0).
    num_gpus_per_worker=0,
    # Optimizer class to use.
    optimizer_class="LocalSyncReplayOptimizer",
    # Config to pass to the optimizer.
    optimizer_config=dict(),
    # Whether to use a distribution of epsilons across workers for exploration.
    per_worker_exploration=False,
    # Whether to compute priorities on workers.
    worker_side_prioritization=False,
    # Whether to force evaluator actors to be placed on remote machines.
    force_evaluators_remote=False)


class DQNAgent(Agent):
    _agent_name = "DQN"
    _allow_unknown_subkeys = [
        "model", "optimizer", "tf_session_args", "env_config"]
    _default_config = DEFAULT_CONFIG

    def _init(self):
        self.local_evaluator = DQNEvaluator(
            self.registry, self.env_creator, self.config, self.logdir, 0)
        remote_cls = ray.remote(
            num_cpus=1, num_gpus=self.config["num_gpus_per_worker"])(
            DQNEvaluator)
        self.remote_evaluators = [
            remote_cls.remote(
                self.registry, self.env_creator, self.config, self.logdir,
                i)
            for i in range(self.config["num_workers"])]

        if self.config["force_evaluators_remote"]:
            _, self.remote_evaluators = split_colocated(
                self.remote_evaluators)

        for k in OPTIMIZER_SHARED_CONFIGS:
            if k not in self.config["optimizer_config"]:
                self.config["optimizer_config"][k] = self.config[k]

        self.optimizer = getattr(optimizers, self.config["optimizer_class"])(
            self.config["optimizer_config"], self.local_evaluator,
            self.remote_evaluators)

        self.saver = tf.train.Saver(max_to_keep=None)
        self.last_target_update_ts = 0
        self.num_target_updates = 0

    @property
    def global_timestep(self):
        return self.optimizer.num_steps_sampled

    def update_target_if_needed(self):
        if self.global_timestep - self.last_target_update_ts > \
                self.config["target_network_update_freq"]:
            self.local_evaluator.update_target()
            self.last_target_update_ts = self.global_timestep
            self.num_target_updates += 1

    def _train(self):
        start_timestep = self.global_timestep
        num_steps = 0

        while (self.global_timestep - start_timestep <
               self.config["timesteps_per_iteration"]):

            self.optimizer.step()
            self.update_target_if_needed()

        self.local_evaluator.set_global_timestep(self.global_timestep)
        for e in self.remote_evaluators:
            e.set_global_timestep.remote(self.global_timestep)

        return self._train_stats(start_timestep)

    def _train_stats(self, start_timestep):
        if self.remote_evaluators:
            stats = ray.get([
                e.stats.remote() for e in self.remote_evaluators])
        else:
            stats = self.local_evaluator.stats()
            if not isinstance(stats, list):
                stats = [stats]

        mean_100ep_reward = 0.0
        mean_100ep_length = 0.0
        num_episodes = 0
        explorations = []

        if self.config["per_worker_exploration"]:
            # Return stats from workers with the lowest 20% of exploration
            test_stats = stats[-int(max(1, len(stats)*0.2)):]
        else:
            test_stats = stats

        for s in test_stats:
            mean_100ep_reward += s["mean_100ep_reward"] / len(test_stats)
            mean_100ep_length += s["mean_100ep_length"] / len(test_stats)

        for s in stats:
            num_episodes += s["num_episodes"]
            explorations.append(s["exploration"])

        opt_stats = self.optimizer.stats()

        result = TrainingResult(
            episode_reward_mean=mean_100ep_reward,
            episode_len_mean=mean_100ep_length,
            episodes_total=num_episodes,
            timesteps_this_iter=self.global_timestep - start_timestep,
            info=dict({
                "min_exploration": min(explorations),
                "max_exploration": max(explorations),
                "num_target_updates": self.num_target_updates,
            }, **opt_stats))

        return result

<<<<<<< HEAD
    def _update_global_stats(self):
        if self.remote_evaluators:
            stats = ray.get([
                e.stats.remote() for e in self.remote_evaluators])
        else:
            stats = self.local_evaluator.stats()
            if not isinstance(stats, list):
                stats = [stats]
        new_timestep = sum(s["local_timestep"] for s in stats)
        assert new_timestep >= self.global_timestep, new_timestep
        self.global_timestep = new_timestep
        self.local_evaluator.set_global_timestep(self.global_timestep)
        for e in self.remote_evaluators:
            e.set_global_timestep.remote(self.global_timestep)

        return stats

=======
>>>>>>> 0fbf92a8
    def _populate_replay_buffer(self):
        if self.remote_evaluators:
            for e in self.remote_evaluators:
                e.sample.remote(no_replay=True)
        else:
            self.local_evaluator.sample(no_replay=True)

    def _stop(self):
        # workaround for https://github.com/ray-project/ray/issues/1516
        for ev in self.remote_evaluators:
            ev.__ray_terminate__.remote(ev._ray_actor_id.id())

    def _save(self, checkpoint_dir):
        checkpoint_path = self.saver.save(
            self.local_evaluator.sess,
            os.path.join(checkpoint_dir, "checkpoint"),
            global_step=self.iteration)
        extra_data = [
            self.local_evaluator.save(),
            ray.get([e.save.remote() for e in self.remote_evaluators]),
            self.optimizer.save(),
            self.num_target_updates,
            self.last_target_update_ts]
        pickle.dump(extra_data, open(checkpoint_path + ".extra_data", "wb"))
        return checkpoint_path

    def _restore(self, checkpoint_path):
        self.saver.restore(self.local_evaluator.sess, checkpoint_path)
        extra_data = pickle.load(open(checkpoint_path + ".extra_data", "rb"))
        self.local_evaluator.restore(extra_data[0])
        ray.get([
            e.restore.remote(d) for (d, e)
            in zip(extra_data[1], self.remote_evaluators)])
        self.optimizer.restore(extra_data[2])
        self.num_target_updates = extra_data[3]
        self.last_target_update_ts = extra_data[4]

    def compute_action(self, observation):
        return self.local_evaluator.dqn_graph.act(
            self.local_evaluator.sess, np.array(observation)[None], 0.0)[0]<|MERGE_RESOLUTION|>--- conflicted
+++ resolved
@@ -217,26 +217,6 @@
 
         return result
 
-<<<<<<< HEAD
-    def _update_global_stats(self):
-        if self.remote_evaluators:
-            stats = ray.get([
-                e.stats.remote() for e in self.remote_evaluators])
-        else:
-            stats = self.local_evaluator.stats()
-            if not isinstance(stats, list):
-                stats = [stats]
-        new_timestep = sum(s["local_timestep"] for s in stats)
-        assert new_timestep >= self.global_timestep, new_timestep
-        self.global_timestep = new_timestep
-        self.local_evaluator.set_global_timestep(self.global_timestep)
-        for e in self.remote_evaluators:
-            e.set_global_timestep.remote(self.global_timestep)
-
-        return stats
-
-=======
->>>>>>> 0fbf92a8
     def _populate_replay_buffer(self):
         if self.remote_evaluators:
             for e in self.remote_evaluators:
