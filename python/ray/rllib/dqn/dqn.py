from __future__ import absolute_import
from __future__ import division
from __future__ import print_function

import time

import gym
import numpy as np
import tensorflow as tf

import ray
from ray.rllib.common import Algorithm, TrainingResult
from ray.rllib.dqn import logger, models
from ray.rllib.dqn.common.atari_wrappers_deprecated \
    import wrap_dqn, ScaledFloatFrame
from ray.rllib.dqn.common.schedules import LinearSchedule
from ray.rllib.dqn.replay_buffer import ReplayBuffer, PrioritizedReplayBuffer


"""The default configuration dict for the DQN algorithm.

    dueling: bool
        whether to use dueling dqn
    double_q: bool
        whether to use double dqn
    hiddens: array<int>
        hidden layer sizes of the state and action value networks
    model_config: dict
        config options to pass to the model constructor
    lr: float
        learning rate for adam optimizer
    schedule_max_timesteps: int
        max num timesteps for annealing schedules
    timesteps_per_iteration: int
        number of env steps to optimize for before returning
    buffer_size: int
        size of the replay buffer
    exploration_fraction: float
        fraction of entire training period over which the exploration rate is
        annealed
    exploration_final_eps: float
        final value of random action probability
<<<<<<< HEAD
    sample_batch_size: int
        update the replay buffer with this many samples at once
    num_workers: int
        the number of workers to use for parallel batch sample collection
    train_batch_size: int
=======
    train_freq: int
        update the model every `train_freq` steps.
    batch_size: int
>>>>>>> 58d06e3f
        size of a batched sampled from replay buffer for training
    print_freq: int
        how often to print out training progress
        set to None to disable printing
<<<<<<< HEAD
=======
    checkpoint_freq: int
        how often to save the model. This is so that the best version is
        restored at the end of the training. If you do not wish to restore
        the best version at the end of the training set this variable to None.
>>>>>>> 58d06e3f
    learning_starts: int
        how many steps of the model to collect transitions for before learning
        starts
    gamma: float
        discount factor
    grad_norm_clipping: int or None
        if not None, clip gradients during optimization at this value
    target_network_update_freq: int
        update the target network every `target_network_update_freq` steps.
    prioritized_replay: True
        if True prioritized replay buffer will be used.
    prioritized_replay_alpha: float
        alpha parameter for prioritized replay buffer
    prioritized_replay_beta0: float
        initial value of beta for prioritized replay buffer
    prioritized_replay_beta_iters: int
        number of iterations over which beta will be annealed from initial
        value to 1.0. If set to None equals to schedule_max_timesteps
    prioritized_replay_eps: float
        epsilon to add to the TD errors when updating priorities.
    num_cpu: int
        number of cpus to use for training
"""
DEFAULT_CONFIG = dict(
<<<<<<< HEAD
        dueling=True,
        double_q=True,
        hiddens=[256],
        model_config={},
        lr=5e-4,
        schedule_max_timesteps=100000,
        timesteps_per_iteration=1000,
        buffer_size=50000,
        exploration_fraction=0.1,
        exploration_final_eps=0.02,
        sample_batch_size=1,
        num_workers=1,
        train_batch_size=32,
        print_freq=1,
        learning_starts=1000,
        gamma=1.0,
        grad_norm_clipping=10,
        target_network_update_freq=500,
        prioritized_replay=False,
        prioritized_replay_alpha=0.6,
        prioritized_replay_beta0=0.4,
        prioritized_replay_beta_iters=None,
        prioritized_replay_eps=1e-6,
        num_cpu=16)
=======
    dueling=True,
    double_q=True,
    hiddens=[256],
    model_config={},
    lr=5e-4,
    schedule_max_timesteps=100000,
    timesteps_per_iteration=1000,
    buffer_size=50000,
    exploration_fraction=0.1,
    exploration_final_eps=0.02,
    train_freq=1,
    batch_size=32,
    print_freq=1,
    checkpoint_freq=10000,
    learning_starts=1000,
    gamma=1.0,
    grad_norm_clipping=10,
    target_network_update_freq=500,
    prioritized_replay=False,
    prioritized_replay_alpha=0.6,
    prioritized_replay_beta0=0.4,
    prioritized_replay_beta_iters=None,
    prioritized_replay_eps=1e-6,
    num_cpu=16)
>>>>>>> 58d06e3f


class Actor(object):
    def __init__(self, env_name, config, logdir):
        env = gym.make(env_name)
        # TODO(ekl): replace this with RLlib preprocessors
<<<<<<< HEAD
        if 'NoFrameskip' in env_name:
=======
        if "NoFrameskip" in env_name:
>>>>>>> 58d06e3f
            env = ScaledFloatFrame(wrap_dqn(env))
        self.env = env

        num_cpu = config["num_cpu"]
        tf_config = tf.ConfigProto(
            inter_op_parallelism_threads=num_cpu,
            intra_op_parallelism_threads=num_cpu)
        self.sess = tf.Session(config=tf_config)
        self.dqn_graph = models.DQNGraph(env, config)

        # Create the replay buffer
        if config["prioritized_replay"]:
            self.replay_buffer = PrioritizedReplayBuffer(
                config["buffer_size"],
                alpha=config["prioritized_replay_alpha"])
            prioritized_replay_beta_iters = \
                config["prioritized_replay_beta_iters"]
            if prioritized_replay_beta_iters is None:
                prioritized_replay_beta_iters = \
                    config["schedule_max_timesteps"]
            self.beta_schedule = LinearSchedule(
                prioritized_replay_beta_iters,
                initial_p=config["prioritized_replay_beta0"],
                final_p=1.0)
        else:
            self.replay_buffer = ReplayBuffer(config["buffer_size"])
            self.beta_schedule = None
        # Create the schedule for exploration starting from 1.
        self.exploration = LinearSchedule(
            schedule_timesteps=int(
                config["exploration_fraction"] *
                config["schedule_max_timesteps"]),
            initial_p=1.0,
            final_p=config["exploration_final_eps"])

        # Initialize the parameters and copy them to the target network.
        self.sess.run(tf.global_variables_initializer())
        self.dqn_graph.update_target(self.sess)
<<<<<<< HEAD
        self.variables = ray.experimental.TensorFlowVariables(
            tf.group(self.dqn_graph.q_tp1, self.dqn_graph.q_t), self.sess)
=======
>>>>>>> 58d06e3f

        self.episode_rewards = [0.0]
        self.episode_lengths = [0.0]
        self.saved_mean_reward = None
        self.obs = self.env.reset()
        self.file_writer = tf.summary.FileWriter(logdir, self.sess.graph)

    def step(self, num_timesteps):
        # Take action and update exploration to the newest value
        action = self.dqn_graph.act(
            self.sess, np.array(self.obs)[None],
            self.exploration.value(num_timesteps))[0]
        new_obs, rew, done, _ = self.env.step(action)
        ret = (self.obs, action, rew, new_obs, float(done))
        self.obs = new_obs
        self.episode_rewards[-1] += rew
        self.episode_lengths[-1] += 1
        if done:
            self.obs = self.env.reset()
            self.episode_rewards.append(0.0)
            self.episode_lengths.append(0.0)
        return ret

    def stats(self, num_timesteps):
        mean_100ep_reward = round(np.mean(self.episode_rewards[-101:-1]), 1)
        mean_100ep_length = round(np.mean(self.episode_lengths[-101:-1]), 1)
        exploration = self.exploration.value(num_timesteps)
        return (
            mean_100ep_reward,
            mean_100ep_length,
            len(self.episode_rewards),
            exploration)

    def get_weights(self):
        return self.variables.get_weights()

    def set_weights(self, weights):
        self.variables.set_weights(weights)


@ray.remote
class RemoteActor(Actor):
    pass


class DQN(Algorithm):
    def __init__(self, env_name, config, upload_dir=None):
        assert config["num_workers"] <= config["sample_batch_size"]
        config.update({"alg": "DQN"})

        Algorithm.__init__(self, env_name, config, upload_dir=upload_dir)

        self.actor = Actor(env_name, config, self.logdir)
        self.workers = [
            RemoteActor.remote(env_name, config, self.logdir)
            for _ in range(config["num_workers"])]

        # Create the replay buffer
        if config["prioritized_replay"]:
            self.replay_buffer = PrioritizedReplayBuffer(
                config["buffer_size"],
                alpha=config["prioritized_replay_alpha"])
            prioritized_replay_beta_iters = (
                config["prioritized_replay_beta_iters"])
            if prioritized_replay_beta_iters is None:
                prioritized_replay_beta_iters = (
                    config["schedule_max_timesteps"])
            self.beta_schedule = LinearSchedule(
                prioritized_replay_beta_iters,
                initial_p=config["prioritized_replay_beta0"],
                final_p=1.0)
        else:
            self.replay_buffer = ReplayBuffer(config["buffer_size"])
            self.beta_schedule = None

        self.cur_timestep = 0
        self.num_iterations = 0
<<<<<<< HEAD
        self.num_target_updates = 0
        self.steps_since_update = 0

    def _get_rollouts(self, steps_requested, cur_timestep):
        requests = {}

        def new_request(worker):
            new_request.num_calls += 1
            obj_id = worker.step.remote(cur_timestep)
            requests[obj_id] = worker
        new_request.num_calls = 0

        for w in self.workers:
            new_request(w)

        while requests:
            ready, _ = ray.wait(requests.keys())
            for obj_id in ready:
                yield ray.get(obj_id)
                idle_worker = requests[obj_id]
                del requests[obj_id]
                if new_request.num_calls < steps_requested:
                    new_request(idle_worker)

    def _update_worker_weights(self):
        self.actor.dqn_graph.update_target(self.actor.sess)
        w = self.actor.get_weights()
        weights = ray.put(self.actor.get_weights())
        for w in self.workers:
            w.set_weights.remote(weights)
=======
        self.file_writer = tf.summary.FileWriter(self.logdir, self.sess.graph)
>>>>>>> 58d06e3f

    def train(self):
        config = self.config
        sample_time, learn_time = 0, 0
        start_timestep = self.cur_timestep

        num_loop_iters = 0
        while (self.cur_timestep - start_timestep <
               config["timesteps_per_iteration"]):
            num_loop_iters += 1
            self.cur_timestep += config["sample_batch_size"]
            self.steps_since_update += config["sample_batch_size"]

<<<<<<< HEAD
            dt = time.time()
            rollouts = self._get_rollouts(
                config["sample_batch_size"], self.cur_timestep)
            for obs, action, rew, new_obs, done in rollouts:
                self.replay_buffer.add(obs, action, rew, new_obs, done)
=======
        for _ in range(config["timesteps_per_iteration"]):
            self.num_timesteps += 1
            dt = time.time()
            # Take action and update exploration to the newest value
            action = self.dqn_graph.act(
                self.sess, np.array(self.obs)[None],
                self.exploration.value(self.num_timesteps))[0]
            new_obs, rew, done, _ = self.env.step(action)
            # Store transition in the replay buffer.
            self.replay_buffer.add(self.obs, action, rew, new_obs, float(done))
            self.obs = new_obs

            self.episode_rewards[-1] += rew
            self.episode_lengths[-1] += 1
            if done:
                self.obs = self.env.reset()
                self.episode_rewards.append(0.0)
                self.episode_lengths.append(0.0)
>>>>>>> 58d06e3f
            sample_time += time.time() - dt

            if self.cur_timestep > config["learning_starts"]:
                dt = time.time()
                # Minimize the error in Bellman's equation on a batch sampled
                # from replay buffer.
                if config["prioritized_replay"]:
                    experience = self.replay_buffer.sample(
<<<<<<< HEAD
                        config["train_batch_size"],
                        beta=self.beta_schedule.value(self.cur_timestep))
                    (obses_t, actions, rewards, obses_tp1,
                        dones, _, batch_idxes) = experience
                else:
                    obses_t, actions, rewards, obses_tp1, dones = \
                        self.replay_buffer.sample(config["train_batch_size"])
                    batch_idxes = None
                # TODO(ekl) parallelize this over gpus
                td_errors = self.actor.dqn_graph.train(
                    self.actor.sess, obses_t, actions, rewards, obses_tp1,
                    dones, np.ones_like(rewards))
                if config["prioritized_replay"]:
                    new_priorities = (
                        np.abs(td_errors) + config["prioritized_replay_eps"])
=======
                        config["batch_size"],
                        beta=self.beta_schedule.value(self.num_timesteps))
                    (obses_t, actions, rewards, obses_tp1,
                        dones, _, batch_idxes) = experience
                else:
                    obses_t, actions, rewards, obses_tp1, dones = (
                        self.replay_buffer.sample(config["batch_size"]))
                    batch_idxes = None
                td_errors = self.dqn_graph.train(
                    self.sess, obses_t, actions, rewards, obses_tp1, dones,
                    np.ones_like(rewards))
                if config["prioritized_replay"]:
                    new_priorities = np.abs(td_errors) + (
                        config["prioritized_replay_eps"])
>>>>>>> 58d06e3f
                    self.replay_buffer.update_priorities(
                        batch_idxes, new_priorities)
                learn_time += (time.time() - dt)

<<<<<<< HEAD
            if (self.cur_timestep > config["learning_starts"] and
                    self.steps_since_update >
                    config["target_network_update_freq"]):
                # Update target network periodically.
                self._update_worker_weights()
                self.steps_since_update -= config["target_network_update_freq"]
                self.num_target_updates += 1

        mean_100ep_reward = 0.0
        mean_100ep_length = 0.0
        num_episodes = 0
        for mean_rew, mean_len, episodes, exploration in ray.get(
              [w.stats.remote(self.cur_timestep) for w in self.workers]):
            mean_100ep_reward += mean_rew
            mean_100ep_length += mean_len
            num_episodes += episodes
        mean_100ep_reward /= len(self.workers)
        mean_100ep_length /= len(self.workers)

        info = [
            ("mean_100ep_reward", mean_100ep_reward),
            ("exploration_frac", exploration),
            ("steps", self.cur_timestep),
            ("episodes", num_episodes),
            ("buffer_size", len(self.replay_buffer)),
            ("target_updates", self.num_target_updates),
            ("sample_time", sample_time),
            ("learn_time", learn_time),
            ("samples_per_s",
                num_loop_iters * np.float64(config["sample_batch_size"]) /
                sample_time),
            ("learn_samples_per_s",
                num_loop_iters * np.float64(config["train_batch_size"]) /
                learn_time),
        ]

        for k, v in info:
            logger.record_tabular(k, v)
=======
            if self.num_timesteps > config["learning_starts"] and (
                    self.num_timesteps %
                    config["target_network_update_freq"] == 0):
                # Update target network periodically.
                self.dqn_graph.update_target(self.sess)

        mean_100ep_reward = round(np.mean(self.episode_rewards[-101:-1]), 1)
        mean_100ep_length = round(np.mean(self.episode_lengths[-101:-1]), 1)
        num_episodes = len(self.episode_rewards)

        info = {
            "sample_time": sample_time,
            "learn_time": learn_time,
            "steps": self.num_timesteps,
            "episodes": num_episodes,
            "exploration": int(
                100 * self.exploration.value(self.num_timesteps))
        }

        logger.record_tabular("sample_time", sample_time)
        logger.record_tabular("learn_time", learn_time)
        logger.record_tabular("steps", self.num_timesteps)
        logger.record_tabular("buffer_size", len(self.replay_buffer))
        logger.record_tabular("episodes", num_episodes)
        logger.record_tabular("mean 100 episode reward", mean_100ep_reward)
        logger.record_tabular(
            "% time spent exploring",
            int(100 * self.exploration.value(self.num_timesteps)))
>>>>>>> 58d06e3f
        logger.dump_tabular()

        res = TrainingResult(
            self.experiment_id.hex, self.num_iterations, mean_100ep_reward,
            mean_100ep_length, dict(info))
        self.num_iterations += 1
        return res<|MERGE_RESOLUTION|>--- conflicted
+++ resolved
@@ -40,28 +40,19 @@
         annealed
     exploration_final_eps: float
         final value of random action probability
-<<<<<<< HEAD
     sample_batch_size: int
         update the replay buffer with this many samples at once
     num_workers: int
         the number of workers to use for parallel batch sample collection
     train_batch_size: int
-=======
-    train_freq: int
-        update the model every `train_freq` steps.
-    batch_size: int
->>>>>>> 58d06e3f
         size of a batched sampled from replay buffer for training
     print_freq: int
         how often to print out training progress
         set to None to disable printing
-<<<<<<< HEAD
-=======
     checkpoint_freq: int
         how often to save the model. This is so that the best version is
         restored at the end of the training. If you do not wish to restore
         the best version at the end of the training set this variable to None.
->>>>>>> 58d06e3f
     learning_starts: int
         how many steps of the model to collect transitions for before learning
         starts
@@ -86,32 +77,6 @@
         number of cpus to use for training
 """
 DEFAULT_CONFIG = dict(
-<<<<<<< HEAD
-        dueling=True,
-        double_q=True,
-        hiddens=[256],
-        model_config={},
-        lr=5e-4,
-        schedule_max_timesteps=100000,
-        timesteps_per_iteration=1000,
-        buffer_size=50000,
-        exploration_fraction=0.1,
-        exploration_final_eps=0.02,
-        sample_batch_size=1,
-        num_workers=1,
-        train_batch_size=32,
-        print_freq=1,
-        learning_starts=1000,
-        gamma=1.0,
-        grad_norm_clipping=10,
-        target_network_update_freq=500,
-        prioritized_replay=False,
-        prioritized_replay_alpha=0.6,
-        prioritized_replay_beta0=0.4,
-        prioritized_replay_beta_iters=None,
-        prioritized_replay_eps=1e-6,
-        num_cpu=16)
-=======
     dueling=True,
     double_q=True,
     hiddens=[256],
@@ -136,18 +101,13 @@
     prioritized_replay_beta_iters=None,
     prioritized_replay_eps=1e-6,
     num_cpu=16)
->>>>>>> 58d06e3f
 
 
 class Actor(object):
     def __init__(self, env_name, config, logdir):
         env = gym.make(env_name)
         # TODO(ekl): replace this with RLlib preprocessors
-<<<<<<< HEAD
-        if 'NoFrameskip' in env_name:
-=======
         if "NoFrameskip" in env_name:
->>>>>>> 58d06e3f
             env = ScaledFloatFrame(wrap_dqn(env))
         self.env = env
 
@@ -186,11 +146,8 @@
         # Initialize the parameters and copy them to the target network.
         self.sess.run(tf.global_variables_initializer())
         self.dqn_graph.update_target(self.sess)
-<<<<<<< HEAD
         self.variables = ray.experimental.TensorFlowVariables(
             tf.group(self.dqn_graph.q_tp1, self.dqn_graph.q_t), self.sess)
-=======
->>>>>>> 58d06e3f
 
         self.episode_rewards = [0.0]
         self.episode_lengths = [0.0]
@@ -268,7 +225,6 @@
 
         self.cur_timestep = 0
         self.num_iterations = 0
-<<<<<<< HEAD
         self.num_target_updates = 0
         self.steps_since_update = 0
 
@@ -299,9 +255,6 @@
         weights = ray.put(self.actor.get_weights())
         for w in self.workers:
             w.set_weights.remote(weights)
-=======
-        self.file_writer = tf.summary.FileWriter(self.logdir, self.sess.graph)
->>>>>>> 58d06e3f
 
     def train(self):
         config = self.config
@@ -315,32 +268,11 @@
             self.cur_timestep += config["sample_batch_size"]
             self.steps_since_update += config["sample_batch_size"]
 
-<<<<<<< HEAD
             dt = time.time()
             rollouts = self._get_rollouts(
                 config["sample_batch_size"], self.cur_timestep)
             for obs, action, rew, new_obs, done in rollouts:
                 self.replay_buffer.add(obs, action, rew, new_obs, done)
-=======
-        for _ in range(config["timesteps_per_iteration"]):
-            self.num_timesteps += 1
-            dt = time.time()
-            # Take action and update exploration to the newest value
-            action = self.dqn_graph.act(
-                self.sess, np.array(self.obs)[None],
-                self.exploration.value(self.num_timesteps))[0]
-            new_obs, rew, done, _ = self.env.step(action)
-            # Store transition in the replay buffer.
-            self.replay_buffer.add(self.obs, action, rew, new_obs, float(done))
-            self.obs = new_obs
-
-            self.episode_rewards[-1] += rew
-            self.episode_lengths[-1] += 1
-            if done:
-                self.obs = self.env.reset()
-                self.episode_rewards.append(0.0)
-                self.episode_lengths.append(0.0)
->>>>>>> 58d06e3f
             sample_time += time.time() - dt
 
             if self.cur_timestep > config["learning_starts"]:
@@ -349,23 +281,6 @@
                 # from replay buffer.
                 if config["prioritized_replay"]:
                     experience = self.replay_buffer.sample(
-<<<<<<< HEAD
-                        config["train_batch_size"],
-                        beta=self.beta_schedule.value(self.cur_timestep))
-                    (obses_t, actions, rewards, obses_tp1,
-                        dones, _, batch_idxes) = experience
-                else:
-                    obses_t, actions, rewards, obses_tp1, dones = \
-                        self.replay_buffer.sample(config["train_batch_size"])
-                    batch_idxes = None
-                # TODO(ekl) parallelize this over gpus
-                td_errors = self.actor.dqn_graph.train(
-                    self.actor.sess, obses_t, actions, rewards, obses_tp1,
-                    dones, np.ones_like(rewards))
-                if config["prioritized_replay"]:
-                    new_priorities = (
-                        np.abs(td_errors) + config["prioritized_replay_eps"])
-=======
                         config["batch_size"],
                         beta=self.beta_schedule.value(self.num_timesteps))
                     (obses_t, actions, rewards, obses_tp1,
@@ -380,51 +295,10 @@
                 if config["prioritized_replay"]:
                     new_priorities = np.abs(td_errors) + (
                         config["prioritized_replay_eps"])
->>>>>>> 58d06e3f
                     self.replay_buffer.update_priorities(
                         batch_idxes, new_priorities)
                 learn_time += (time.time() - dt)
 
-<<<<<<< HEAD
-            if (self.cur_timestep > config["learning_starts"] and
-                    self.steps_since_update >
-                    config["target_network_update_freq"]):
-                # Update target network periodically.
-                self._update_worker_weights()
-                self.steps_since_update -= config["target_network_update_freq"]
-                self.num_target_updates += 1
-
-        mean_100ep_reward = 0.0
-        mean_100ep_length = 0.0
-        num_episodes = 0
-        for mean_rew, mean_len, episodes, exploration in ray.get(
-              [w.stats.remote(self.cur_timestep) for w in self.workers]):
-            mean_100ep_reward += mean_rew
-            mean_100ep_length += mean_len
-            num_episodes += episodes
-        mean_100ep_reward /= len(self.workers)
-        mean_100ep_length /= len(self.workers)
-
-        info = [
-            ("mean_100ep_reward", mean_100ep_reward),
-            ("exploration_frac", exploration),
-            ("steps", self.cur_timestep),
-            ("episodes", num_episodes),
-            ("buffer_size", len(self.replay_buffer)),
-            ("target_updates", self.num_target_updates),
-            ("sample_time", sample_time),
-            ("learn_time", learn_time),
-            ("samples_per_s",
-                num_loop_iters * np.float64(config["sample_batch_size"]) /
-                sample_time),
-            ("learn_samples_per_s",
-                num_loop_iters * np.float64(config["train_batch_size"]) /
-                learn_time),
-        ]
-
-        for k, v in info:
-            logger.record_tabular(k, v)
-=======
             if self.num_timesteps > config["learning_starts"] and (
                     self.num_timesteps %
                     config["target_network_update_freq"] == 0):
@@ -453,7 +327,6 @@
         logger.record_tabular(
             "% time spent exploring",
             int(100 * self.exploration.value(self.num_timesteps)))
->>>>>>> 58d06e3f
         logger.dump_tabular()
 
         res = TrainingResult(
