from __future__ import absolute_import
from __future__ import division
from __future__ import print_function

import pickle
import os

import numpy as np
import tensorflow as tf

import ray
from ray.rllib.dqn.dqn_evaluator import DQNEvaluator
<<<<<<< HEAD
from ray.rllib.dqn.dqn_replay_evaluator import DQNReplayEvaluator
from ray.rllib.optimizers import AsyncOptimizer, LocalMultiGPUOptimizer, \
    LocalSyncOptimizer
from ray.rllib.optimizers.apex_optimizer import ApexOptimizer, split_colocated
=======
from ray.rllib.optimizers.local_sync_replay import LocalSyncReplayOptimizer
from ray.rllib.optimizers.apex_optimizer import ApexOptimizer
from ray.rllib.utils.actors import split_colocated
>>>>>>> 753bbbe7
from ray.rllib.agent import Agent
from ray.tune.result import TrainingResult


DEFAULT_CONFIG = dict(
    # === Model ===
    # Whether to use dueling dqn
    dueling=True,
    # Whether to use double dqn
    double_q=True,
    # Hidden layer sizes of the state and action value networks
    hiddens=[256],
    # N-step Q learning
    n_step=1,
    # Config options to pass to the model constructor
    model={},
    # Discount factor for the MDP
    gamma=0.99,
    # Arguments to pass to the env creator
    env_config={},

    # === Exploration ===
    # Max num timesteps for annealing schedules. Exploration is annealed from
    # 1.0 to exploration_fraction over this number of timesteps scaled by
    # exploration_fraction
    schedule_max_timesteps=100000,
    # Number of env steps to optimize for before returning
    timesteps_per_iteration=1000,
    # Fraction of entire training period over which the exploration rate is
    # annealed
    exploration_fraction=0.1,
    # Final value of random action probability
    exploration_final_eps=0.02,
    # How many steps of the model to sample before learning starts.
    learning_starts=1000,
    # Update the target network every `target_network_update_freq` steps.
    target_network_update_freq=500,

    # === Replay buffer ===
    # Size of the replay buffer. Note that if async_updates is set, then each
    # worker will have a replay buffer of this size.
    buffer_size=50000,
    # If True prioritized replay buffer will be used.
    prioritized_replay=True,
    # Alpha parameter for prioritized replay buffer.
    prioritized_replay_alpha=0.6,
    # Beta parameter for sampling from prioritized replay buffer.
    prioritized_replay_beta=0.4,
    # Epsilon to add to the TD errors when updating priorities.
    prioritized_replay_eps=1e-6,

    # === Optimization ===
    # Learning rate for adam optimizer
    lr=5e-4,
    # Update the replay buffer with this many samples at once. Note that this
    # setting applies per-worker if num_workers > 1.
    sample_batch_size=4,
    # Size of a batched sampled from replay buffer for training. Note that if
    # async_updates is set, then each worker returns gradients for a batch of
    # this size.
    train_batch_size=32,
    # If not None, clip gradients during optimization at this value
    grad_norm_clipping=40,
<<<<<<< HEAD
    # Arguments to pass to the rllib optimizer
    optimizer={},
=======
>>>>>>> 753bbbe7

    # === Tensorflow ===
    # Arguments to pass to tensorflow
    tf_session_args={
        "device_count": {"CPU": 2},
        "log_device_placement": False,
        "allow_soft_placement": True,
        "gpu_options": {
            "allow_growth": True
        },
        "inter_op_parallelism_threads": 1,
        "intra_op_parallelism_threads": 1,
    },

    # === Parallelism ===
    # Number of workers for collecting samples with. This only makes sense
    # to increase if your environment is particularly slow to sample, or if
    # you're using the Ape-X optimizer.
    num_workers=0,
    # Whether to allocate GPUs for workers (if > 0).
    num_gpus_per_worker=0,
<<<<<<< HEAD
    # (Experimental) Whether to update the model asynchronously from
    # workers. In this mode, gradients will be computed on workers instead of
    # on the driver, and workers will each have their own replay buffer.
    async_updates=False,
    # (Experimental) Whether to use multiple GPUs for SGD optimization.
    # Note that this only helps performance if the SGD batch size is large.
    multi_gpu=False,
    # (Experimental) Whether to assign each worker a distinct exploration
    # value that is held constant throughout training. This improves
    # experience diversity, as discussed in the Ape-X paper.
    per_worker_exploration=False,
    # (Experimental) Whether to prioritize samples on the workers. This
    # significantly improves scalability, as discussed in the Ape-X paper.
    worker_side_prioritization=False,
    # (Experimental) Whether to use the Ape-X optimizer.
    apex_optimizer=False,
    # Max number of steps to delay synchronizing weights of workers.
    max_weight_sync_delay=400,
    num_replay_buffer_shards=1)
=======

    # === Ape-X (Experimental) ===
    # Whether to use the Ape-X optimizer.
    apex_optimizer=False,
    # Max number of steps to delay synchronizing weights of workers. This only
    # applies if the Ape-X optimizer is used.
    max_weight_sync_delay=400,
    # Number of shards to use for the replay actors in Ape-X. This only applies
    # if the Ape-X optimizer is used.
    num_replay_buffer_shards=1,
    # Whether to force evaluator actors to be placed on remote machines.
    force_evaluators_remote=False)
>>>>>>> 753bbbe7


class DQNAgent(Agent):
    _agent_name = "DQN"
    _allow_unknown_subkeys = [
        "model", "optimizer", "tf_session_args", "env_config"]
    _default_config = DEFAULT_CONFIG

    def _init(self):
<<<<<<< HEAD
        # TODO(ekl) clean up the apex case
        if self.config["apex_optimizer"]:
            self.local_evaluator = DQNEvaluator(
                self.registry, self.env_creator, self.config, self.logdir, 0)
            remote_cls = ray.remote(
                num_cpus=1, num_gpus=self.config["num_gpus_per_worker"])(
                DQNEvaluator)
            self.remote_evaluators = [
                remote_cls.remote(
                    self.registry, self.env_creator, self.config, self.logdir,
                    i)
                for i in range(self.config["num_workers"])]
            # TODO(ekl)
            if self.config["num_workers"] > 4:
                _, self.remote_evaluators = split_colocated(
                    self.remote_evaluators)
            optimizer_cls = ApexOptimizer
            self.config["optimizer"].update({
                "buffer_size": self.config["buffer_size"],
                "prioritized_replay": self.config["prioritized_replay"],
                "prioritized_replay_alpha":
                    self.config["prioritized_replay_alpha"],
                "prioritized_replay_beta":
                    self.config["prioritized_replay_beta"],
                "prioritized_replay_eps":
                    self.config["prioritized_replay_eps"],
                "learning_starts": self.config["learning_starts"],
                "max_weight_sync_delay": self.config["max_weight_sync_delay"],
                "sample_batch_size": self.config["sample_batch_size"],
                "train_batch_size": self.config["train_batch_size"],
                "num_replay_buffer_shards":
                    self.config["num_replay_buffer_shards"],
            })
        elif self.config["async_updates"]:
            self.local_evaluator = DQNEvaluator(
                self.registry, self.env_creator, self.config, self.logdir, 0)
            remote_cls = ray.remote(
                num_cpus=1, num_gpus=self.config["num_gpus_per_worker"])(
                DQNReplayEvaluator)
            remote_config = dict(self.config, num_workers=1)
            # In async mode, we create N remote evaluators, each with their
            # own replay buffer (i.e. the replay buffer is sharded).
            self.remote_evaluators = [
                remote_cls.remote(
                    self.registry, self.env_creator, remote_config,
                    self.logdir, i)
                for i in range(self.config["num_workers"])]
            optimizer_cls = AsyncOptimizer
        else:
            self.local_evaluator = DQNReplayEvaluator(
                self.registry, self.env_creator, self.config, self.logdir, 0)
            # No remote evaluators. If num_workers > 1, the DQNReplayEvaluator
            # will internally create more workers for parallelism. This means
            # there is only one replay buffer regardless of num_workers.
            self.remote_evaluators = []
            if self.config["multi_gpu"]:
                optimizer_cls = LocalMultiGPUOptimizer
            else:
                optimizer_cls = LocalSyncOptimizer

        self.optimizer = optimizer_cls(
            self.config["optimizer"], self.local_evaluator,
            self.remote_evaluators)
        self.saver = tf.train.Saver(max_to_keep=None)
=======
        self.local_evaluator = DQNEvaluator(
            self.registry, self.env_creator, self.config, self.logdir, 0)
        remote_cls = ray.remote(
            num_cpus=1, num_gpus=self.config["num_gpus_per_worker"])(
            DQNEvaluator)
        self.remote_evaluators = [
            remote_cls.remote(
                self.registry, self.env_creator, self.config, self.logdir,
                i)
            for i in range(self.config["num_workers"])]

        if self.config["force_evaluators_remote"]:
            _, self.remote_evaluators = split_colocated(
                self.remote_evaluators)

        if self.config["apex_optimizer"]:
            self.optimizer = ApexOptimizer(
                self.config, self.local_evaluator, self.remote_evaluators)
        else:
            self.optimizer = LocalSyncReplayOptimizer(
                self.config, self.local_evaluator, self.remote_evaluators)
>>>>>>> 753bbbe7

        self.saver = tf.train.Saver(max_to_keep=None)
        self.global_timestep = 0
        self.last_target_update_ts = 0
        self.num_target_updates = 0

    def _train(self):
        start_timestep = self.global_timestep
        num_steps = 0

        while (self.global_timestep - start_timestep <
               self.config["timesteps_per_iteration"]):

<<<<<<< HEAD
            # TODO(ekl) clean up apex handling
            if self.config["apex_optimizer"]:
                self.global_timestep += self.optimizer.step()
                num_steps += 1
            else:
                if self.global_timestep < self.config["learning_starts"]:
                    self._populate_replay_buffer()
                else:
                    self.optimizer.step()
                    num_steps += 1
                self._update_global_stats()

=======
            self.global_timestep += self.optimizer.step()
>>>>>>> 753bbbe7
            if self.global_timestep - self.last_target_update_ts > \
                    self.config["target_network_update_freq"]:
                self.local_evaluator.update_target()
                self.last_target_update_ts = self.global_timestep
                self.num_target_updates += 1

        stats = self._update_global_stats()

        mean_100ep_reward = 0.0
        mean_100ep_length = 0.0
        num_episodes = 0
        explorations = []

<<<<<<< HEAD
        if self.config["per_worker_exploration"]:
=======
        if self.config["apex_optimizer"]:
>>>>>>> 753bbbe7
            # Return stats from workers with the lowest 20% of exploration
            test_stats = stats[-int(max(1, len(stats)*0.2)):]
        else:
            test_stats = stats

        for s in test_stats:
            mean_100ep_reward += s["mean_100ep_reward"] / len(test_stats)
            mean_100ep_length += s["mean_100ep_length"] / len(test_stats)

        for s in stats:
<<<<<<< HEAD
            print("Stats", s)
=======
>>>>>>> 753bbbe7
            num_episodes += s["num_episodes"]
            explorations.append(s["exploration"])

        opt_stats = self.optimizer.stats()

        result = TrainingResult(
            episode_reward_mean=mean_100ep_reward,
            episode_len_mean=mean_100ep_length,
            episodes_total=num_episodes,
            timesteps_this_iter=self.global_timestep - start_timestep,
            info=dict({
                "min_exploration": min(explorations),
                "max_exploration": max(explorations),
                "num_target_updates": self.num_target_updates,
            }, **opt_stats))

        return result

    def _update_global_stats(self):
        if self.remote_evaluators:
            stats = ray.get([
                e.stats.remote() for e in self.remote_evaluators])
        else:
            stats = self.local_evaluator.stats()
            if not isinstance(stats, list):
                stats = [stats]
        new_timestep = sum(s["local_timestep"] for s in stats)
        assert new_timestep >= self.global_timestep, new_timestep
        self.global_timestep = new_timestep
        self.local_evaluator.set_global_timestep(self.global_timestep)
        for e in self.remote_evaluators:
            e.set_global_timestep.remote(self.global_timestep)

        return stats

    def _populate_replay_buffer(self):
        if self.remote_evaluators:
            for e in self.remote_evaluators:
                e.sample.remote(no_replay=True)
        else:
            self.local_evaluator.sample(no_replay=True)

    def _stop(self):
        # workaround for https://github.com/ray-project/ray/issues/1516
        for ev in self.remote_evaluators:
            ev.__ray_terminate__.remote(ev._ray_actor_id.id())

    def _save(self, checkpoint_dir):
        checkpoint_path = self.saver.save(
            self.local_evaluator.sess,
            os.path.join(checkpoint_dir, "checkpoint"),
            global_step=self.iteration)
        extra_data = [
            self.local_evaluator.save(),
            ray.get([e.save.remote() for e in self.remote_evaluators]),
            self.global_timestep,
            self.num_target_updates,
            self.last_target_update_ts]
        pickle.dump(extra_data, open(checkpoint_path + ".extra_data", "wb"))
        return checkpoint_path

    def _restore(self, checkpoint_path):
        self.saver.restore(self.local_evaluator.sess, checkpoint_path)
        extra_data = pickle.load(open(checkpoint_path + ".extra_data", "rb"))
        self.local_evaluator.restore(extra_data[0])
        ray.get([
            e.restore.remote(d) for (d, e)
            in zip(extra_data[1], self.remote_evaluators)])
        self.global_timestep = extra_data[2]
        self.num_target_updates = extra_data[3]
        self.last_target_update_ts = extra_data[4]

    def compute_action(self, observation):
        return self.local_evaluator.dqn_graph.act(
            self.local_evaluator.sess, np.array(observation)[None], 0.0)[0]<|MERGE_RESOLUTION|>--- conflicted
+++ resolved
@@ -10,16 +10,9 @@
 
 import ray
 from ray.rllib.dqn.dqn_evaluator import DQNEvaluator
-<<<<<<< HEAD
-from ray.rllib.dqn.dqn_replay_evaluator import DQNReplayEvaluator
-from ray.rllib.optimizers import AsyncOptimizer, LocalMultiGPUOptimizer, \
-    LocalSyncOptimizer
-from ray.rllib.optimizers.apex_optimizer import ApexOptimizer, split_colocated
-=======
 from ray.rllib.optimizers.local_sync_replay import LocalSyncReplayOptimizer
 from ray.rllib.optimizers.apex_optimizer import ApexOptimizer
 from ray.rllib.utils.actors import split_colocated
->>>>>>> 753bbbe7
 from ray.rllib.agent import Agent
 from ray.tune.result import TrainingResult
 
@@ -83,11 +76,6 @@
     train_batch_size=32,
     # If not None, clip gradients during optimization at this value
     grad_norm_clipping=40,
-<<<<<<< HEAD
-    # Arguments to pass to the rllib optimizer
-    optimizer={},
-=======
->>>>>>> 753bbbe7
 
     # === Tensorflow ===
     # Arguments to pass to tensorflow
@@ -109,27 +97,6 @@
     num_workers=0,
     # Whether to allocate GPUs for workers (if > 0).
     num_gpus_per_worker=0,
-<<<<<<< HEAD
-    # (Experimental) Whether to update the model asynchronously from
-    # workers. In this mode, gradients will be computed on workers instead of
-    # on the driver, and workers will each have their own replay buffer.
-    async_updates=False,
-    # (Experimental) Whether to use multiple GPUs for SGD optimization.
-    # Note that this only helps performance if the SGD batch size is large.
-    multi_gpu=False,
-    # (Experimental) Whether to assign each worker a distinct exploration
-    # value that is held constant throughout training. This improves
-    # experience diversity, as discussed in the Ape-X paper.
-    per_worker_exploration=False,
-    # (Experimental) Whether to prioritize samples on the workers. This
-    # significantly improves scalability, as discussed in the Ape-X paper.
-    worker_side_prioritization=False,
-    # (Experimental) Whether to use the Ape-X optimizer.
-    apex_optimizer=False,
-    # Max number of steps to delay synchronizing weights of workers.
-    max_weight_sync_delay=400,
-    num_replay_buffer_shards=1)
-=======
 
     # === Ape-X (Experimental) ===
     # Whether to use the Ape-X optimizer.
@@ -142,7 +109,6 @@
     num_replay_buffer_shards=1,
     # Whether to force evaluator actors to be placed on remote machines.
     force_evaluators_remote=False)
->>>>>>> 753bbbe7
 
 
 class DQNAgent(Agent):
@@ -152,72 +118,6 @@
     _default_config = DEFAULT_CONFIG
 
     def _init(self):
-<<<<<<< HEAD
-        # TODO(ekl) clean up the apex case
-        if self.config["apex_optimizer"]:
-            self.local_evaluator = DQNEvaluator(
-                self.registry, self.env_creator, self.config, self.logdir, 0)
-            remote_cls = ray.remote(
-                num_cpus=1, num_gpus=self.config["num_gpus_per_worker"])(
-                DQNEvaluator)
-            self.remote_evaluators = [
-                remote_cls.remote(
-                    self.registry, self.env_creator, self.config, self.logdir,
-                    i)
-                for i in range(self.config["num_workers"])]
-            # TODO(ekl)
-            if self.config["num_workers"] > 4:
-                _, self.remote_evaluators = split_colocated(
-                    self.remote_evaluators)
-            optimizer_cls = ApexOptimizer
-            self.config["optimizer"].update({
-                "buffer_size": self.config["buffer_size"],
-                "prioritized_replay": self.config["prioritized_replay"],
-                "prioritized_replay_alpha":
-                    self.config["prioritized_replay_alpha"],
-                "prioritized_replay_beta":
-                    self.config["prioritized_replay_beta"],
-                "prioritized_replay_eps":
-                    self.config["prioritized_replay_eps"],
-                "learning_starts": self.config["learning_starts"],
-                "max_weight_sync_delay": self.config["max_weight_sync_delay"],
-                "sample_batch_size": self.config["sample_batch_size"],
-                "train_batch_size": self.config["train_batch_size"],
-                "num_replay_buffer_shards":
-                    self.config["num_replay_buffer_shards"],
-            })
-        elif self.config["async_updates"]:
-            self.local_evaluator = DQNEvaluator(
-                self.registry, self.env_creator, self.config, self.logdir, 0)
-            remote_cls = ray.remote(
-                num_cpus=1, num_gpus=self.config["num_gpus_per_worker"])(
-                DQNReplayEvaluator)
-            remote_config = dict(self.config, num_workers=1)
-            # In async mode, we create N remote evaluators, each with their
-            # own replay buffer (i.e. the replay buffer is sharded).
-            self.remote_evaluators = [
-                remote_cls.remote(
-                    self.registry, self.env_creator, remote_config,
-                    self.logdir, i)
-                for i in range(self.config["num_workers"])]
-            optimizer_cls = AsyncOptimizer
-        else:
-            self.local_evaluator = DQNReplayEvaluator(
-                self.registry, self.env_creator, self.config, self.logdir, 0)
-            # No remote evaluators. If num_workers > 1, the DQNReplayEvaluator
-            # will internally create more workers for parallelism. This means
-            # there is only one replay buffer regardless of num_workers.
-            self.remote_evaluators = []
-            if self.config["multi_gpu"]:
-                optimizer_cls = LocalMultiGPUOptimizer
-            else:
-                optimizer_cls = LocalSyncOptimizer
-
-        self.optimizer = optimizer_cls(
-            self.config["optimizer"], self.local_evaluator,
-            self.remote_evaluators)
-        self.saver = tf.train.Saver(max_to_keep=None)
-=======
         self.local_evaluator = DQNEvaluator(
             self.registry, self.env_creator, self.config, self.logdir, 0)
         remote_cls = ray.remote(
@@ -239,7 +139,6 @@
         else:
             self.optimizer = LocalSyncReplayOptimizer(
                 self.config, self.local_evaluator, self.remote_evaluators)
->>>>>>> 753bbbe7
 
         self.saver = tf.train.Saver(max_to_keep=None)
         self.global_timestep = 0
@@ -253,22 +152,7 @@
         while (self.global_timestep - start_timestep <
                self.config["timesteps_per_iteration"]):
 
-<<<<<<< HEAD
-            # TODO(ekl) clean up apex handling
-            if self.config["apex_optimizer"]:
-                self.global_timestep += self.optimizer.step()
-                num_steps += 1
-            else:
-                if self.global_timestep < self.config["learning_starts"]:
-                    self._populate_replay_buffer()
-                else:
-                    self.optimizer.step()
-                    num_steps += 1
-                self._update_global_stats()
-
-=======
             self.global_timestep += self.optimizer.step()
->>>>>>> 753bbbe7
             if self.global_timestep - self.last_target_update_ts > \
                     self.config["target_network_update_freq"]:
                 self.local_evaluator.update_target()
@@ -282,11 +166,7 @@
         num_episodes = 0
         explorations = []
 
-<<<<<<< HEAD
-        if self.config["per_worker_exploration"]:
-=======
         if self.config["apex_optimizer"]:
->>>>>>> 753bbbe7
             # Return stats from workers with the lowest 20% of exploration
             test_stats = stats[-int(max(1, len(stats)*0.2)):]
         else:
@@ -297,10 +177,6 @@
             mean_100ep_length += s["mean_100ep_length"] / len(test_stats)
 
         for s in stats:
-<<<<<<< HEAD
-            print("Stats", s)
-=======
->>>>>>> 753bbbe7
             num_episodes += s["num_episodes"]
             explorations.append(s["exploration"])
 
