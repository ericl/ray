--- conflicted
+++ resolved
@@ -129,14 +129,9 @@
             batch_steps=adjusted_batch_size,
             batch_mode="truncate_episodes", preprocessor_pref="deepmind",
             compress_observations=True,
-<<<<<<< HEAD
             env_config=self.config["env_config"],
-            model_config=self.config["model"], policy_config=self.config)
-=======
-            registry=self.registry, env_config=self.config["env_config"],
             model_config=self.config["model"], policy_config=self.config,
             num_envs=self.config["num_envs"])
->>>>>>> 7dee2c67
         remote_cls = CommonPolicyEvaluator.as_remote(
             num_cpus=self.config["num_cpus_per_worker"],
             num_gpus=self.config["num_gpus_per_worker"])
@@ -146,14 +141,9 @@
                 batch_steps=adjusted_batch_size,
                 batch_mode="truncate_episodes", preprocessor_pref="deepmind",
                 compress_observations=True,
-<<<<<<< HEAD
                 env_config=self.config["env_config"],
-                model_config=self.config["model"], policy_config=self.config)
-=======
-                registry=self.registry, env_config=self.config["env_config"],
                 model_config=self.config["model"], policy_config=self.config,
                 num_envs=self.config["num_envs"])
->>>>>>> 7dee2c67
             for _ in range(self.config["num_workers"])]
 
         self.exploration0 = self._make_exploration_schedule(0)
