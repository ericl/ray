--- conflicted
+++ resolved
@@ -7,13 +7,9 @@
 
 
 def is_atari(env):
-<<<<<<< HEAD
-    if len(env.observation_space.shape) <= 2:
-=======
     if (hasattr(env.observation_space, "shape")
             and env.observation_space.shape is not None
             and len(env.observation_space.shape) <= 2):
->>>>>>> b87677bf
         return False
     return hasattr(env, "unwrapped") and hasattr(env.unwrapped, "ale")
 
