from __future__ import absolute_import
from __future__ import division
from __future__ import print_function

import pickle
import numpy as np
import tensorflow as tf

import ray
from ray.rllib.models import ModelCatalog
from ray.rllib.optimizers import MultiAgentBatch
from ray.rllib.optimizers.policy_evaluator import PolicyEvaluator
from ray.rllib.utils.async_vector_env import AsyncVectorEnv
from ray.rllib.utils.atari_wrappers import wrap_deepmind, is_atari
from ray.rllib.utils.compression import pack
from ray.rllib.utils.filter import get_filter
from ray.rllib.utils.multi_agent_env import MultiAgentEnv
from ray.rllib.utils.sampler import AsyncSampler, SyncSampler
from ray.rllib.utils.serving_env import ServingEnv
from ray.rllib.utils.tf_policy_graph import TFPolicyGraph
from ray.rllib.utils.vector_env import VectorEnv
from ray.tune.result import TrainingResult


def collect_metrics(local_evaluator, remote_evaluators):
    """Gathers episode metrics from CommonPolicyEvaluator instances."""

    episode_rewards = []
    episode_lengths = []
    metric_lists = ray.get(
        [a.apply.remote(lambda ev: ev.sampler.get_metrics())
         for a in remote_evaluators])
    metric_lists.append(local_evaluator.sampler.get_metrics())
    for metrics in metric_lists:
        for episode in metrics:
            episode_lengths.append(episode.episode_length)
            episode_rewards.append(episode.episode_reward)
    if episode_rewards:
        min_reward = min(episode_rewards)
        max_reward = max(episode_rewards)
    else:
        min_reward = float('nan')
        max_reward = float('nan')
    avg_reward = np.mean(episode_rewards)
    avg_length = np.mean(episode_lengths)
    timesteps = np.sum(episode_lengths)

    return TrainingResult(
        episode_reward_max=max_reward,
        episode_reward_min=min_reward,
        episode_reward_mean=avg_reward,
        episode_len_mean=avg_length,
        episodes_total=len(episode_lengths),
        timesteps_this_iter=timesteps)


class CommonPolicyEvaluator(PolicyEvaluator):
    """Policy evaluator implementation that operates on a rllib.PolicyGraph.

    TODO: multi-agent
    TODO: multi-gpu

    Examples:
        # Create a policy evaluator and using it to collect experiences.
        >>> evaluator = CommonPolicyEvaluator(
              env_creator=lambda _: gym.make("CartPole-v0"),
              policy_graph=PGPolicyGraph)
        >>> print(evaluator.sample().keys())
        {"obs": [[...]], "actions": [[...]], "rewards": [[...]],
         "dones": [[...]], "new_obs": [[...]]}

        # Creating policy evaluators using optimizer_cls.make().
        >>> optimizer = LocalSyncOptimizer.make(
              evaluator_cls=CommonPolicyEvaluator,
              evaluator_args={
                "env_creator": lambda _: gym.make("CartPole-v0"),
                "policy_graph": PGPolicyGraph,
              },
              num_workers=10)
        >>> for _ in range(10): optimizer.step()
    """

    @classmethod
    def as_remote(cls, num_cpus=None, num_gpus=None):
        return ray.remote(num_cpus=num_cpus, num_gpus=num_gpus)(cls)

    def __init__(
            self,
            env_creator,
            policy_graph,
            tf_session_creator=None,
            batch_steps=100,
            batch_mode="truncate_episodes",
            episode_horizon=None,
            preprocessor_pref="rllib",
            sample_async=False,
            compress_observations=False,
            num_envs=1,
            observation_filter="NoFilter",
            env_config=None,
            model_config=None,
            policy_config=None):
        """Initialize a policy evaluator.

        Arguments:
            env_creator (func): Function that returns a gym.Env given an
                env config dict.
            policy_graph (class): A class implementing rllib.PolicyGraph or
                rllib.TFPolicyGraph.
            tf_session_creator (func): A function that returns a TF session.
                This is optional and only useful with TFPolicyGraph.
            batch_steps (int): The target number of env transitions to include
                in each sample batch returned from this evaluator.
            batch_mode (str): One of the following batch modes:
                "truncate_episodes": Each call to sample() will return a batch
                    of exactly `batch_steps` in size. Episodes may be truncated
                    in order to meet this size requirement. When
                    `num_envs > 1`, episodes will be truncated to sequences of
                    `batch_size / num_envs` in length.
                "complete_episodes": Each call to sample() will return a batch
                    of at least `batch_steps in size. Episodes will not be
                    truncated, but multiple episodes may be packed within one
                    batch to meet the batch size. Note that when
                    `num_envs > 1`, episode steps will be buffered until the
                    episode completes, and hence batches may contain
                    significant amounts of off-policy data.
            episode_horizon (int): Whether to stop episodes at this horizon.
            preprocessor_pref (str): Whether to prefer RLlib preprocessors
                ("rllib") or deepmind ("deepmind") when applicable.
            sample_async (bool): Whether to compute samples asynchronously in
                the background, which improves throughput but can cause samples
                to be slightly off-policy.
            compress_observations (bool): If true, compress the observations
                returned.
            num_envs (int): If more than one, will create multiple envs
                and vectorize the computation of actions. This has no effect if
                if the env already implements VectorEnv.
            observation_filter (str): Name of observation filter to use.
            env_config (dict): Config to pass to the env creator.
            model_config (dict): Config to use when creating the policy model.
            policy_config (dict): Config to pass to the policy.
        """

        env_config = env_config or {}
        policy_config = policy_config or {}
        model_config = model_config or {}
        self.env_creator = env_creator
        self.policy_graph = policy_graph
        self.batch_steps = batch_steps
        self.batch_mode = batch_mode
        self.compress_observations = compress_observations

        self.env = env_creator(env_config)
        if isinstance(self.env, VectorEnv) or \
                isinstance(self.env, ServingEnv) or \
                isinstance(self.env, MultiAgentEnv) or \
                isinstance(self.env, AsyncVectorEnv):
            def wrap(env):
                return env  # we can't auto-wrap these env types
        elif is_atari(self.env) and \
                "custom_preprocessor" not in model_config and \
                preprocessor_pref == "deepmind":
            def wrap(env):
                return wrap_deepmind(env, dim=model_config.get("dim", 80))
        else:
            def wrap(env):
                return ModelCatalog.get_preprocessor_as_wrapper(
                    env, model_config)
        self.env = wrap(self.env)

        def make_env():
            return wrap(env_creator(env_config))

        if issubclass(policy_graph, TFPolicyGraph):
            with tf.Graph().as_default():
                if tf_session_creator:
                    self.sess = tf_session_creator()
                else:
                    self.sess = tf.Session(config=tf.ConfigProto(
                        gpu_options=tf.GPUOptions(allow_growth=True)))
                with self.sess.as_default():
                    policy = policy_graph(
                        self.env.observation_space, self.env.action_space,
                        policy_config)
        else:
            policy = policy_graph(
                self.env.observation_space, self.env.action_space,
<<<<<<< HEAD
                registry, policy_config)

=======
                policy_config)
>>>>>>> 30f7c08c
        self.policy_map = {
            "default": policy
        }

        self.filters = {
            # TODO(ekl) make the obs space dependent on policy
            policy_id: get_filter(
                observation_filter, self.env.observation_space.shape)
            for (policy_id, policy) in self.policy_map.items()
        }

        # Always use vector env for consistency even if num_envs = 1
        self.async_env = AsyncVectorEnv.wrap_async(
            self.env, make_env=make_env, num_envs=num_envs)

        if self.batch_mode == "truncate_episodes":
            if batch_steps % num_envs != 0:
                raise ValueError(
                    "In 'truncate_episodes' batch mode, `batch_steps` must be "
                    "evenly divisible by `num_envs`. Got {} and {}.".format(
                        batch_steps, num_envs))
            batch_steps = batch_steps // num_envs
            pack_episodes = True
        elif self.batch_mode == "complete_episodes":
            batch_steps = float("inf")  # never cut episodes
            pack_episodes = False  # sampler will return 1 episode per poll
        else:
            raise ValueError(
                "Unsupported batch mode: {}".format(self.batch_mode))
        if sample_async:
            self.sampler = AsyncSampler(
                self.async_env, self.policy_map, lambda agent_id: "default",
                self.filters, batch_steps, horizon=episode_horizon,
                pack=pack_episodes)
            self.sampler.start()
        else:
            self.sampler = SyncSampler(
                self.async_env, self.policy_map, lambda agent_id: "default",
                self.filters, batch_steps, horizon=episode_horizon,
                pack=pack_episodes)

    def sample(self):
        """Evaluate the current policies and return a batch of experiences.

        Return:
            SampleBatch|MultiAgentBatch from evaluating the current policies.
        """

        batches = [self.sampler.get_data()]
        steps_so_far = batches[0].count
        while steps_so_far < self.batch_steps:
            batch = self.sampler.get_data()
            steps_so_far += batch.count
            batches.append(batch)
        batch = batches[0].concat_samples(batches)

        if self.compress_observations:
            if isinstance(batch, MultiAgentBatch):
                for _, data in batch.policy_batches.items():
                    data["obs"] = [pack(o) for o in data["obs"]]
                    data["new_obs"] = [pack(o) for o in data["new_obs"]]
            else:
                batch["obs"] = [pack(o) for o in batch["obs"]]
                batch["new_obs"] = [pack(o) for o in batch["new_obs"]]

        return batch

    def for_policy(self, func):
        """Apply the given function to this evaluator's default policy."""

        return func(self.policy_map["default"])

    def sync_filters(self, new_filters):
        """Changes self's filter to given and rebases any accumulated delta.

        Args:
            new_filters (dict): Filters with new state to update local copy.
        """
        assert all(k in new_filters for k in self.filters)
        for k in self.filters:
            self.filters[k].sync(new_filters[k])

    def get_filters(self, flush_after=False):
        """Returns a snapshot of filters.

        Args:
            flush_after (bool): Clears the filter buffer state.

        Returns:
            return_filters (dict): Dict for serializable filters
        """
        return_filters = {}
        for k, f in self.filters.items():
            return_filters[k] = f.as_serializable()
            if flush_after:
                f.clear_buffer()
        return return_filters

    def get_weights(self):
        return self.policy_map["default"].get_weights()

    def set_weights(self, weights):
        return self.policy_map["default"].set_weights(weights)

    def compute_gradients(self, samples):
        return self.policy_map["default"].compute_gradients(samples)

    def apply_gradients(self, grads):
        return self.policy_map["default"].apply_gradients(grads)

    def compute_apply(self, samples):
        grad_fetch, apply_fetch = self.policy_map["default"].compute_apply(
            samples)
        return grad_fetch

    def save(self):
        filters = self.get_filters(flush_after=True)
        state = self.policy_map["default"].get_state()
        return pickle.dumps({"filters": filters, "state": state})

    def restore(self, objs):
        objs = pickle.loads(objs)
        self.sync_filters(objs["filters"])
        self.policy_map["default"].set_state(objs["state"])<|MERGE_RESOLUTION|>--- conflicted
+++ resolved
@@ -185,12 +185,8 @@
         else:
             policy = policy_graph(
                 self.env.observation_space, self.env.action_space,
-<<<<<<< HEAD
-                registry, policy_config)
-
-=======
                 policy_config)
->>>>>>> 30f7c08c
+
         self.policy_map = {
             "default": policy
         }
