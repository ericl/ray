--- conflicted
+++ resolved
@@ -118,14 +118,9 @@
                  log_level=None,
                  callbacks=None,
                  input_creator=lambda ioctx: ioctx.default_sampler_input(),
-<<<<<<< HEAD
                  input_evaluation=frozenset([]),
-                 output_creator=lambda ioctx: NoopOutput()):
-=======
-                 input_evaluation_method=None,
                  output_creator=lambda ioctx: NoopOutput(),
                  remote_worker_envs=False):
->>>>>>> 729d0b28
         """Initialize a policy evaluator.
 
         Arguments:
