--- conflicted
+++ resolved
@@ -510,7 +510,6 @@
             return grad_fetch
 
     @DeveloperAPI
-<<<<<<< HEAD
     def get_metrics(self):
         """Returns a list of new RolloutMetric objects from evaluation."""
 
@@ -518,7 +517,8 @@
         for m in self.reward_estimators:
             out.extend(m.get_metrics())
         return out
-=======
+
+    @DeveloperAPI
     def foreach_env(self, func):
         """Apply the given function to each underlying env instance."""
 
@@ -527,7 +527,6 @@
             return [func(self.async_env)]
         else:
             return [func(e) for e in envs]
->>>>>>> c4182463
 
     @DeveloperAPI
     def get_policy(self, policy_id=DEFAULT_POLICY_ID):
