from __future__ import absolute_import
from __future__ import division
from __future__ import print_function

import gym
import pickle
import tensorflow as tf

import ray
from ray.rllib.models import ModelCatalog
from ray.rllib.env.async_vector_env import AsyncVectorEnv
from ray.rllib.env.atari_wrappers import wrap_deepmind, is_atari
from ray.rllib.env.env_context import EnvContext
from ray.rllib.env.multi_agent_env import MultiAgentEnv
from ray.rllib.evaluation.interface import EvaluatorInterface
from ray.rllib.evaluation.sample_batch import MultiAgentBatch, \
    DEFAULT_POLICY_ID
from ray.rllib.evaluation.sampler import AsyncSampler, SyncSampler
from ray.rllib.utils.compression import pack
from ray.rllib.utils.filter import get_filter
from ray.rllib.evaluation.policy_graph import PolicyGraph
from ray.rllib.evaluation.tf_policy_graph import TFPolicyGraph
from ray.rllib.utils.tf_run_builder import TFRunBuilder


class PolicyEvaluator(EvaluatorInterface):
    """Common ``PolicyEvaluator`` implementation that wraps a ``PolicyGraph``.

    This class wraps a policy graph instance and an environment class to
    collect experiences from the environment. You can create many replicas of
    this class as Ray actors to scale RL training.

    This class supports vectorized and multi-agent policy evaluation (e.g.,
    VectorEnv, MultiAgentEnv, etc.)

    Examples:
        >>> # Create a policy evaluator and using it to collect experiences.
        >>> evaluator = PolicyEvaluator(
        ...   env_creator=lambda _: gym.make("CartPole-v0"),
        ...   policy_graph=PGPolicyGraph)
        >>> print(evaluator.sample())
        SampleBatch({
            "obs": [[...]], "actions": [[...]], "rewards": [[...]],
            "dones": [[...]], "new_obs": [[...]]})

        >>> # Creating policy evaluators using optimizer_cls.make().
        >>> optimizer = SyncSamplesOptimizer.make(
        ...   evaluator_cls=PolicyEvaluator,
        ...   evaluator_args={
        ...     "env_creator": lambda _: gym.make("CartPole-v0"),
        ...     "policy_graph": PGPolicyGraph,
        ...   },
        ...   num_workers=10)
        >>> for _ in range(10): optimizer.step()

        >>> # Creating a multi-agent policy evaluator
        >>> evaluator = PolicyEvaluator(
        ...   env_creator=lambda _: MultiAgentTrafficGrid(num_cars=25),
        ...   policy_graphs={
        ...       # Use an ensemble of two policies for car agents
        ...       "car_policy1":
        ...         (PGPolicyGraph, Box(...), Discrete(...), {"gamma": 0.99}),
        ...       "car_policy2":
        ...         (PGPolicyGraph, Box(...), Discrete(...), {"gamma": 0.95}),
        ...       # Use a single shared policy for all traffic lights
        ...       "traffic_light_policy":
        ...         (PGPolicyGraph, Box(...), Discrete(...), {}),
        ...   },
        ...   policy_mapping_fn=lambda agent_id:
        ...     random.choice(["car_policy1", "car_policy2"])
        ...     if agent_id.startswith("car_") else "traffic_light_policy")
        >>> print(evaluator.sample().keys())
        MultiAgentBatch({
            "car_policy1": SampleBatch(...),
            "car_policy2": SampleBatch(...),
            "traffic_light_policy": SampleBatch(...)})
    """

    @classmethod
    def as_remote(cls, num_cpus=None, num_gpus=None):
        return ray.remote(num_cpus=num_cpus, num_gpus=num_gpus)(cls)

    def __init__(self,
                 env_creator,
                 policy_graph,
                 policy_mapping_fn=None,
                 policies_to_train=None,
                 tf_session_creator=None,
                 batch_steps=100,
                 batch_mode="truncate_episodes",
                 episode_horizon=None,
                 preprocessor_pref="deepmind",
                 sample_async=False,
                 compress_observations=False,
                 num_envs=1,
                 observation_filter="NoFilter",
                 clip_rewards=None,
                 env_config=None,
                 model_config=None,
                 policy_config=None,
                 worker_index=0,
                 monitor_path=None):
        """Initialize a policy evaluator.

        Arguments:
            env_creator (func): Function that returns a gym.Env given an
                EnvContext wrapped configuration.
            policy_graph (class|dict): Either a class implementing
                PolicyGraph, or a dictionary of policy id strings to
                (PolicyGraph, obs_space, action_space, config) tuples. If a
                dict is specified, then we are in multi-agent mode and a
                policy_mapping_fn should also be set.
            policy_mapping_fn (func): A function that maps agent ids to
                policy ids in multi-agent mode. This function will be called
                each time a new agent appears in an episode, to bind that agent
                to a policy for the duration of the episode.
            policies_to_train (list): Optional whitelist of policies to train,
                or None for all policies.
            tf_session_creator (func): A function that returns a TF session.
                This is optional and only useful with TFPolicyGraph.
            batch_steps (int): The target number of env transitions to include
                in each sample batch returned from this evaluator.
            batch_mode (str): One of the following batch modes:
                "truncate_episodes": Each call to sample() will return a batch
                    of at most `batch_steps * num_envs` in size. The batch will
                    be exactly `batch_steps * num_envs` in size if
                    postprocessing does not change batch sizes. Episodes may be
                    truncated in order to meet this size requirement.
                "complete_episodes": Each call to sample() will return a batch
                    of at least `batch_steps * num_envs` in size. Episodes will
                    not be truncated, but multiple episodes may be packed
                    within one batch to meet the batch size. Note that when
                    `num_envs > 1`, episode steps will be buffered until the
                    episode completes, and hence batches may contain
                    significant amounts of off-policy data.
            episode_horizon (int): Whether to stop episodes at this horizon.
            preprocessor_pref (str): Whether to prefer RLlib preprocessors
                ("rllib") or deepmind ("deepmind") when applicable.
            sample_async (bool): Whether to compute samples asynchronously in
                the background, which improves throughput but can cause samples
                to be slightly off-policy.
            compress_observations (bool): If true, compress the observations.
                They can be decompressed with rllib/utils/compression.
            num_envs (int): If more than one, will create multiple envs
                and vectorize the computation of actions. This has no effect if
                if the env already implements VectorEnv.
            observation_filter (str): Name of observation filter to use.
            clip_rewards (bool): Whether to clip rewards to [-1, 1] prior to
                experience postprocessing. Setting to None means clip for Atari
                only.
            env_config (dict): Config to pass to the env creator.
            model_config (dict): Config to use when creating the policy model.
            policy_config (dict): Config to pass to the policy. In the
                multi-agent case, this config will be merged with the
                per-policy configs specified by `policy_graph`.
            worker_index (int): For remote evaluators, this should be set to a
                non-zero and unique value. This index is passed to created envs
                through EnvContext so that envs can be configured per worker.
            monitor_path (str): Write out episode stats and videos to this
                directory if specified.
        """

        env_context = EnvContext(env_config or {}, worker_index)
        policy_config = policy_config or {}
        self.policy_config = policy_config
        model_config = model_config or {}
        policy_mapping_fn = (policy_mapping_fn
                             or (lambda agent_id: DEFAULT_POLICY_ID))
        if not callable(policy_mapping_fn):
            raise ValueError(
                "Policy mapping function not callable. If you're using Tune, "
                "make sure to escape the function with tune.function() "
                "to prevent it from being evaluated as an expression.")
        self.env_creator = env_creator
        self.sample_batch_size = batch_steps * num_envs
        self.batch_mode = batch_mode
        self.compress_observations = compress_observations

        self.env = env_creator(env_context)
        if isinstance(self.env, MultiAgentEnv) or \
                isinstance(self.env, AsyncVectorEnv):

            if model_config.get("custom_preprocessor"):
                raise ValueError(
                    "Custom preprocessors are not supported for env types "
                    "MultiAgentEnv and AsyncVectorEnv. Please preprocess "
                    "observations in your env directly.")

            def wrap(env):
                return env  # we can't auto-wrap these env types
        elif is_atari(self.env) and \
                not model_config.get("custom_preprocessor") and \
                preprocessor_pref == "deepmind":

            if clip_rewards is None:
                clip_rewards = True

            def wrap(env):
                env = wrap_deepmind(
                    env,
<<<<<<< HEAD
                    dim=model_config.get("dim", 84),
                    framestack=not model_config.get("no_framestack"))
=======
                    dim=model_config.get("dim"),
                    framestack=model_config.get("framestack"))
>>>>>>> a9e454f6
                if monitor_path:
                    env = _monitor(env, monitor_path)
                return env
        else:

            def wrap(env):
                env = ModelCatalog.get_preprocessor_as_wrapper(
                    env, model_config)
                if monitor_path:
                    env = _monitor(env, monitor_path)
                return env

        self.env = wrap(self.env)

        def make_env(vector_index):
            return wrap(
                env_creator(env_context.with_vector_index(vector_index)))

        self.tf_sess = None
        policy_dict = _validate_and_canonicalize(policy_graph, self.env)
        self.policies_to_train = policies_to_train or list(policy_dict.keys())
        if _has_tensorflow_graph(policy_dict):
            with tf.Graph().as_default():
                if tf_session_creator:
                    self.tf_sess = tf_session_creator()
                else:
                    self.tf_sess = tf.Session(
                        config=tf.ConfigProto(
                            gpu_options=tf.GPUOptions(allow_growth=True)))
                with self.tf_sess.as_default():
                    self.policy_map = self._build_policy_map(
                        policy_dict, policy_config)
        else:
            self.policy_map = self._build_policy_map(policy_dict,
                                                     policy_config)

        self.multiagent = set(self.policy_map.keys()) != {DEFAULT_POLICY_ID}
        if self.multiagent:
            if not (isinstance(self.env, MultiAgentEnv)
                    or isinstance(self.env, AsyncVectorEnv)):
                raise ValueError(
                    "Have multiple policy graphs {}, but the env ".format(
                        self.policy_map) +
                    "{} is not a subclass of MultiAgentEnv?".format(self.env))

        self.filters = {
            policy_id: get_filter(observation_filter,
                                  policy.observation_space.shape)
            for (policy_id, policy) in self.policy_map.items()
        }

        # Always use vector env for consistency even if num_envs = 1
        self.async_env = AsyncVectorEnv.wrap_async(
            self.env, make_env=make_env, num_envs=num_envs)
        self.num_envs = num_envs

        if self.batch_mode == "truncate_episodes":
            unroll_length = batch_steps
            pack_episodes = True
        elif self.batch_mode == "complete_episodes":
            unroll_length = float("inf")  # never cut episodes
            pack_episodes = False  # sampler will return 1 episode per poll
        else:
            raise ValueError("Unsupported batch mode: {}".format(
                self.batch_mode))
        if sample_async:
            self.sampler = AsyncSampler(
                self.async_env,
                self.policy_map,
                policy_mapping_fn,
                self.filters,
                clip_rewards,
                unroll_length,
                horizon=episode_horizon,
                pack=pack_episodes,
                tf_sess=self.tf_sess)
            self.sampler.start()
        else:
            self.sampler = SyncSampler(
                self.async_env,
                self.policy_map,
                policy_mapping_fn,
                self.filters,
                clip_rewards,
                unroll_length,
                horizon=episode_horizon,
                pack=pack_episodes,
                tf_sess=self.tf_sess)

    def _build_policy_map(self, policy_dict, policy_config):
        policy_map = {}
        for name, (cls, obs_space, act_space,
                   conf) in sorted(policy_dict.items()):
            merged_conf = policy_config.copy()
            merged_conf.update(conf)
            with tf.variable_scope(name):
                if isinstance(obs_space, gym.spaces.Dict):
                    raise ValueError(
                        "Found raw Dict space as input to policy graph. "
                        "Please preprocess your environment observations "
                        "with DictFlatteningPreprocessor and set the "
                        "obs space to `preprocessor.observation_space`.")
                elif isinstance(obs_space, gym.spaces.Tuple):
                    raise ValueError(
                        "Found raw Tuple space as input to policy graph. "
                        "Please preprocess your environment observations "
                        "with TupleFlatteningPreprocessor and set the "
                        "obs space to `preprocessor.observation_space`.")
                policy_map[name] = cls(obs_space, act_space, merged_conf)
        return policy_map

    def sample(self):
        """Evaluate the current policies and return a batch of experiences.

        Return:
            SampleBatch|MultiAgentBatch from evaluating the current policies.
        """

        batches = [self.sampler.get_data()]
        steps_so_far = batches[0].count

        # In truncate_episodes mode, never pull more than 1 batch per env.
        # This avoids over-running the target batch size.
        if self.batch_mode == "truncate_episodes":
            max_batches = self.num_envs
        else:
            max_batches = float("inf")

        while steps_so_far < self.sample_batch_size and len(
                batches) < max_batches:
            batch = self.sampler.get_data()
            steps_so_far += batch.count
            batches.append(batch)
        batches.extend(self.sampler.get_extra_batches())
        batch = batches[0].concat_samples(batches)

        if self.compress_observations:
            if isinstance(batch, MultiAgentBatch):
                for data in batch.policy_batches.values():
                    data["obs"] = [pack(o) for o in data["obs"]]
                    data["new_obs"] = [pack(o) for o in data["new_obs"]]
            else:
                batch["obs"] = [pack(o) for o in batch["obs"]]
                batch["new_obs"] = [pack(o) for o in batch["new_obs"]]

        return batch

    @ray.method(num_return_vals=2)
    def sample_with_count(self):
        """Same as sample() but returns the count as a separate future."""
        batch = self.sample()
        return batch, batch.count

    def for_policy(self, func, policy_id=DEFAULT_POLICY_ID):
        """Apply the given function to the specified policy graph."""

        return func(self.policy_map[policy_id])

    def foreach_policy(self, func):
        """Apply the given function to each (policy, policy_id) tuple."""

        return [func(policy, pid) for pid, policy in self.policy_map.items()]

    def foreach_trainable_policy(self, func):
        """Apply the given function to each (policy, policy_id) tuple.

        This only applies func to policies in `self.policies_to_train`."""

        return [
            func(policy, pid) for pid, policy in self.policy_map.items()
            if pid in self.policies_to_train
        ]

    def sync_filters(self, new_filters):
        """Changes self's filter to given and rebases any accumulated delta.

        Args:
            new_filters (dict): Filters with new state to update local copy.
        """
        assert all(k in new_filters for k in self.filters)
        for k in self.filters:
            self.filters[k].sync(new_filters[k])

    def get_filters(self, flush_after=False):
        """Returns a snapshot of filters.

        Args:
            flush_after (bool): Clears the filter buffer state.

        Returns:
            return_filters (dict): Dict for serializable filters
        """
        return_filters = {}
        for k, f in self.filters.items():
            return_filters[k] = f.as_serializable()
            if flush_after:
                f.clear_buffer()
        return return_filters

    def get_weights(self, policies=None):
        if policies is None:
            policies = self.policy_map.keys()
        return {
            pid: policy.get_weights()
            for pid, policy in self.policy_map.items() if pid in policies
        }

    def set_weights(self, weights):
        for pid, w in weights.items():
            self.policy_map[pid].set_weights(w)

    def compute_gradients(self, samples):
        if isinstance(samples, MultiAgentBatch):
            grad_out, info_out = {}, {}
            if self.tf_sess is not None:
                builder = TFRunBuilder(self.tf_sess, "compute_gradients")
                for pid, batch in samples.policy_batches.items():
                    if pid not in self.policies_to_train:
                        continue
                    grad_out[pid], info_out[pid] = (
                        self.policy_map[pid].build_compute_gradients(
                            builder, batch))
                grad_out = {k: builder.get(v) for k, v in grad_out.items()}
                info_out = {k: builder.get(v) for k, v in info_out.items()}
            else:
                for pid, batch in samples.policy_batches.items():
                    grad_out[pid], info_out[pid] = (
                        self.policy_map[pid].compute_gradients(batch))
        else:
            grad_out, info_out = (
                self.policy_map[DEFAULT_POLICY_ID].compute_gradients(samples))
        info_out["batch_count"] = samples.count
        return grad_out, info_out

    def apply_gradients(self, grads):
        if isinstance(grads, dict):
            if self.tf_sess is not None:
                builder = TFRunBuilder(self.tf_sess, "apply_gradients")
                outputs = {
                    pid: self.policy_map[pid].build_apply_gradients(
                        builder, grad)
                    for pid, grad in grads.items()
                }
                return {k: builder.get(v) for k, v in outputs.items()}
            else:
                return {
                    pid: self.policy_map[pid].apply_gradients(g)
                    for pid, g in grads.items()
                }
        else:
            return self.policy_map[DEFAULT_POLICY_ID].apply_gradients(grads)

    def compute_apply(self, samples):
        if isinstance(samples, MultiAgentBatch):
            info_out = {}
            if self.tf_sess is not None:
                builder = TFRunBuilder(self.tf_sess, "compute_apply")
                for pid, batch in samples.policy_batches.items():
                    if pid not in self.policies_to_train:
                        continue
                    info_out[pid], _ = (
                        self.policy_map[pid].build_compute_apply(
                            builder, batch))
                info_out = {k: builder.get(v) for k, v in info_out.items()}
            else:
                for pid, batch in samples.policy_batches.items():
                    info_out[pid], _ = (
                        self.policy_map[pid].compute_apply(batch))
            return info_out
        else:
            grad_fetch, apply_fetch = (
                self.policy_map[DEFAULT_POLICY_ID].compute_apply(samples))
            return grad_fetch

    def save(self):
        filters = self.get_filters(flush_after=True)
        state = {
            pid: self.policy_map[pid].get_state()
            for pid in self.policy_map
        }
        return pickle.dumps({"filters": filters, "state": state})

    def restore(self, objs):
        objs = pickle.loads(objs)
        self.sync_filters(objs["filters"])
        for pid, state in objs["state"].items():
            self.policy_map[pid].set_state(state)

    def set_global_vars(self, global_vars):
        self.foreach_policy(lambda p, _: p.on_global_var_update(global_vars))


def _validate_and_canonicalize(policy_graph, env):
    if isinstance(policy_graph, dict):
        for k, v in policy_graph.items():
            if not isinstance(k, str):
                raise ValueError(
                    "policy_graph keys must be strs, got {}".format(type(k)))
            if not isinstance(v, tuple) or len(v) != 4:
                raise ValueError(
                    "policy_graph values must be tuples of "
                    "(cls, obs_space, action_space, config), got {}".format(v))
            if not issubclass(v[0], PolicyGraph):
                raise ValueError(
                    "policy_graph tuple value 0 must be a rllib.PolicyGraph "
                    "class, got {}".format(v[0]))
            if not isinstance(v[1], gym.Space):
                raise ValueError(
                    "policy_graph tuple value 1 (observation_space) must be a "
                    "gym.Space, got {}".format(type(v[1])))
            if not isinstance(v[2], gym.Space):
                raise ValueError(
                    "policy_graph tuple value 2 (action_space) must be a "
                    "gym.Space, got {}".format(type(v[2])))
            if not isinstance(v[3], dict):
                raise ValueError(
                    "policy_graph tuple value 3 (config) must be a dict, "
                    "got {}".format(type(v[3])))
        return policy_graph
    elif not issubclass(policy_graph, PolicyGraph):
        raise ValueError("policy_graph must be a rllib.PolicyGraph class")
    else:
        return {
            DEFAULT_POLICY_ID: (policy_graph, env.observation_space,
                                env.action_space, {})
        }


def _monitor(env, path):
    return gym.wrappers.Monitor(env, path, resume=True)


def _has_tensorflow_graph(policy_dict):
    for policy, _, _, _ in policy_dict.values():
        if issubclass(policy, TFPolicyGraph):
            return True
    return False<|MERGE_RESOLUTION|>--- conflicted
+++ resolved
@@ -198,13 +198,8 @@
             def wrap(env):
                 env = wrap_deepmind(
                     env,
-<<<<<<< HEAD
-                    dim=model_config.get("dim", 84),
-                    framestack=not model_config.get("no_framestack"))
-=======
                     dim=model_config.get("dim"),
                     framestack=model_config.get("framestack"))
->>>>>>> a9e454f6
                 if monitor_path:
                     env = _monitor(env, monitor_path)
                 return env
