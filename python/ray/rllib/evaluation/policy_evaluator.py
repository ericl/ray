--- conflicted
+++ resolved
@@ -244,18 +244,11 @@
                         config=tf.ConfigProto(
                             gpu_options=tf.GPUOptions(allow_growth=True)))
                 with self.tf_sess.as_default():
-<<<<<<< HEAD
-                    self.policy_map = _build_policy_map(
-                        policy_dict, policy_config)
-        else:
-            self.policy_map = _build_policy_map(policy_dict, policy_config)
-=======
                     self.policy_map, self.preprocessors = \
                         self._build_policy_map(policy_dict, policy_config)
         else:
             self.policy_map, self.preprocessors = self._build_policy_map(
                 policy_dict, policy_config)
->>>>>>> d864f299
 
         self.multiagent = set(self.policy_map.keys()) != {DEFAULT_POLICY_ID}
         if self.multiagent:
@@ -319,33 +312,7 @@
         logger.debug("Created evaluator with env {} ({}), policies {}".format(
             self.async_env, self.env, self.policy_map))
 
-<<<<<<< HEAD
     @override(EvaluatorInterface)
-=======
-    def _build_policy_map(self, policy_dict, policy_config):
-        policy_map = {}
-        preprocessors = {}
-        for name, (cls, obs_space, act_space,
-                   conf) in sorted(policy_dict.items()):
-            merged_conf = merge_dicts(policy_config, conf)
-            if self.preprocessing_enabled:
-                preprocessor = ModelCatalog.get_preprocessor_for_space(
-                    obs_space, merged_conf.get("model"))
-                preprocessors[name] = preprocessor
-                obs_space = preprocessor.observation_space
-            else:
-                preprocessors[name] = NoPreprocessor(obs_space)
-            if isinstance(obs_space, gym.spaces.Dict) or \
-                    isinstance(obs_space, gym.spaces.Tuple):
-                raise ValueError(
-                    "Found raw Tuple|Dict space as input to policy graph. "
-                    "Please preprocess these observations with a "
-                    "Tuple|DictFlatteningPreprocessor.")
-            with tf.variable_scope(name):
-                policy_map[name] = cls(obs_space, act_space, merged_conf)
-        return policy_map, preprocessors
-
->>>>>>> d864f299
     def sample(self):
         """Evaluate the current policies and return a batch of experiences.
 
@@ -541,26 +508,28 @@
     def set_global_vars(self, global_vars):
         self.foreach_policy(lambda p, _: p.on_global_var_update(global_vars))
 
-
-def _build_policy_map(policy_dict, policy_config):
-    policy_map = {}
-    for name, (cls, obs_space, act_space, conf) in sorted(policy_dict.items()):
-        merged_conf = merge_dicts(policy_config, conf)
-        with tf.variable_scope(name):
-            if isinstance(obs_space, gym.spaces.Dict):
-                raise ValueError(
-                    "Found raw Dict space as input to policy graph. "
-                    "Please preprocess your environment observations "
-                    "with DictFlatteningPreprocessor and set the "
-                    "obs space to `preprocessor.observation_space`.")
-            elif isinstance(obs_space, gym.spaces.Tuple):
-                raise ValueError(
-                    "Found raw Tuple space as input to policy graph. "
-                    "Please preprocess your environment observations "
-                    "with TupleFlatteningPreprocessor and set the "
-                    "obs space to `preprocessor.observation_space`.")
-            policy_map[name] = cls(obs_space, act_space, merged_conf)
-    return policy_map
+    def _build_policy_map(self, policy_dict, policy_config):
+        policy_map = {}
+        preprocessors = {}
+        for name, (cls, obs_space, act_space,
+                   conf) in sorted(policy_dict.items()):
+            merged_conf = merge_dicts(policy_config, conf)
+            if self.preprocessing_enabled:
+                preprocessor = ModelCatalog.get_preprocessor_for_space(
+                    obs_space, merged_conf.get("model"))
+                preprocessors[name] = preprocessor
+                obs_space = preprocessor.observation_space
+            else:
+                preprocessors[name] = NoPreprocessor(obs_space)
+            if isinstance(obs_space, gym.spaces.Dict) or \
+                    isinstance(obs_space, gym.spaces.Tuple):
+                raise ValueError(
+                    "Found raw Tuple|Dict space as input to policy graph. "
+                    "Please preprocess these observations with a "
+                    "Tuple|DictFlatteningPreprocessor.")
+            with tf.variable_scope(name):
+                policy_map[name] = cls(obs_space, act_space, merged_conf)
+        return policy_map, preprocessors
 
 
 def _validate_and_canonicalize(policy_graph, env):
