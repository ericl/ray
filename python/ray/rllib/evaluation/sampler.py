--- conflicted
+++ resolved
@@ -47,15 +47,9 @@
         self._obs_filters = obs_filters
         self.extra_batches = queue.Queue()
         self.rollout_provider = _env_runner(
-<<<<<<< HEAD
-            self.async_vector_env, self.policies, self.policy_mapping_fn,
-            self.num_local_steps, self.horizon, self._obs_filters,
-            clip_rewards, pack, tf_sess)
-=======
             self.async_vector_env, self.extra_batches.put, self.policies,
             self.policy_mapping_fn, self.num_local_steps, self.horizon,
-            self._obs_filters, pack, tf_sess)
->>>>>>> 21e772d0
+            self._obs_filters, clip_rewards, pack, tf_sess)
         self.metrics_queue = queue.Queue()
 
     def get_data(self):
@@ -128,15 +122,9 @@
 
     def _run(self):
         rollout_provider = _env_runner(
-<<<<<<< HEAD
-            self.async_vector_env, self.policies, self.policy_mapping_fn,
-            self.num_local_steps, self.horizon, self._obs_filters,
-            self.clip_rewards, self.pack, self.tf_sess)
-=======
             self.async_vector_env, self.extra_batches.put, self.policies,
             self.policy_mapping_fn, self.num_local_steps, self.horizon,
-            self._obs_filters, self.pack, self.tf_sess)
->>>>>>> 21e772d0
+            self._obs_filters, self.clip_rewards, self.pack, self.tf_sess)
         while True:
             # The timeout variable exists because apparently, if one worker
             # dies, the other workers won't die with it, unless the timeout is
