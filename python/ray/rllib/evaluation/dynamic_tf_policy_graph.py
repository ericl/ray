--- conflicted
+++ resolved
@@ -2,6 +2,7 @@
 from __future__ import division
 from __future__ import print_function
 
+from collections import OrderedDict
 import logging
 import numpy as np
 
@@ -25,7 +26,7 @@
                    loss_fn,
                    postprocess_fn=None,
                    make_optimizer=None,
-                   extra_action_fetches=None):
+                   make_extra_action_fetches=None):
     """Helper function for creating a dynamic tf policy graph at runtime.
 
     Arguments:
@@ -38,7 +39,7 @@
             that takes the same args as PolicyGraph.postprocess_trajectory()
         make_optimizer (func): optional function that returns a tf.Optimizer
             given the policy graph object
-        extra_action_fetches (func): optional function that returns
+        make_extra_action_fetches (func): optional function that returns
             a dict of TF fetches given the policy graph object
 
     Returns:
@@ -48,13 +49,12 @@
     class graph_cls(DynamicTFPolicyGraph):
         def __init__(self, obs_space, action_space, config):
             config = dict(get_default_config(), **config)
+            if make_extra_action_fetches is None:
+                self._extra_action_fetches = {}
+            else:
+                self._extra_action_fetches = make_extra_action_fetches(self)
             DynamicTFPolicyGraph.__init__(self, obs_space, action_space,
                                           config, loss_fn)
-            if build_extra_action_fetches is None:
-                self._extra_action_fetches = {}
-            else:
-                self._extra_action_fetches = (
-                    build_extra_action_fetches(self))
 
         @override(PolicyGraph)
         def postprocess_trajectory(self,
@@ -99,6 +99,7 @@
                  config,
                  loss_fn,
                  autosetup_model=True,
+                 autoinit_loss=True,
                  action_sampler=None,
                  action_prob=None,
                  existing_inputs=None):
@@ -113,21 +114,42 @@
             prev_rewards = existing_inputs[SampleBatch.PREV_REWARDS]
         else:
             obs = tf.placeholder(
-                tf.float32, shape=[None] + list(obs_space.shape),
+                tf.float32,
+                shape=[None] + list(obs_space.shape),
                 name="observation")
             prev_actions = ModelCatalog.get_action_placeholder(action_space)
-            prev_rewards = tf.placeholder(tf.float32, [None], name="prev_reward")
+            prev_rewards = tf.placeholder(
+                tf.float32, [None], name="prev_reward")
 
         # Create the model network and action outputs
         if autosetup_model:
             dist_class, self.logit_dim = ModelCatalog.get_action_dist(
                 action_space, self.config["model"])
-            self.model = ModelCatalog.get_model({
-                "obs": obs,
-                "prev_actions": prev_actions,
-                "prev_rewards": prev_rewards,
-                "is_training": self._get_is_training_placeholder(),
-            }, obs_space, action_space, self.logit_dim, self.config["model"])
+            if existing_inputs:
+                existing_state_in = [
+                    v for k, v in existing_inputs.items()
+                    if k.startswith("state_in_")
+                ]
+                if existing_state_in:
+                    existing_seq_lens = existing_inputs["seq_lens"]
+                else:
+                    existing_seq_lens = None
+            else:
+                existing_state_in = []
+                existing_seq_lens = None
+            self.model = ModelCatalog.get_model(
+                {
+                    "obs": obs,
+                    "prev_actions": prev_actions,
+                    "prev_rewards": prev_rewards,
+                    "is_training": self._get_is_training_placeholder(),
+                },
+                obs_space,
+                action_space,
+                self.logit_dim,
+                self.config["model"],
+                state_in=existing_state_in,
+                seq_lens=existing_seq_lens)
             self.action_dist = dist_class(self.model.outputs)
             action_sampler = self.action_dist.sample()
             action_prob = self.action_dist.sampled_action_prob()
@@ -160,33 +182,45 @@
             seq_lens=self.model.seq_lens,
             max_seq_len=config["model"]["max_seq_len"])
 
-        # Phase 2 init
-        self._initialize_loss_dynamic()
-        sess.run(tf.global_variables_initializer())
+        if autoinit_loss:
+            self._initialize_loss()
 
     @override(TFPolicyGraph)
     def copy(self, existing_inputs):
         """Creates a copy of self using existing input placeholders."""
-        assert self._loss is not None, "Cannot copy graph before loss init"
-        if len(self._loss_inputs) != len(existing_inputs):
-            raise ValueError(
-                "Tensor list mismatch", self._loss_inputs,
-                existing_inputs)
+
+        # Note that there might be RNN state inputs at the end of the list
+        if self._state_inputs:
+            num_state_inputs = len(self._state_inputs) + 1
+        else:
+            num_state_inputs = 0
+        if len(self._loss_inputs) + num_state_inputs != len(existing_inputs):
+            raise ValueError("Tensor list mismatch", self._loss_inputs,
+                             self._state_inputs, existing_inputs)
         for i, (k, v) in enumerate(self._loss_inputs):
             if v.shape.as_list() != existing_inputs[i].shape.as_list():
-                raise ValueError(
-                    "Tensor shape mismatch", i, k,
-                    v.shape, existing_inputs[i].shape)
-        input_dict = {
-            k: existing_inputs[i] for i, (k, _) in enumerate(self._loss_inputs)
-        }
+                raise ValueError("Tensor shape mismatch", i, k, v.shape,
+                                 existing_inputs[i].shape)
+        # by convention, the loss inputs are followed by state inputs and then
+        # the seq len tensor
+        rnn_inputs = []
+        for i in range(len(self._state_inputs)):
+            rnn_inputs.append(("state_in_{}".format(i),
+                               existing_inputs[len(self._loss_inputs) + i]))
+        if rnn_inputs:
+            rnn_inputs.append(("seq_lens", existing_inputs[-1]))
+        input_dict = OrderedDict(
+            [(k, existing_inputs[i])
+             for i, (k, _) in enumerate(self._loss_inputs)] + rnn_inputs)
         instance = self.__class__(
-            self.observation_space, self.action_space, self.config,
+            self.observation_space,
+            self.action_space,
+            self.config,
             existing_inputs=input_dict)
         loss = instance._build_loss(instance, input_dict)
         TFPolicyGraph._initialize_loss(
-            instance, loss,
-            [(k, existing_inputs[i]) for i, (k, _) in enumerate(self._loss_inputs)])
+            instance, loss, [(k, existing_inputs[i])
+                             for i, (k, _) in enumerate(self._loss_inputs)])
         return instance
 
     @override(PolicyGraph)
@@ -196,13 +230,13 @@
         else:
             return []
 
-    def _initialize_loss_dynamic(self):
+    def _initialize_loss(self):
         def fake_array(tensor):
             shape = tensor.shape.as_list()
             shape[0] = 1
             return np.zeros(shape, dtype=tensor.dtype.as_numpy_dtype)
 
-        fake_batch = {
+        dummy_batch = {
             SampleBatch.PREV_ACTIONS: fake_array(self._prev_action_input),
             SampleBatch.PREV_REWARDS: fake_array(self._prev_reward_input),
             SampleBatch.CUR_OBS: fake_array(self._obs_input),
@@ -211,54 +245,48 @@
             SampleBatch.REWARDS: np.array([0], dtype=np.int32),
             SampleBatch.DONES: np.array([False], dtype=np.bool),
         }
+        state_init = self.get_initial_state()
+        for i, h in enumerate(state_init):
+            dummy_batch["state_in_{}".format(i)] = np.expand_dims(h, 0)
+            dummy_batch["state_out_{}".format(i)] = np.expand_dims(h, 0)
+        if state_init:
+            dummy_batch["seq_lens"] = np.array([1], dtype=np.int32)
         for k, v in self.extra_compute_action_fetches().items():
-            fake_batch[k] = fake_array(v)
-
+            dummy_batch[k] = fake_array(v)
+
+        # postprocessing might depend on variable init, so run it first here
+        self._sess.run(tf.global_variables_initializer())
         postprocessed_batch = self.postprocess_trajectory(
-            SampleBatch(fake_batch))
-
-        with self._sess.graph.as_default():
-            unroll_tensors = UsageTrackingDict({
-                SampleBatch.PREV_ACTIONS: self._prev_action_input,
-                SampleBatch.PREV_REWARDS: self._prev_reward_input,
-                SampleBatch.CUR_OBS: self._obs_input,
-            })
-            loss_inputs = [
-                (SampleBatch.PREV_ACTIONS, self._prev_action_input),
-                (SampleBatch.PREV_REWARDS, self._prev_reward_input),
-                (SampleBatch.CUR_OBS, self._obs_input),
-            ]
-
-            for k, v in postprocessed_batch.items():
-                if k in unroll_tensors:
-                    continue
-                elif v.dtype == np.object:
-                    continue  # can't handle arbitrary objects in TF
-                shape = (None, ) + v.shape[1:]
-                placeholder = tf.placeholder(v.dtype, shape=shape, name=k)
-                unroll_tensors[k] = placeholder
-
-            if log_once("loss_init"):
-                logger.info(
-                    "Initializing loss function with inputs:\n\n{}\n".format(
-                        summarize(unroll_tensors)))
-
-            loss = self._build_loss(self, unroll_tensors)
-            for k in unroll_tensors.accessed_keys:
-                loss_inputs.append((k, unroll_tensors[k]))
-
-<<<<<<< HEAD
-            TFPolicyGraph._initialize_loss(self, loss, loss_inputs)
-
-    @override(PolicyGraph)
-    def compute_gradients(self, postprocessed_batch):
-        self._initialize_loss_if_needed(postprocessed_batch)
-        return TFPolicyGraph.compute_gradients(self, postprocessed_batch)
-
-    @override(PolicyGraph)
-    def learn_on_batch(self, postprocessed_batch):
-        self._initialize_loss_if_needed(postprocessed_batch)
-        return TFPolicyGraph.learn_on_batch(self, postprocessed_batch)
-=======
-            TFPolicyGraph._initialize_loss(self, loss, loss_inputs)
->>>>>>> 18b290bf
+            SampleBatch(dummy_batch))
+
+        loss_input = UsageTrackingDict({
+            SampleBatch.PREV_ACTIONS: self._prev_action_input,
+            SampleBatch.PREV_REWARDS: self._prev_reward_input,
+            SampleBatch.CUR_OBS: self._obs_input,
+        })
+        loss_inputs = [
+            (SampleBatch.PREV_ACTIONS, self._prev_action_input),
+            (SampleBatch.PREV_REWARDS, self._prev_reward_input),
+            (SampleBatch.CUR_OBS, self._obs_input),
+        ]
+
+        for k, v in postprocessed_batch.items():
+            if k in loss_input:
+                continue
+            elif v.dtype == np.object:
+                continue  # can't handle arbitrary objects in TF
+            shape = (None, ) + v.shape[1:]
+            placeholder = tf.placeholder(v.dtype, shape=shape, name=k)
+            loss_input[k] = placeholder
+
+        if log_once("loss_init"):
+            logger.info(
+                "Initializing loss function with dummy input:\n\n{}\n".format(
+                    summarize(loss_input)))
+
+        loss = self._build_loss(self, loss_input)
+        for k in sorted(loss_input.accessed_keys):
+            loss_inputs.append((k, loss_input[k]))
+
+        TFPolicyGraph._initialize_loss(self, loss, loss_inputs)
+        self._sess.run(tf.global_variables_initializer())