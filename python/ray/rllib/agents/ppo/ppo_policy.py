--- conflicted
+++ resolved
@@ -105,17 +105,10 @@
 
 
 def ppo_surrogate_loss(policy, batch_tensors):
-<<<<<<< HEAD
     if policy.state_in:
-        max_seq_len = tf.reduce_max(policy.seq_lens)
-        mask = tf.sequence_mask(policy.seq_lens, max_seq_len)
-=======
-    if policy.model.state_in:
-        max_seq_len = tf.reduce_max(
-            policy.convert_to_eager(policy.model.seq_lens))
+        max_seq_len = tf.reduce_max(policy.convert_to_eager(policy.seq_lens))
         mask = tf.sequence_mask(
-            policy.convert_to_eager(policy.model.seq_lens), max_seq_len)
->>>>>>> 77689d11
+            policy.convert_to_eager(policy.seq_lens), max_seq_len)
         mask = tf.reshape(mask, [-1])
     else:
         mask = tf.ones_like(
