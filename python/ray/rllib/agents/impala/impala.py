from __future__ import absolute_import
from __future__ import division
from __future__ import print_function

import time

from ray.rllib.agents.a3c.a3c_tf_policy_graph import A3CPolicyGraph
from ray.rllib.agents.impala.vtrace_policy_graph import VTracePolicyGraph
from ray.rllib.agents.agent import Agent, with_common_config
from ray.rllib.optimizers import AsyncSamplesOptimizer

OPTIMIZER_SHARED_CONFIGS = [
    "lr",
    "num_envs_per_worker",
    "num_gpus",
    "sample_batch_size",
    "train_batch_size",
    "replay_buffer_num_slots",
    "replay_proportion",
    "num_data_loader_buffers",
    "max_sample_requests_in_flight_per_worker",
    "num_sgd_iter",
    "sgd_minibatch_size",
    "broadcast_interval",
<<<<<<< HEAD
    "num_sgd_passes",
=======
    "num_sgd_iter",
>>>>>>> ac4a1e17
    "minibatch_buffer_size",
]

# yapf: disable
# __sphinx_doc_begin__
DEFAULT_CONFIG = with_common_config({
    # V-trace params (see vtrace.py).
    "vtrace": True,
    "vtrace_clip_rho_threshold": 1.0,
    "vtrace_clip_pg_rho_threshold": 1.0,

    # System params.
    #
    # == Overview of data flow in IMPALA ==
    # 1. Policy evaluation in parallel across `num_workers` actors produces
    #    batches of size `sample_batch_size`.
    # 2. If enabled, the replay buffer stores and produces batches of size
    #    `sample_batch_size`.
    # 3. If enabled, the minibatch ring buffer (vars in GPU memory) stores and
<<<<<<< HEAD
    #    replays batches of size `train_batch_size` up to `num_sgd_passes`
=======
    #    replays batches of size `train_batch_size` up to `num_sgd_iter`
>>>>>>> ac4a1e17
    #    times per batch.
    # 4. The learner thread executes data parallel SGD across `num_gpus` GPUs
    #    on batches of size `train_batch_size`.
    #
    "sample_batch_size": 50,
    "train_batch_size": 500,
    "min_iter_time_s": 10,
    "num_workers": 2,
    # number of GPUs the learner should use.
    "num_gpus": 1,
    # set >1 to load data into GPUs in parallel. Increases GPU memory usage
    # proportionally with the number of loaders.
    "num_data_loader_buffers": 1,
    # how many train batches should be retained for minibatching. This number
    # must be less or equal to `num_data_loader_buffers`. This conf only has
<<<<<<< HEAD
    # an effect if `num_sgd_passes > 1`.
    "minibatch_buffer_size": 1,
    # number of passes to make over each train batch
    "num_sgd_passes": 1,
=======
    # an effect if `num_sgd_iter > 1`.
    "minibatch_buffer_size": 1,
    # number of passes to make over each train batch
    "num_sgd_iter": 1,
>>>>>>> ac4a1e17
    # set >0 to enable experience replay. Saved samples will be replayed with
    # a p:1 proportion to new data samples.
    "replay_proportion": 0.0,
    # number of sample batches to store for replay. The number of transitions
    # saved total will be (replay_buffer_num_slots * sample_batch_size).
    "replay_buffer_num_slots": 100,
    # level of queuing for sampling.
    "max_sample_requests_in_flight_per_worker": 2,
    # max number of workers to broadcast one set of weights to
    "broadcast_interval": 1,

    # Learning params.
    "grad_clip": 40.0,
    # either "adam" or "rmsprop"
    "opt_type": "adam",
    "lr": 0.0005,
    "lr_schedule": None,
    # rmsprop considered
    "decay": 0.99,
    "momentum": 0.0,
    "epsilon": 0.1,
    # balancing the three losses
    "vf_loss_coeff": 1.0,
    "entropy_coeff": -0.01,

    "sgd_minibatch_size": 128,        
    "use_ppo": True,
    "clip_param": 0.3,
    "num_sgd_iter": 5,
    "kl_coeff": 0.2,
    "kl_target": 0.01,
})
# __sphinx_doc_end__
# yapf: enable


class ImpalaAgent(Agent):
    """IMPALA implementation using DeepMind's V-trace."""

    _agent_name = "IMPALA"
    _default_config = DEFAULT_CONFIG
    _policy_graph = VTracePolicyGraph

    def _init(self):
        print(self.config["num_sgd_iter"])
        print(self.config["clip_param"])
        for k in OPTIMIZER_SHARED_CONFIGS:
            if k not in self.config["optimizer"]:
                self.config["optimizer"][k] = self.config[k]
        if self.config["vtrace"]:
            policy_cls = self._policy_graph
        else:
            policy_cls = A3CPolicyGraph
        self.local_evaluator = self.make_local_evaluator(
            self.env_creator, policy_cls)
        self.remote_evaluators = self.make_remote_evaluators(
            self.env_creator, policy_cls, self.config["num_workers"])
        self.optimizer = AsyncSamplesOptimizer(self.local_evaluator,
                                               self.remote_evaluators,
                                               self.config["optimizer"])

    def _train(self):
        prev_steps = self.optimizer.num_steps_sampled
        start = time.time()
        print(self.optimizer.step())
        while time.time() - start < self.config["min_iter_time_s"]:
            self.optimizer.step()
        result = self.optimizer.collect_metrics(
            self.config["collect_metrics_timeout"])
        result.update(timesteps_this_iter=self.optimizer.num_steps_sampled -
                      prev_steps)
        return result<|MERGE_RESOLUTION|>--- conflicted
+++ resolved
@@ -22,11 +22,7 @@
     "num_sgd_iter",
     "sgd_minibatch_size",
     "broadcast_interval",
-<<<<<<< HEAD
-    "num_sgd_passes",
-=======
     "num_sgd_iter",
->>>>>>> ac4a1e17
     "minibatch_buffer_size",
 ]
 
@@ -46,11 +42,7 @@
     # 2. If enabled, the replay buffer stores and produces batches of size
     #    `sample_batch_size`.
     # 3. If enabled, the minibatch ring buffer (vars in GPU memory) stores and
-<<<<<<< HEAD
-    #    replays batches of size `train_batch_size` up to `num_sgd_passes`
-=======
     #    replays batches of size `train_batch_size` up to `num_sgd_iter`
->>>>>>> ac4a1e17
     #    times per batch.
     # 4. The learner thread executes data parallel SGD across `num_gpus` GPUs
     #    on batches of size `train_batch_size`.
@@ -66,17 +58,10 @@
     "num_data_loader_buffers": 1,
     # how many train batches should be retained for minibatching. This number
     # must be less or equal to `num_data_loader_buffers`. This conf only has
-<<<<<<< HEAD
-    # an effect if `num_sgd_passes > 1`.
-    "minibatch_buffer_size": 1,
-    # number of passes to make over each train batch
-    "num_sgd_passes": 1,
-=======
     # an effect if `num_sgd_iter > 1`.
     "minibatch_buffer_size": 1,
     # number of passes to make over each train batch
     "num_sgd_iter": 1,
->>>>>>> ac4a1e17
     # set >0 to enable experience replay. Saved samples will be replayed with
     # a p:1 proportion to new data samples.
     "replay_proportion": 0.0,
