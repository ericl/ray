from __future__ import absolute_import
from __future__ import division
from __future__ import print_function

import time

from ray.rllib.agents.a3c.a3c_tf_policy_graph import A3CPolicyGraph
from ray.rllib.agents.impala.vtrace_policy_graph import VTracePolicyGraph
from ray.rllib.agents.agent import Agent, with_common_config
from ray.rllib.optimizers import AsyncSamplesOptimizer

OPTIMIZER_SHARED_CONFIGS = [
    "lr",
    "num_envs_per_worker",
    "num_gpus",
    "sample_batch_size",
    "train_batch_size",
    "replay_buffer_num_slots",
    "replay_proportion",
    "num_parallel_data_loaders",
    "max_sample_requests_in_flight_per_worker",
<<<<<<< HEAD
    "num_sgd_iter",
    "sgd_minibatch_size",
=======
    "broadcast_interval",
>>>>>>> 0f0099fb
]

# yapf: disable
# __sphinx_doc_begin__
DEFAULT_CONFIG = with_common_config({
    # V-trace params (see vtrace.py).
    "vtrace": True,
    "vtrace_clip_rho_threshold": 1.0,
    "vtrace_clip_pg_rho_threshold": 1.0,

    # System params.
    "sample_batch_size": 50,
    "train_batch_size": 500,
    "min_iter_time_s": 10,
    "num_workers": 2,
    # number of GPUs the learner should use.
    "num_gpus": 1,
    # set >1 to load data into GPUs in parallel. Increases GPU memory usage
    # proportionally with the number of loaders.
    "num_parallel_data_loaders": 1,
    # level of queuing for sampling.
    "max_sample_requests_in_flight_per_worker": 2,
    # max number of workers to broadcast one set of weights to
    "broadcast_interval": 1,
    # set >0 to enable experience replay. Saved samples will be replayed with
    # a p:1 proportion to new data samples.
    "replay_proportion": 0.0,
    # number of sample batches to store for replay. The number of transitions
    # saved total will be (replay_buffer_num_slots * sample_batch_size).
    "replay_buffer_num_slots": 100,

    # Learning params.
    "grad_clip": 40.0,
    # either "adam" or "rmsprop"
    "opt_type": "adam",
    "lr": 0.0005,
    "lr_schedule": None,
    # rmsprop considered
    "decay": 0.99,
    "momentum": 0.0,
    "epsilon": 0.1,
    # balancing the three losses
    "vf_loss_coeff": 1.0,
    "entropy_coeff": -0.01,

    "sgd_minibatch_size": 128,        
    "use_ppo": True,
    "clip_param": 0.3,
    "num_sgd_iter": 5,
    "kl_coeff": 0.2,
    "kl_target": 0.01,
})
# __sphinx_doc_end__
# yapf: enable


class ImpalaAgent(Agent):
    """IMPALA implementation using DeepMind's V-trace."""

    _agent_name = "IMPALA"
    _default_config = DEFAULT_CONFIG
    _policy_graph = VTracePolicyGraph

    def _init(self):
        print(self.config["num_sgd_iter"])
        print(self.config["clip_param"])
        for k in OPTIMIZER_SHARED_CONFIGS:
            if k not in self.config["optimizer"]:
                self.config["optimizer"][k] = self.config[k]
        if self.config["vtrace"]:
            policy_cls = self._policy_graph
        else:
            policy_cls = A3CPolicyGraph
        self.local_evaluator = self.make_local_evaluator(
            self.env_creator, policy_cls)
        self.remote_evaluators = self.make_remote_evaluators(
            self.env_creator, policy_cls, self.config["num_workers"])
        self.optimizer = AsyncSamplesOptimizer(self.local_evaluator,
                                               self.remote_evaluators,
                                               self.config["optimizer"])

    def _train(self):
        prev_steps = self.optimizer.num_steps_sampled
        start = time.time()
        print(self.optimizer.step())
        while time.time() - start < self.config["min_iter_time_s"]:
            self.optimizer.step()
        result = self.optimizer.collect_metrics(
            self.config["collect_metrics_timeout"])
        result.update(timesteps_this_iter=self.optimizer.num_steps_sampled -
                      prev_steps)
        return result<|MERGE_RESOLUTION|>--- conflicted
+++ resolved
@@ -19,12 +19,9 @@
     "replay_proportion",
     "num_parallel_data_loaders",
     "max_sample_requests_in_flight_per_worker",
-<<<<<<< HEAD
     "num_sgd_iter",
     "sgd_minibatch_size",
-=======
     "broadcast_interval",
->>>>>>> 0f0099fb
 ]
 
 # yapf: disable
