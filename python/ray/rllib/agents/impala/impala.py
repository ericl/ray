from __future__ import absolute_import
from __future__ import division
from __future__ import print_function

import pickle
import os
import time

import ray
from ray.rllib.agents.a3c.a3c_tf_policy_graph import A3CPolicyGraph
from ray.rllib.agents.impala.vtrace_policy_graph import VTracePolicyGraph
from ray.rllib.agents.agent import Agent, with_common_config
from ray.rllib.optimizers import AsyncSamplesOptimizer
from ray.rllib.utils import FilterManager, merge_dicts
from ray.tune.trial import Resources

OPTIMIZER_SHARED_CONFIGS = [
    "lr",
    "num_envs_per_worker",
    "num_gpus",
    "sample_batch_size",
    "train_batch_size",
    "replay_batch_slots",
    "gpu_queue_size",
    "grad_clip",
    "sample_queue_depth",
]

DEFAULT_CONFIG = with_common_config({
    # V-trace params (see vtrace.py).
    "vtrace": True,
    "vtrace_clip_rho_threshold": 1.0,
    "vtrace_clip_pg_rho_threshold": 1.0,

    # System params.
    "sample_batch_size": 50,
    "train_batch_size": 500,
    "min_iter_time_s": 10,
<<<<<<< HEAD
    "summarize": False,
    "num_gpus": 1,
=======
    "gpu": True,
>>>>>>> 6edbbf4f
    "num_workers": 2,
    "num_cpus_per_worker": 1,
    "num_gpus_per_worker": 0,
    "replay_batch_slots": 0,
    "gpu_queue_size": 1,
    "sample_queue_depth": 2,

    # Learning params.
    "grad_clip": 40.0,
    # either "adam" or "rmsprop"
    "opt_type": "adam",
    "lr": 0.0005,
    "lr_schedule": None,
    # rmsprop considered
    "decay": 0.99,
    "momentum": 0.0,
    "epsilon": 0.1,
    # balancing the three losses
    "vf_loss_coeff": 0.5,
    "entropy_coeff": -0.01,

    # Model and preprocessor options.
    "model": {
        "use_lstm": False,
        "max_seq_len": 20,
        "dim": 84,
    },
})


class ImpalaAgent(Agent):
    """IMPALA implementation using DeepMind's V-trace."""

    _agent_name = "IMPALA"
    _default_config = DEFAULT_CONFIG
    _policy_graph = VTracePolicyGraph

    @classmethod
    def default_resource_request(cls, config):
        cf = dict(cls._default_config, **config)
        return Resources(
            cpu=1,
            gpu=cf["num_gpus"],
            extra_cpu=cf["num_cpus_per_worker"] * cf["num_workers"],
            extra_gpu=cf["num_gpus_per_worker"] * cf["num_workers"])

    def _init(self):
        for k in OPTIMIZER_SHARED_CONFIGS:
            if k not in self.config["optimizer"]:
                self.config["optimizer"][k] = self.config[k]
        if self.config["vtrace"]:
            policy_cls = self._policy_graph
        else:
            policy_cls = A3CPolicyGraph
        self.local_evaluator = self.make_local_evaluator(
            self.env_creator,
            policy_cls,
            # important: allow more cpu threads for multi-gpu
            merge_dicts(
                self.config, {
                    "tf_session_args": {
                        "intra_op_parallelism_threads": None,
                        "inter_op_parallelism_threads": None,
                    },
                }))
        self.remote_evaluators = self.make_remote_evaluators(
            self.env_creator, policy_cls, self.config["num_workers"],
            {"num_cpus": 1})
        self.optimizer = AsyncSamplesOptimizer(self.local_evaluator,
                                               self.remote_evaluators,
                                               self.config["optimizer"])

    def _train(self):
        prev_steps = self.optimizer.num_steps_sampled
        start = time.time()
        self.optimizer.step()
        while time.time() - start < self.config["min_iter_time_s"]:
            self.optimizer.step()
        FilterManager.synchronize(self.local_evaluator.filters,
                                  self.remote_evaluators)
        result = self.optimizer.collect_metrics()
        result.update(timesteps_this_iter=self.optimizer.num_steps_sampled -
                      prev_steps)
        return result

    def _stop(self):
        # workaround for https://github.com/ray-project/ray/issues/1516
        for ev in self.remote_evaluators:
            ev.__ray_terminate__.remote()

    def _save(self, checkpoint_dir):
        checkpoint_path = os.path.join(checkpoint_dir,
                                       "checkpoint-{}".format(self.iteration))
        agent_state = ray.get(
            [a.save.remote() for a in self.remote_evaluators])
        extra_data = {
            "remote_state": agent_state,
            "local_state": self.local_evaluator.save()
        }
        pickle.dump(extra_data, open(checkpoint_path + ".extra_data", "wb"))
        return checkpoint_path

    def _restore(self, checkpoint_path):
        extra_data = pickle.load(open(checkpoint_path + ".extra_data", "rb"))
        ray.get([
            a.restore.remote(o)
            for a, o in zip(self.remote_evaluators, extra_data["remote_state"])
        ])
        self.local_evaluator.restore(extra_data["local_state"])<|MERGE_RESOLUTION|>--- conflicted
+++ resolved
@@ -36,12 +36,7 @@
     "sample_batch_size": 50,
     "train_batch_size": 500,
     "min_iter_time_s": 10,
-<<<<<<< HEAD
-    "summarize": False,
     "num_gpus": 1,
-=======
-    "gpu": True,
->>>>>>> 6edbbf4f
     "num_workers": 2,
     "num_cpus_per_worker": 1,
     "num_gpus_per_worker": 0,
