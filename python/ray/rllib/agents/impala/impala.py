--- conflicted
+++ resolved
@@ -114,7 +114,6 @@
                 config["optimizer"][k] = config[k]
         policy_cls = self._get_policy_graph()
         self.local_evaluator = self.make_local_evaluator(
-<<<<<<< HEAD
             self.env_creator, policy_cls)
 
         if self.config["num_aggregation_workers"] > 0:
@@ -122,9 +121,6 @@
             aggregators = TreeAggregator.precreate_aggregators(
                 self.config["num_aggregation_workers"])
 
-=======
-            env_creator, policy_cls)
->>>>>>> fce00623
         self.remote_evaluators = self.make_remote_evaluators(
             env_creator, policy_cls, config["num_workers"])
         self.optimizer = AsyncSamplesOptimizer(
