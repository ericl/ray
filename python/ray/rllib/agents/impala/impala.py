--- conflicted
+++ resolved
@@ -81,11 +81,7 @@
         cf = dict(cls._default_config, **config)
         return Resources(
             cpu=1,
-<<<<<<< HEAD
-            gpu=cf["num_gpus"],
-=======
-            gpu=cf["gpu"] and cf["gpu_fraction"] or 0,
->>>>>>> ee3b5991
+            gpu=cf["num_gpus"] and cf["num_gpus"] * cf["gpu_fraction"] or 0,
             extra_cpu=cf["num_cpus_per_worker"] * cf["num_workers"],
             extra_gpu=cf["num_gpus_per_worker"] * cf["num_workers"])
 
