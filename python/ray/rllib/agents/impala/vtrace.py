# Copyright 2018 Google LLC
#
# Licensed under the Apache License, Version 2.0 (the "License");
# you may not use this file except in compliance with the License.
# You may obtain a copy of the License at
#
#     https://www.apache.org/licenses/LICENSE-2.0
#
# Unless required by applicable law or agreed to in writing, software
# distributed under the License is distributed on an "AS IS" BASIS,
# WITHOUT WARRANTIES OR CONDITIONS OF ANY KIND, either express or implied.
# See the License for the specific language governing permissions and
# limitations under the License.
"""Functions to compute V-trace off-policy actor critic targets.

For details and theory see:

"IMPALA: Scalable Distributed Deep-RL with
Importance Weighted Actor-Learner Architectures"
by Espeholt, Soyer, Munos et al.

See https://arxiv.org/abs/1802.01561 for the full paper.

In addition to the original paper's code, changes have been made
to support MultiDiscrete action spaces. behaviour_policy_logits,
target_policy_logits and actions parameters in the entry point
multi_from_logits method accepts lists of tensors instead of just
tensors.
"""

from __future__ import absolute_import
from __future__ import division
from __future__ import print_function

import collections

<<<<<<< HEAD
from ray.rllib.models.action_dist import Categorical

import tensorflow as tf
=======
from ray.rllib.utils import try_import_tf
>>>>>>> 351753aa

tf = try_import_tf()
if tf:
    nest = tf.contrib.framework.nest

VTraceFromLogitsReturns = collections.namedtuple("VTraceFromLogitsReturns", [
    "vs", "pg_advantages", "log_rhos", "behaviour_action_log_probs",
    "target_action_log_probs"
])

VTraceReturns = collections.namedtuple("VTraceReturns", "vs pg_advantages")


def log_probs_from_logits_and_actions(policy_logits,
                                      actions,
                                      dist_class=Categorical):
    return multi_log_probs_from_logits_and_actions([policy_logits], [actions],
                                                   dist_class)[0]


def multi_log_probs_from_logits_and_actions(policy_logits, actions,
                                            dist_class):
    """Computes action log-probs from policy logits and actions.

  In the notation used throughout documentation and comments, T refers to the
  time dimension ranging from 0 to T-1. B refers to the batch size and
  ACTION_SPACE refers to the list of numbers each representing a number of
  actions.

  Args:
    policy_logits: A list with length of ACTION_SPACE of float32
      tensors of shapes
      [T, B, ACTION_SPACE[0]],
      ...,
      [T, B, ACTION_SPACE[-1]]
      with un-normalized log-probabilities parameterizing a softmax policy.
    actions: A list with length of ACTION_SPACE of int32
      tensors of shapes
      [T, B],
      ...,
      [T, B]
      with actions.

  Returns:
    A list with length of ACTION_SPACE of float32
      tensors of shapes
      [T, B],
      ...,
      [T, B]
      corresponding to the sampling log probability
      of the chosen action w.r.t. the policy.
  """

    log_probs = []
    for i in range(len(policy_logits)):
        p_shp = tf.shape(policy_logits[i])
        a_shp = tf.shape(actions[i])
        policy_logits_flat = tf.reshape(policy_logits[i],
                                        tf.concat([[-1], p_shp[2:]], axis=0))
        actions_flat = tf.reshape(actions[i],
                                  tf.concat([[-1], a_shp[2:]], axis=0))
        log_probs.append(
            tf.reshape(
                dist_class(policy_logits_flat).logp(actions_flat), a_shp[:2]))

    return log_probs


def from_logits(behaviour_policy_logits,
                target_policy_logits,
                actions,
                discounts,
                rewards,
                values,
                bootstrap_value,
                dist_class=Categorical,
                clip_rho_threshold=1.0,
                clip_pg_rho_threshold=1.0,
                name="vtrace_from_logits"):
    """multi_from_logits wrapper used only for tests"""

    res = multi_from_logits(
        [behaviour_policy_logits], [target_policy_logits], [actions],
        discounts,
        rewards,
        values,
        bootstrap_value,
        dist_class,
        clip_rho_threshold=clip_rho_threshold,
        clip_pg_rho_threshold=clip_pg_rho_threshold,
        name=name)

    return VTraceFromLogitsReturns(
        vs=res.vs,
        pg_advantages=res.pg_advantages,
        log_rhos=res.log_rhos,
        behaviour_action_log_probs=tf.squeeze(
            res.behaviour_action_log_probs, axis=0),
        target_action_log_probs=tf.squeeze(
            res.target_action_log_probs, axis=0),
    )


def multi_from_logits(behaviour_policy_logits,
                      target_policy_logits,
                      actions,
                      discounts,
                      rewards,
                      values,
                      bootstrap_value,
                      dist_class,
                      clip_rho_threshold=1.0,
                      clip_pg_rho_threshold=1.0,
                      name="vtrace_from_logits"):
    r"""V-trace for softmax policies.

  Calculates V-trace actor critic targets for softmax polices as described in

  "IMPALA: Scalable Distributed Deep-RL with
  Importance Weighted Actor-Learner Architectures"
  by Espeholt, Soyer, Munos et al.

  Target policy refers to the policy we are interested in improving and
  behaviour policy refers to the policy that generated the given
  rewards and actions.

  In the notation used throughout documentation and comments, T refers to the
  time dimension ranging from 0 to T-1. B refers to the batch size and
  ACTION_SPACE refers to the list of numbers each representing a number of
  actions.

  Args:
    behaviour_policy_logits: A list with length of ACTION_SPACE of float32
      tensors of shapes
      [T, B, ACTION_SPACE[0]],
      ...,
      [T, B, ACTION_SPACE[-1]]
      with un-normalized log-probabilities parameterizing the softmax behaviour
      policy.
    target_policy_logits: A list with length of ACTION_SPACE of float32
      tensors of shapes
      [T, B, ACTION_SPACE[0]],
      ...,
      [T, B, ACTION_SPACE[-1]]
      with un-normalized log-probabilities parameterizing the softmax target
      policy.
    actions: A list with length of ACTION_SPACE of int32
      tensors of shapes
      [T, B],
      ...,
      [T, B]
      with actions sampled from the behaviour policy.
    discounts: A float32 tensor of shape [T, B] with the discount encountered
      when following the behaviour policy.
    rewards: A float32 tensor of shape [T, B] with the rewards generated by
      following the behaviour policy.
    values: A float32 tensor of shape [T, B] with the value function estimates
      wrt. the target policy.
    bootstrap_value: A float32 of shape [B] with the value function estimate at
      time T.
    dist_class: action distribution class for the logits.
    clip_rho_threshold: A scalar float32 tensor with the clipping threshold for
      importance weights (rho) when calculating the baseline targets (vs).
      rho^bar in the paper.
    clip_pg_rho_threshold: A scalar float32 tensor with the clipping threshold
      on rho_s in \rho_s \delta log \pi(a|x) (r + \gamma v_{s+1} - V(x_s)).
    name: The name scope that all V-trace operations will be created in.

  Returns:
    A `VTraceFromLogitsReturns` namedtuple with the following fields:
      vs: A float32 tensor of shape [T, B]. Can be used as target to train a
          baseline (V(x_t) - vs_t)^2.
      pg_advantages: A float 32 tensor of shape [T, B]. Can be used as an
        estimate of the advantage in the calculation of policy gradients.
      log_rhos: A float32 tensor of shape [T, B] containing the log importance
        sampling weights (log rhos).
      behaviour_action_log_probs: A float32 tensor of shape [T, B] containing
        behaviour policy action log probabilities (log \mu(a_t)).
      target_action_log_probs: A float32 tensor of shape [T, B] containing
        target policy action probabilities (log \pi(a_t)).
  """

    for i in range(len(behaviour_policy_logits)):
        behaviour_policy_logits[i] = tf.convert_to_tensor(
            behaviour_policy_logits[i], dtype=tf.float32)
        target_policy_logits[i] = tf.convert_to_tensor(
            target_policy_logits[i], dtype=tf.float32)

        # Make sure tensor ranks are as expected.
        # The rest will be checked by from_action_log_probs.
        behaviour_policy_logits[i].shape.assert_has_rank(3)
        target_policy_logits[i].shape.assert_has_rank(3)

    with tf.name_scope(
            name,
            values=[
                behaviour_policy_logits, target_policy_logits, actions,
                discounts, rewards, values, bootstrap_value
            ]):
        target_action_log_probs = multi_log_probs_from_logits_and_actions(
            target_policy_logits, actions, dist_class)
        behaviour_action_log_probs = multi_log_probs_from_logits_and_actions(
            behaviour_policy_logits, actions, dist_class)

        log_rhos = get_log_rhos(target_action_log_probs,
                                behaviour_action_log_probs)

        vtrace_returns = from_importance_weights(
            log_rhos=log_rhos,
            discounts=discounts,
            rewards=rewards,
            values=values,
            bootstrap_value=bootstrap_value,
            clip_rho_threshold=clip_rho_threshold,
            clip_pg_rho_threshold=clip_pg_rho_threshold)

        return VTraceFromLogitsReturns(
            log_rhos=log_rhos,
            behaviour_action_log_probs=behaviour_action_log_probs,
            target_action_log_probs=target_action_log_probs,
            **vtrace_returns._asdict())


def from_importance_weights(log_rhos,
                            discounts,
                            rewards,
                            values,
                            bootstrap_value,
                            clip_rho_threshold=1.0,
                            clip_pg_rho_threshold=1.0,
                            name="vtrace_from_importance_weights"):
    r"""V-trace from log importance weights.

  Calculates V-trace actor critic targets as described in

  "IMPALA: Scalable Distributed Deep-RL with
  Importance Weighted Actor-Learner Architectures"
  by Espeholt, Soyer, Munos et al.

  In the notation used throughout documentation and comments, T refers to the
  time dimension ranging from 0 to T-1. B refers to the batch size. This code
  also supports the case where all tensors have the same number of additional
  dimensions, e.g., `rewards` is [T, B, C], `values` is [T, B, C],
  `bootstrap_value` is [B, C].

  Args:
    log_rhos: A float32 tensor of shape [T, B] representing the
      log importance sampling weights, i.e.
      log(target_policy(a) / behaviour_policy(a)). V-trace performs operations
      on rhos in log-space for numerical stability.
    discounts: A float32 tensor of shape [T, B] with discounts encountered when
      following the behaviour policy.
    rewards: A float32 tensor of shape [T, B] containing rewards generated by
      following the behaviour policy.
    values: A float32 tensor of shape [T, B] with the value function estimates
      wrt. the target policy.
    bootstrap_value: A float32 of shape [B] with the value function estimate at
      time T.
    clip_rho_threshold: A scalar float32 tensor with the clipping threshold for
      importance weights (rho) when calculating the baseline targets (vs).
      rho^bar in the paper. If None, no clipping is applied.
    clip_pg_rho_threshold: A scalar float32 tensor with the clipping threshold
      on rho_s in \rho_s \delta log \pi(a|x) (r + \gamma v_{s+1} - V(x_s)). If
      None, no clipping is applied.
    name: The name scope that all V-trace operations will be created in.

  Returns:
    A VTraceReturns namedtuple (vs, pg_advantages) where:
      vs: A float32 tensor of shape [T, B]. Can be used as target to
        train a baseline (V(x_t) - vs_t)^2.
      pg_advantages: A float32 tensor of shape [T, B]. Can be used as the
        advantage in the calculation of policy gradients.
  """
    log_rhos = tf.convert_to_tensor(log_rhos, dtype=tf.float32)
    discounts = tf.convert_to_tensor(discounts, dtype=tf.float32)
    rewards = tf.convert_to_tensor(rewards, dtype=tf.float32)
    values = tf.convert_to_tensor(values, dtype=tf.float32)
    bootstrap_value = tf.convert_to_tensor(bootstrap_value, dtype=tf.float32)
    if clip_rho_threshold is not None:
        clip_rho_threshold = tf.convert_to_tensor(
            clip_rho_threshold, dtype=tf.float32)
    if clip_pg_rho_threshold is not None:
        clip_pg_rho_threshold = tf.convert_to_tensor(
            clip_pg_rho_threshold, dtype=tf.float32)

    # Make sure tensor ranks are consistent.
    rho_rank = log_rhos.shape.ndims  # Usually 2.
    values.shape.assert_has_rank(rho_rank)
    bootstrap_value.shape.assert_has_rank(rho_rank - 1)
    discounts.shape.assert_has_rank(rho_rank)
    rewards.shape.assert_has_rank(rho_rank)
    if clip_rho_threshold is not None:
        clip_rho_threshold.shape.assert_has_rank(0)
    if clip_pg_rho_threshold is not None:
        clip_pg_rho_threshold.shape.assert_has_rank(0)

    with tf.name_scope(
            name,
            values=[log_rhos, discounts, rewards, values, bootstrap_value]):
        rhos = tf.exp(log_rhos)
        if clip_rho_threshold is not None:
            clipped_rhos = tf.minimum(
                clip_rho_threshold, rhos, name="clipped_rhos")

            tf.summary.histogram("clipped_rhos_1000", tf.minimum(1000.0, rhos))
            tf.summary.scalar(
                "num_of_clipped_rhos",
                tf.reduce_sum(
                    tf.cast(
                        tf.equal(clipped_rhos, clip_rho_threshold), tf.int32)))
            tf.summary.scalar("size_of_clipped_rhos", tf.size(clipped_rhos))
        else:
            clipped_rhos = rhos

        cs = tf.minimum(1.0, rhos, name="cs")
        # Append bootstrapped value to get [v1, ..., v_t+1]
        values_t_plus_1 = tf.concat(
            [values[1:], tf.expand_dims(bootstrap_value, 0)], axis=0)
        deltas = clipped_rhos * (
            rewards + discounts * values_t_plus_1 - values)

        # All sequences are reversed, computation starts from the back.
        sequences = (
            tf.reverse(discounts, axis=[0]),
            tf.reverse(cs, axis=[0]),
            tf.reverse(deltas, axis=[0]),
        )

        # V-trace vs are calculated through a scan from the back to the
        # beginning of the given trajectory.
        def scanfunc(acc, sequence_item):
            discount_t, c_t, delta_t = sequence_item
            return delta_t + discount_t * c_t * acc

        initial_values = tf.zeros_like(bootstrap_value)
        vs_minus_v_xs = tf.scan(
            fn=scanfunc,
            elems=sequences,
            initializer=initial_values,
            parallel_iterations=1,
            back_prop=False,
            name="scan")
        # Reverse the results back to original order.
        vs_minus_v_xs = tf.reverse(vs_minus_v_xs, [0], name="vs_minus_v_xs")

        # Add V(x_s) to get v_s.
        vs = tf.add(vs_minus_v_xs, values, name="vs")

        # Advantage for policy gradient.
        vs_t_plus_1 = tf.concat(
            [vs[1:], tf.expand_dims(bootstrap_value, 0)], axis=0)
        if clip_pg_rho_threshold is not None:
            clipped_pg_rhos = tf.minimum(
                clip_pg_rho_threshold, rhos, name="clipped_pg_rhos")
        else:
            clipped_pg_rhos = rhos
        pg_advantages = (
            clipped_pg_rhos * (rewards + discounts * vs_t_plus_1 - values))

        # Make sure no gradients backpropagated through the returned values.
        return VTraceReturns(
            vs=tf.stop_gradient(vs),
            pg_advantages=tf.stop_gradient(pg_advantages))


def get_log_rhos(target_action_log_probs, behaviour_action_log_probs):
    """With the selected log_probs for multi-discrete actions of behaviour
    and target policies we compute the log_rhos for calculating the vtrace."""
    t = tf.stack(target_action_log_probs)
    b = tf.stack(behaviour_action_log_probs)
    log_rhos = tf.reduce_sum(t - b, axis=0)
    return log_rhos<|MERGE_RESOLUTION|>--- conflicted
+++ resolved
@@ -34,13 +34,8 @@
 
 import collections
 
-<<<<<<< HEAD
 from ray.rllib.models.action_dist import Categorical
-
-import tensorflow as tf
-=======
 from ray.rllib.utils import try_import_tf
->>>>>>> 351753aa
 
 tf = try_import_tf()
 if tf:
