--- conflicted
+++ resolved
@@ -18,30 +18,18 @@
 
 
 class QNetwork(object):
-<<<<<<< HEAD
-    def __init__(self, model, num_actions, dueling=False, hiddens=[256], use_noisy=False, num_atoms=1, v_min=-10.0, v_max=10.0):
-=======
     def __init__(self, model, num_actions, dueling=False, hiddens=[256], use_noisy=False, num_atoms=1, v_min=-10.0, v_max=10.0, sigma0=0.5):
->>>>>>> 5ca56432
         with tf.variable_scope("action_value"):
             action_out = model.last_layer
             for i in range(len(hiddens)):
                 if use_noisy:
-<<<<<<< HEAD
-                    action_out = self.noisy_layer("hidden_%d"%i, action_out, hiddens[i])
-=======
                     action_out = self.noisy_layer("hidden_%d"%i, action_out, hiddens[i], sigma0)
->>>>>>> 5ca56432
                 else:
                     action_out = layers.fully_connected(
                         action_out, num_outputs=hiddens[i], activation_fn=tf.nn.relu)
             if use_noisy:
                 action_scores = self.noisy_layer(
-<<<<<<< HEAD
-                    "output", action_out, num_actions*num_atoms,
-=======
                     "output", action_out, num_actions*num_atoms, sigma0,
->>>>>>> 5ca56432
                     non_linear=False)
             else:
                 action_scores = layers.fully_connected(
@@ -70,11 +58,7 @@
                 for i in range(len(hiddens)):
                     if use_noisy:
                         state_out = self.noisy_layer(
-<<<<<<< HEAD
-                            "dueling_hidden_%d"%i, state_out, hiddens[i])
-=======
                             "dueling_hidden_%d"%i, state_out, hiddens[i], sigma0)
->>>>>>> 5ca56432
                     else:
                         state_out = layers.fully_connected(
                             state_out,
@@ -82,16 +66,6 @@
                             activation_fn=tf.nn.relu)
                 if use_noisy:
                     state_score = self.noisy_layer(
-<<<<<<< HEAD
-                        "dueling_output", state_out, 1, non_linear=False)
-                else:
-                    state_score = layers.fully_connected(
-                        state_out, num_outputs=1, activation_fn=None)
-            action_scores_mean = tf.reduce_mean(action_scores, 1)
-            action_scores_centered = action_scores - tf.expand_dims(
-                action_scores_mean, 1)
-            self.value = state_score + action_scores_centered
-=======
                         "dueling_output", state_out, num_atoms, sigma0, non_linear=False)
                 else:
                     state_score = layers.fully_connected(
@@ -111,18 +85,13 @@
                 action_scores_centered = action_scores - tf.expand_dims(
                     action_scores_mean, 1)
                 self.value = state_score + action_scores_centered
->>>>>>> 5ca56432
         else:
             self.value = action_scores
 
     def f_epsilon(self, x):
         return tf.sign(x) * tf.sqrt(tf.abs(x))
 
-<<<<<<< HEAD
-    def noisy_layer(self, prefix, action_in, out_size, non_linear=True):
-=======
     def noisy_layer(self, prefix, action_in, out_size, sigma0, non_linear=True):
->>>>>>> 5ca56432
         in_size = int(action_in.shape[1])
 
         epsilon_in = tf.random_normal(shape=[in_size])
@@ -140,13 +109,6 @@
             initializer=tf.random_uniform_initializer(
                 minval=-1.0/np.sqrt(float(in_size)),
                 maxval=1.0/np.sqrt(float(in_size))))
-<<<<<<< HEAD
-        sigma_b = tf.get_variable(
-            name=prefix+"_sigma_b",
-            shape=[out_size],
-            dtype=tf.float32,
-            initializer=tf.constant_initializer(0.5/np.sqrt(float(in_size))))
-=======
         # TF noise generation can be unreliable on GPU
         # If generating the noise on the CPU,
         # lowering sigma0 to 0.1 may be helpful
@@ -155,7 +117,6 @@
             shape=[out_size],
             dtype=tf.float32,# 0.5~GPU, 0.1~CPU
             initializer=tf.constant_initializer(sigma0/np.sqrt(float(in_size))))
->>>>>>> 5ca56432
 
         w = tf.get_variable(
             name=prefix+"_fc_w",
@@ -208,17 +169,6 @@
                  v_min=-10.0,
                  v_max=10.0):
 
-<<<<<<< HEAD
-            q_tp1_best_masked = (1.0 - done_mask) * q_tp1_best
-
-            # compute RHS of bellman equation
-            q_t_selected_target = rewards + gamma**n_step * q_tp1_best_masked
-
-            # compute the error (potentially clipped)
-            self.td_error = q_t_selected - tf.stop_gradient(q_t_selected_target)
-
-=======
->>>>>>> 5ca56432
             if num_atoms > 1:
                 # Distributional Q-learning which corresponds to an entropy loss
                 z = tf.range(num_atoms, dtype=tf.float32)
@@ -228,37 +178,17 @@
                 r_tau = tf.expand_dims(rewards, -1) + gamma**n_step * tf.expand_dims(1.0-done_mask, -1) * tf.expand_dims(z, 0)
                 r_tau = tf.clip_by_value(r_tau, v_min, v_max)
                 b = (r_tau - v_min) / ((v_max-v_min) / float(num_atoms-1))
-<<<<<<< HEAD
-                b = tf.clip_by_value(b, 1e-7, num_atoms-1.0-1e-7)
-                l = tf.floor(b)
-                u = tf.ceil(b)
-
-                m = tf.zeros_like(q_dist_tp1_best)
-=======
                 # b = tf.clip_by_value(b, 1e-7, num_atoms-1.0-1e-7)
                 l = tf.floor(b)
                 u = tf.ceil(b)
                 floor_equal_ceil = tf.to_float(tf.less(u-l, 0.5))
 
->>>>>>> 5ca56432
                 l_project = tf.one_hot(
                     tf.cast(l, dtype=tf.int32),
                     num_atoms)# (batch_size, num_atoms, num_atoms)
                 u_project = tf.one_hot(
                     tf.cast(u, dtype=tf.int32),
                     num_atoms)# (batch_size, num_atoms, num_atoms)
-<<<<<<< HEAD
-                ml_delta = q_dist_tp1_best * (u - b)
-                mu_delta = q_dist_tp1_best * (b - l)
-                ml_delta = tf.reduce_sum(l_project*tf.expand_dims(ml_delta, -1), axis=1)
-                mu_delta = tf.reduce_sum(u_project*tf.expand_dims(mu_delta, -1), axis=1)
-                m = m + ml_delta + mu_delta
-
-                self.loss = tf.reduce_mean(
-                    tf.nn.softmax_cross_entropy_with_logits(
-                        labels=m, logits=q_logits_t_selected) * importance_weights)
-            else:
-=======
                 ml_delta = q_dist_tp1_best * (u - b + floor_equal_ceil)
                 mu_delta = q_dist_tp1_best * (b - l)
                 ml_delta = tf.reduce_sum(l_project*tf.expand_dims(ml_delta, -1), axis=1)
@@ -276,7 +206,6 @@
 
                 # compute the error (potentially clipped)
                 self.td_error = q_t_selected - tf.stop_gradient(q_t_selected_target)
->>>>>>> 5ca56432
                 self.loss = tf.reduce_mean(
                     importance_weights * _huber_loss(self.td_error))
 
@@ -391,11 +320,7 @@
             ModelCatalog.get_model(obs, 1, self.config["model"]),
             self.num_actions, self.config["dueling"], self.config["hiddens"],
             self.config["noisy"], self.config["num_atoms"],
-<<<<<<< HEAD
-            self.config["v_min"], self.config["v_max"])
-=======
             self.config["v_min"], self.config["v_max"], self.config["sigma0"])
->>>>>>> 5ca56432
         return qnet.value, qnet.logits, qnet.dist
 
     def _build_q_value_policy(self, q_values):
