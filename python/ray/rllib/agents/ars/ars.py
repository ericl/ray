--- conflicted
+++ resolved
@@ -195,7 +195,112 @@
         self.reward_list = []
         self.tstart = time.time()
 
-<<<<<<< HEAD
+    @override(Agent)
+    def _train(self):
+        config = self.config
+
+        theta = self.policy.get_weights()
+        assert theta.dtype == np.float32
+
+        # Put the current policy weights in the object store.
+        theta_id = ray.put(theta)
+        # Use the actors to do rollouts, note that we pass in the ID of the
+        # policy weights.
+        results, num_episodes, num_timesteps = self._collect_results(
+            theta_id, config["num_rollouts"])
+
+        all_noise_indices = []
+        all_training_returns = []
+        all_training_lengths = []
+        all_eval_returns = []
+        all_eval_lengths = []
+
+        # Loop over the results.
+        for result in results:
+            all_eval_returns += result.eval_returns
+            all_eval_lengths += result.eval_lengths
+
+            all_noise_indices += result.noise_indices
+            all_training_returns += result.noisy_returns
+            all_training_lengths += result.noisy_lengths
+
+        assert len(all_eval_returns) == len(all_eval_lengths)
+        assert (len(all_noise_indices) == len(all_training_returns) ==
+                len(all_training_lengths))
+
+        self.episodes_so_far += num_episodes
+
+        # Assemble the results.
+        eval_returns = np.array(all_eval_returns)
+        eval_lengths = np.array(all_eval_lengths)
+        noise_indices = np.array(all_noise_indices)
+        noisy_returns = np.array(all_training_returns)
+        noisy_lengths = np.array(all_training_lengths)
+
+        # keep only the best returns
+        # select top performing directions if rollouts_used < num_rollouts
+        max_rewards = np.max(noisy_returns, axis=1)
+        if self.rollouts_used > self.num_rollouts:
+            self.rollouts_used = self.num_rollouts
+
+        percentile = 100 * (1 - (self.rollouts_used / self.num_rollouts))
+        idx = np.arange(max_rewards.size)[
+            max_rewards >= np.percentile(max_rewards, percentile)]
+        noise_idx = noise_indices[idx]
+        noisy_returns = noisy_returns[idx, :]
+
+        # Compute and take a step.
+        g, count = utils.batched_weighted_sum(
+            noisy_returns[:, 0] - noisy_returns[:, 1],
+            (self.noise.get(index, self.policy.num_params)
+             for index in noise_idx),
+            batch_size=min(500, noisy_returns[:, 0].size))
+        g /= noise_idx.size
+        # scale the returns by their standard deviation
+        if not np.isclose(np.std(noisy_returns), 0.0):
+            g /= np.std(noisy_returns)
+        assert (g.shape == (self.policy.num_params, )
+                and g.dtype == np.float32)
+        # Compute the new weights theta.
+        theta, update_ratio = self.optimizer.update(-g)
+        # Set the new weights in the local copy of the policy.
+        self.policy.set_weights(theta)
+        # update the reward list
+        if len(all_eval_returns) > 0:
+            self.reward_list.append(eval_returns.mean())
+
+        # Now sync the filters
+        FilterManager.synchronize({
+            "default": self.policy.get_filter()
+        }, self.workers)
+
+        info = {
+            "weights_norm": np.square(theta).sum(),
+            "weights_std": np.std(theta),
+            "grad_norm": np.square(g).sum(),
+            "update_ratio": update_ratio,
+            "episodes_this_iter": noisy_lengths.size,
+            "episodes_so_far": self.episodes_so_far,
+        }
+        result = dict(
+            episode_reward_mean=np.mean(
+                self.reward_list[-self.report_length:]),
+            episode_len_mean=eval_lengths.mean(),
+            timesteps_this_iter=noisy_lengths.sum(),
+            info=info)
+
+        return result
+
+    @override(Agent)
+    def _stop(self):
+        # workaround for https://github.com/ray-project/ray/issues/1516
+        for w in self.workers:
+            w.__ray_terminate__.remote()
+
+    @override(Agent)
+    def compute_action(self, observation):
+        return self.policy.compute(observation, update=True)[0]
+
     def _collect_results(self, theta_id, min_episodes):
         num_episodes, num_timesteps = 0, 0
         results = []
@@ -218,136 +323,6 @@
 
         return results, num_episodes, num_timesteps
 
-=======
-    @override(Agent)
->>>>>>> 8b5827b9
-    def _train(self):
-        config = self.config
-
-        theta = self.policy.get_weights()
-        assert theta.dtype == np.float32
-
-        # Put the current policy weights in the object store.
-        theta_id = ray.put(theta)
-        # Use the actors to do rollouts, note that we pass in the ID of the
-        # policy weights.
-        results, num_episodes, num_timesteps = self._collect_results(
-            theta_id, config["num_rollouts"])
-
-        all_noise_indices = []
-        all_training_returns = []
-        all_training_lengths = []
-        all_eval_returns = []
-        all_eval_lengths = []
-
-        # Loop over the results.
-        for result in results:
-            all_eval_returns += result.eval_returns
-            all_eval_lengths += result.eval_lengths
-
-            all_noise_indices += result.noise_indices
-            all_training_returns += result.noisy_returns
-            all_training_lengths += result.noisy_lengths
-
-        assert len(all_eval_returns) == len(all_eval_lengths)
-        assert (len(all_noise_indices) == len(all_training_returns) ==
-                len(all_training_lengths))
-
-        self.episodes_so_far += num_episodes
-
-        # Assemble the results.
-        eval_returns = np.array(all_eval_returns)
-        eval_lengths = np.array(all_eval_lengths)
-        noise_indices = np.array(all_noise_indices)
-        noisy_returns = np.array(all_training_returns)
-        noisy_lengths = np.array(all_training_lengths)
-
-        # keep only the best returns
-        # select top performing directions if rollouts_used < num_rollouts
-        max_rewards = np.max(noisy_returns, axis=1)
-        if self.rollouts_used > self.num_rollouts:
-            self.rollouts_used = self.num_rollouts
-
-        percentile = 100 * (1 - (self.rollouts_used / self.num_rollouts))
-        idx = np.arange(max_rewards.size)[
-            max_rewards >= np.percentile(max_rewards, percentile)]
-        noise_idx = noise_indices[idx]
-        noisy_returns = noisy_returns[idx, :]
-
-        # Compute and take a step.
-        g, count = utils.batched_weighted_sum(
-            noisy_returns[:, 0] - noisy_returns[:, 1],
-            (self.noise.get(index, self.policy.num_params)
-             for index in noise_idx),
-            batch_size=min(500, noisy_returns[:, 0].size))
-        g /= noise_idx.size
-        # scale the returns by their standard deviation
-        if not np.isclose(np.std(noisy_returns), 0.0):
-            g /= np.std(noisy_returns)
-        assert (g.shape == (self.policy.num_params, )
-                and g.dtype == np.float32)
-        # Compute the new weights theta.
-        theta, update_ratio = self.optimizer.update(-g)
-        # Set the new weights in the local copy of the policy.
-        self.policy.set_weights(theta)
-        # update the reward list
-        if len(all_eval_returns) > 0:
-            self.reward_list.append(eval_returns.mean())
-
-        # Now sync the filters
-        FilterManager.synchronize({
-            "default": self.policy.get_filter()
-        }, self.workers)
-
-        info = {
-            "weights_norm": np.square(theta).sum(),
-            "weights_std": np.std(theta),
-            "grad_norm": np.square(g).sum(),
-            "update_ratio": update_ratio,
-            "episodes_this_iter": noisy_lengths.size,
-            "episodes_so_far": self.episodes_so_far,
-        }
-        result = dict(
-            episode_reward_mean=np.mean(
-                self.reward_list[-self.report_length:]),
-            episode_len_mean=eval_lengths.mean(),
-            timesteps_this_iter=noisy_lengths.sum(),
-            info=info)
-
-        return result
-
-    @override(Agent)
-    def _stop(self):
-        # workaround for https://github.com/ray-project/ray/issues/1516
-        for w in self.workers:
-            w.__ray_terminate__.remote()
-
-    @override(Agent)
-    def compute_action(self, observation):
-        return self.policy.compute(observation, update=True)[0]
-
-    def _collect_results(self, theta_id, min_episodes):
-        num_episodes, num_timesteps = 0, 0
-        results = []
-        while num_episodes < min_episodes:
-            logger.info(
-                "Collected {} episodes {} timesteps so far this iter".format(
-                    num_episodes, num_timesteps))
-            rollout_ids = [
-                worker.do_rollouts.remote(theta_id) for worker in self.workers
-            ]
-            # Get the results of the rollouts.
-            for result in ray.get(rollout_ids):
-                results.append(result)
-                # Update the number of episodes and the number of timesteps
-                # keeping in mind that result.noisy_lengths is a list of lists,
-                # where the inner lists have length 2.
-                num_episodes += sum(len(pair) for pair in result.noisy_lengths)
-                num_timesteps += sum(
-                    sum(pair) for pair in result.noisy_lengths)
-
-        return results, num_episodes, num_timesteps
-
     def __getstate__(self):
         return {
             "weights": self.policy.get_weights(),
