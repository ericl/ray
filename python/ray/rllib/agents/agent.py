from __future__ import absolute_import
from __future__ import division
from __future__ import print_function

from datetime import datetime
import copy
import logging
import os
import pickle
import six
import tempfile
import tensorflow as tf
from types import FunctionType

import ray
from ray.exceptions import RayError
from ray.rllib.offline import NoopOutput, JsonReader, MixedInput, JsonWriter, \
    ShuffledInput
from ray.rllib.models import MODEL_DEFAULTS
from ray.rllib.evaluation.policy_evaluator import PolicyEvaluator, \
    _validate_multiagent_config
from ray.rllib.evaluation.sample_batch import DEFAULT_POLICY_ID
from ray.rllib.optimizers.policy_optimizer import PolicyOptimizer
from ray.rllib.utils.annotations import override, PublicAPI, DeveloperAPI
from ray.rllib.utils import FilterManager, deep_update, merge_dicts
from ray.tune.registry import ENV_CREATOR, register_env, _global_registry
from ray.tune.trainable import Trainable
from ray.tune.trial import Resources, ExportFormat
from ray.tune.logger import UnifiedLogger
from ray.tune.result import DEFAULT_RESULTS_DIR

logger = logging.getLogger(__name__)

# Max number of times to retry a worker failure. We shouldn't try too many
# times in a row since that would indicate a persistent cluster issue.
MAX_WORKER_FAILURE_RETRIES = 3

# yapf: disable
# __sphinx_doc_begin__
COMMON_CONFIG = {
    # === Debugging ===
    # Whether to write episode stats and videos to the agent log dir
    "monitor": False,
    # Set the ray.rllib.* log level for the agent process and its evaluators.
    # Should be one of DEBUG, INFO, WARN, or ERROR. The DEBUG level will also
    # periodically print out summaries of relevant internal dataflow (this is
    # also printed out once at startup at the INFO level).
    "log_level": "INFO",
    # Callbacks that will be run during various phases of training. These all
    # take a single "info" dict as an argument. For episode callbacks, custom
    # metrics can be attached to the episode by updating the episode object's
    # custom metrics dict (see examples/custom_metrics_and_callbacks.py).
    "callbacks": {
        "on_episode_start": None,  # arg: {"env": .., "episode": ...}
        "on_episode_step": None,   # arg: {"env": .., "episode": ...}
        "on_episode_end": None,    # arg: {"env": .., "episode": ...}
        "on_sample_end": None,     # arg: {"samples": .., "evaluator": ...}
        "on_train_result": None,   # arg: {"agent": ..., "result": ...}
    },
    # Whether to attempt to continue training if a worker crashes.
    "ignore_worker_failures": False,

    # === Policy ===
    # Arguments to pass to model. See models/catalog.py for a full list of the
    # available model options.
    "model": MODEL_DEFAULTS,
    # Arguments to pass to the policy optimizer. These vary by optimizer.
    "optimizer": {},

    # === Environment ===
    # Discount factor of the MDP
    "gamma": 0.99,
    # Number of steps after which the episode is forced to terminate
    "horizon": None,
    # Arguments to pass to the env creator
    "env_config": {},
    # Environment name can also be passed via config
    "env": None,
    # Whether to clip rewards prior to experience postprocessing. Setting to
    # None means clip for Atari only.
    "clip_rewards": None,
    # Whether to np.clip() actions to the action space low/high range spec.
    "clip_actions": True,
    # Whether to use rllib or deepmind preprocessors by default
    "preprocessor_pref": "deepmind",

    # === Resources ===
    # Number of actors used for parallelism
    "num_workers": 2,
    # Number of GPUs to allocate to the driver. Note that not all algorithms
    # can take advantage of driver GPUs. This can be fraction (e.g., 0.3 GPUs).
    "num_gpus": 0,
    # Number of CPUs to allocate per worker.
    "num_cpus_per_worker": 1,
    # Number of GPUs to allocate per worker. This can be fractional.
    "num_gpus_per_worker": 0,
    # Any custom resources to allocate per worker.
    "custom_resources_per_worker": {},
    # Number of CPUs to allocate for the driver. Note: this only takes effect
    # when running in Tune.
    "num_cpus_for_driver": 1,

    # === Execution ===
    # Number of environments to evaluate vectorwise per worker.
    "num_envs_per_worker": 1,
    # Default sample batch size (unroll length). Batches of this size are
    # collected from workers until train_batch_size is met. When using
    # multiple envs per worker, this is multiplied by num_envs_per_worker.
    "sample_batch_size": 200,
    # Training batch size, if applicable. Should be >= sample_batch_size.
    # Samples batches will be concatenated together to this size for training.
    "train_batch_size": 200,
    # Whether to rollout "complete_episodes" or "truncate_episodes"
    "batch_mode": "truncate_episodes",
    # (Deprecated) Use a background thread for sampling (slightly off-policy)
    "sample_async": False,
    # Element-wise observation filter, either "NoFilter" or "MeanStdFilter"
    "observation_filter": "NoFilter",
    # Whether to synchronize the statistics of remote filters.
    "synchronize_filters": True,
    # Configure TF for single-process operation by default
    "tf_session_args": {
        # note: overriden by `local_evaluator_tf_session_args`
        "intra_op_parallelism_threads": 2,
        "inter_op_parallelism_threads": 2,
        "gpu_options": {
            "allow_growth": True,
        },
        "log_device_placement": False,
        "device_count": {
            "CPU": 1
        },
        "allow_soft_placement": True,  # required by PPO multi-gpu
    },
    # Override the following tf session args on the local evaluator
    "local_evaluator_tf_session_args": {
        # Allow a higher level of parallelism by default, but not unlimited
        # since that can cause crashes with many concurrent drivers.
        "intra_op_parallelism_threads": 8,
        "inter_op_parallelism_threads": 8,
    },
    # Whether to LZ4 compress individual observations
    "compress_observations": False,
    # Drop metric batches from unresponsive workers after this many seconds
    "collect_metrics_timeout": 180,
    # Smooth metrics over this many episodes.
    "metrics_smoothing_episodes": 100,
    # If using num_envs_per_worker > 1, whether to create those new envs in
    # remote processes instead of in the same worker. This adds overheads, but
    # can make sense if your envs can take much time to step / reset
    # (e.g., for StarCraft)
    "remote_worker_envs": False,
    # Timeout that remote workers are waiting when polling environments.
    # 0 (continue when at least one env is ready) is a reasonable default,
    # but optimal value could be obtained by measuring your environment
    # step / reset and model inference perf.
    "remote_env_batch_wait_ms": 0,

    # === Offline Datasets ===
    # Specify how to generate experiences:
    #  - "sampler": generate experiences via online simulation (default)
    #  - a local directory or file glob expression (e.g., "/tmp/*.json")
    #  - a list of individual file paths/URIs (e.g., ["/tmp/1.json",
    #    "s3://bucket/2.json"])
    #  - a dict with string keys and sampling probabilities as values (e.g.,
    #    {"sampler": 0.4, "/tmp/*.json": 0.4, "s3://bucket/expert.json": 0.2}).
    #  - a function that returns a rllib.offline.InputReader
    "input": "sampler",
    # Specify how to evaluate the current policy. This only has an effect when
    # reading offline experiences. Available options:
    #  - "wis": the weighted step-wise importance sampling estimator.
    #  - "is": the step-wise importance sampling estimator.
    #  - "simulation": run the environment in the background, but use
    #    this data for evaluation only and not for learning.
    "input_evaluation": ["is", "wis"],
    # Whether to run postprocess_trajectory() on the trajectory fragments from
    # offline inputs. Note that postprocessing will be done using the *current*
    # policy, not the *behaviour* policy, which is typically undesirable for
    # on-policy algorithms.
    "postprocess_inputs": False,
    # If positive, input batches will be shuffled via a sliding window buffer
    # of this number of batches. Use this if the input data is not in random
    # enough order. Input is delayed until the shuffle buffer is filled.
    "shuffle_buffer_size": 0,
    # Specify where experiences should be saved:
    #  - None: don't save any experiences
    #  - "logdir" to save to the agent log dir
    #  - a path/URI to save to a custom output directory (e.g., "s3://bucket/")
    #  - a function that returns a rllib.offline.OutputWriter
    "output": None,
    # What sample batch columns to LZ4 compress in the output data.
    "output_compress_columns": ["obs", "new_obs"],
    # Max output file size before rolling over to a new file.
    "output_max_file_size": 64 * 1024 * 1024,

    # === Multiagent ===
    "multiagent": {
        # Map from policy ids to tuples of (policy_graph_cls, obs_space,
        # act_space, config). See policy_evaluator.py for more info.
        "policy_graphs": {},
        # Function mapping agent ids to policy ids.
        "policy_mapping_fn": None,
        # Optional whitelist of policies to train, or None for all policies.
        "policies_to_train": None,
    },
}
# __sphinx_doc_end__
# yapf: enable


@DeveloperAPI
def with_common_config(extra_config):
    """Returns the given config dict merged with common agent confs."""

    return with_base_config(COMMON_CONFIG, extra_config)


def with_base_config(base_config, extra_config):
    """Returns the given config dict merged with a base agent conf."""

    config = copy.deepcopy(base_config)
    config.update(extra_config)
    return config


@PublicAPI
class Agent(Trainable):
    """All RLlib agents extend this base class.

    Agent objects retain internal model state between calls to train(), so
    you should create a new agent instance for each training session.

    Attributes:
        env_creator (func): Function that creates a new training env.
        config (obj): Algorithm-specific configuration data.
        logdir (str): Directory in which training outputs should be placed.
    """

    _allow_unknown_configs = False
    _allow_unknown_subkeys = [
        "tf_session_args", "env_config", "model", "optimizer", "multiagent",
        "custom_resources_per_worker"
    ]

    @PublicAPI
    def __init__(self, config=None, env=None, logger_creator=None):
        """Initialize an RLLib agent.

        Args:
            config (dict): Algorithm-specific configuration data.
            env (str): Name of the environment to use. Note that this can also
                be specified as the `env` key in config.
            logger_creator (func): Function that creates a ray.tune.Logger
                object. If unspecified, a default logger is created.
        """

        config = config or {}

        # Vars to synchronize to evaluators on each train call
        self.global_vars = {"timestep": 0}

        # Agents allow env ids to be passed directly to the constructor.
        self._env_id = self._register_if_needed(env or config.get("env"))

        # Create a default logger creator if no logger_creator is specified
        if logger_creator is None:
            timestr = datetime.today().strftime("%Y-%m-%d_%H-%M-%S")
            logdir_prefix = "{}_{}_{}".format(self._agent_name, self._env_id,
                                              timestr)

            def default_logger_creator(config):
                """Creates a Unified logger with a default logdir prefix
                containing the agent name and the env id
                """
                if not os.path.exists(DEFAULT_RESULTS_DIR):
                    os.makedirs(DEFAULT_RESULTS_DIR)
                logdir = tempfile.mkdtemp(
                    prefix=logdir_prefix, dir=DEFAULT_RESULTS_DIR)
                return UnifiedLogger(config, logdir, None)

            logger_creator = default_logger_creator

        Trainable.__init__(self, config, logger_creator)

    @classmethod
    @override(Trainable)
    def default_resource_request(cls, config):
        cf = dict(cls._default_config, **config)
        Agent._validate_config(cf)
        # TODO(ekl): add custom resources here once tune supports them
        return Resources(
            cpu=cf["num_cpus_for_driver"],
            gpu=cf["num_gpus"],
            extra_cpu=cf["num_cpus_per_worker"] * cf["num_workers"],
            extra_gpu=cf["num_gpus_per_worker"] * cf["num_workers"])

    @override(Trainable)
    @PublicAPI
    def train(self):
        """Overrides super.train to synchronize global vars."""

        if self._has_policy_optimizer():
            self.global_vars["timestep"] = self.optimizer.num_steps_sampled
            self.optimizer.local_evaluator.set_global_vars(self.global_vars)
            for ev in self.optimizer.remote_evaluators:
                ev.set_global_vars.remote(self.global_vars)
            logger.debug("updated global vars: {}".format(self.global_vars))

        result = None
        for _ in range(1 + MAX_WORKER_FAILURE_RETRIES):
            try:
                result = Trainable.train(self)
            except RayError as e:
                if self.config["ignore_worker_failures"]:
                    logger.exception(
                        "Error in train call, attempting to recover")
                    self._try_recover()
                else:
                    logger.info(
                        "Worker crashed during call to train(). To attempt to "
                        "continue training without the failed worker, set "
                        "`'ignore_worker_failures': True`.")
                    raise e
            else:
                break
        if result is None:
            raise RuntimeError("Failed to recover from worker crash")

        if (self.config.get("observation_filter", "NoFilter") != "NoFilter"
                and hasattr(self, "local_evaluator")):
            FilterManager.synchronize(
                self.local_evaluator.filters,
                self.remote_evaluators,
                update_remote=self.config["synchronize_filters"])
            logger.debug("synchronized filters: {}".format(
                self.local_evaluator.filters))

        if self._has_policy_optimizer():
            result["num_healthy_workers"] = len(
                self.optimizer.remote_evaluators)
        return result

    @override(Trainable)
    def _log_result(self, result):
        if self.config["callbacks"].get("on_train_result"):
            self.config["callbacks"]["on_train_result"]({
                "agent": self,
                "result": result,
            })
        # log after the callback is invoked, so that the user has a chance
        # to mutate the result
        Trainable._log_result(self, result)

    @override(Trainable)
    def _setup(self, config):
        env = self._env_id
        if env:
            config["env"] = env
            if _global_registry.contains(ENV_CREATOR, env):
                self.env_creator = _global_registry.get(ENV_CREATOR, env)
            else:
                import gym  # soft dependency
                self.env_creator = lambda env_config: gym.make(env)
        else:
            self.env_creator = lambda env_config: None

        # Merge the supplied config with the class default
        merged_config = copy.deepcopy(self._default_config)
        merged_config = deep_update(merged_config, config,
                                    self._allow_unknown_configs,
                                    self._allow_unknown_subkeys)
        self.raw_user_config = config
        self.config = merged_config
        Agent._validate_config(self.config)
        if self.config.get("log_level"):
            logging.getLogger("ray.rllib").setLevel(self.config["log_level"])

        # TODO(ekl) setting the graph is unnecessary for PyTorch agents
        with tf.Graph().as_default():
            self._init(self.config, self.env_creator)

    @override(Trainable)
    def _stop(self):
        # Call stop on all evaluators to release resources
        if hasattr(self, "local_evaluator"):
            self.local_evaluator.stop()
        if hasattr(self, "remote_evaluators"):
            for ev in self.remote_evaluators:
                ev.stop.remote()

        # workaround for https://github.com/ray-project/ray/issues/1516
        if hasattr(self, "remote_evaluators"):
            for ev in self.remote_evaluators:
                ev.__ray_terminate__.remote()

        if hasattr(self, "optimizer"):
            self.optimizer.stop()

    @override(Trainable)
    def _save(self, checkpoint_dir):
        checkpoint_path = os.path.join(checkpoint_dir,
                                       "checkpoint-{}".format(self.iteration))
        pickle.dump(self.__getstate__(), open(checkpoint_path, "wb"))
        return checkpoint_path

    @override(Trainable)
    def _restore(self, checkpoint_path):
        extra_data = pickle.load(open(checkpoint_path, "rb"))
        self.__setstate__(extra_data)

    @DeveloperAPI
    def _init(self, config, env_creator):
        """Subclasses should override this for custom initialization."""

        raise NotImplementedError

    @PublicAPI
    def compute_action(self,
                       observation,
                       state=None,
                       prev_action=None,
                       prev_reward=None,
                       info=None,
                       policy_id=DEFAULT_POLICY_ID):
        """Computes an action for the specified policy.

        Note that you can also access the policy object through
        self.get_policy(policy_id) and call compute_actions() on it directly.

        Arguments:
            observation (obj): observation from the environment.
            state (list): RNN hidden state, if any. If state is not None,
                          then all of compute_single_action(...) is returned
                          (computed action, rnn state, logits dictionary).
                          Otherwise compute_single_action(...)[0] is
                          returned (computed action).
            prev_action (obj): previous action value, if any
            prev_reward (int): previous reward, if any
            info (dict): info object, if any
            policy_id (str): policy to query (only applies to multi-agent).
        """

        if state is None:
            state = []
        preprocessed = self.local_evaluator.preprocessors[policy_id].transform(
            observation)
        filtered_obs = self.local_evaluator.filters[policy_id](
            preprocessed, update=False)
        if state:
            return self.get_policy(policy_id).compute_single_action(
                filtered_obs,
                state,
                prev_action,
                prev_reward,
                info,
                clip_actions=self.config["clip_actions"])
        return self.get_policy(policy_id).compute_single_action(
            filtered_obs,
            state,
            prev_action,
            prev_reward,
            info,
            clip_actions=self.config["clip_actions"])[0]

    @property
    def iteration(self):
        """Current training iter, auto-incremented with each train() call."""

        return self._iteration

    @property
    def _agent_name(self):
        """Subclasses should override this to declare their name."""

        raise NotImplementedError

    @property
    def _default_config(self):
        """Subclasses should override this to declare their default config."""

        raise NotImplementedError

    @PublicAPI
    def get_policy(self, policy_id=DEFAULT_POLICY_ID):
        """Return policy graph for the specified id, or None.

        Arguments:
            policy_id (str): id of policy graph to return.
        """

        return self.local_evaluator.get_policy(policy_id)

    @PublicAPI
    def get_weights(self, policies=None):
        """Return a dictionary of policy ids to weights.

        Arguments:
            policies (list): Optional list of policies to return weights for,
                or None for all policies.
        """
        return self.local_evaluator.get_weights(policies)

    @PublicAPI
    def set_weights(self, weights):
        """Set policy weights by policy id.

        Arguments:
            weights (dict): Map of policy ids to weights to set.
        """
        self.local_evaluator.set_weights(weights)

    @DeveloperAPI
    def make_local_evaluator(self,
                             env_creator,
                             policy_graph,
                             extra_config=None):
        """Convenience method to return configured local evaluator."""

        return self._make_evaluator(
            PolicyEvaluator,
            env_creator,
            policy_graph,
            0,
            merge_dicts(
                # important: allow local tf to use more CPUs for optimization
                merge_dicts(
                    self.config, {
                        "tf_session_args": self.
                        config["local_evaluator_tf_session_args"]
                    }),
                extra_config or {}))

    @DeveloperAPI
    def make_remote_evaluators(self, env_creator, policy_graph, count):
        """Convenience method to return a number of remote evaluators."""

        remote_args = {
            "num_cpus": self.config["num_cpus_per_worker"],
            "num_gpus": self.config["num_gpus_per_worker"],
            "resources": self.config["custom_resources_per_worker"],
        }

        cls = PolicyEvaluator.as_remote(**remote_args).remote

        return [
            self._make_evaluator(cls, env_creator, policy_graph, i + 1,
                                 self.config) for i in range(count)
        ]

    @DeveloperAPI
    def export_policy_model(self, export_dir, policy_id=DEFAULT_POLICY_ID):
        """Export policy model with given policy_id to local directory.

        Arguments:
            export_dir (string): Writable local directory.
            policy_id (string): Optional policy id to export.

        Example:
            >>> agent = MyAgent()
            >>> for _ in range(10):
            >>>     agent.train()
            >>> agent.export_policy_model("/tmp/export_dir")
        """
        self.local_evaluator.export_policy_model(export_dir, policy_id)

    @DeveloperAPI
    def export_policy_checkpoint(self,
                                 export_dir,
                                 filename_prefix="model",
                                 policy_id=DEFAULT_POLICY_ID):
        """Export tensorflow policy model checkpoint to local directory.

        Arguments:
            export_dir (string): Writable local directory.
            filename_prefix (string): file name prefix of checkpoint files.
            policy_id (string): Optional policy id to export.

        Example:
            >>> agent = MyAgent()
            >>> for _ in range(10):
            >>>     agent.train()
            >>> agent.export_policy_checkpoint("/tmp/export_dir")
        """
        self.local_evaluator.export_policy_checkpoint(
            export_dir, filename_prefix, policy_id)

    @DeveloperAPI
    def collect_metrics(self, selected_evaluators=None):
        """Collects metrics from the remote evaluators of this agent.

        This is the same data as returned by a call to train().
        """
        return self.optimizer.collect_metrics(
            self.config["collect_metrics_timeout"],
            min_history=self.config["metrics_smoothing_episodes"],
            selected_evaluators=selected_evaluators)

    @classmethod
    def resource_help(cls, config):
        return ("\n\nYou can adjust the resource requests of RLlib agents by "
                "setting `num_workers`, `num_gpus`, and other configs. See "
                "the DEFAULT_CONFIG defined by each agent for more info.\n\n"
                "The config of this agent is: {}".format(config))

    @staticmethod
    def _validate_config(config):
        if "gpu" in config:
            raise ValueError(
                "The `gpu` config is deprecated, please use `num_gpus=0|1` "
                "instead.")
        if "gpu_fraction" in config:
            raise ValueError(
                "The `gpu_fraction` config is deprecated, please use "
                "`num_gpus=<fraction>` instead.")
        if "use_gpu_for_workers" in config:
            raise ValueError(
                "The `use_gpu_for_workers` config is deprecated, please use "
                "`num_gpus_per_worker=1` instead.")
        if type(config["input_evaluation"]) != list:
            raise ValueError(
                "`input_evaluation` must be a list of strings, got {}".format(
                    config["input_evaluation"]))

    def _try_recover(self):
        """Try to identify and blacklist any unhealthy workers.

        This method is called after an unexpected remote error is encountered
        from a worker. It issues check requests to all current workers and
        blacklists any that respond with error. If no healthy workers remain,
        an error is raised.
        """

        if not self._has_policy_optimizer():
            raise NotImplementedError(
                "Recovery is not supported for this algorithm")

        logger.info("Health checking all workers...")
        checks = []
        for ev in self.optimizer.remote_evaluators:
            _, obj_id = ev.sample_with_count.remote()
            checks.append(obj_id)

        healthy_evaluators = []
        for i, obj_id in enumerate(checks):
            ev = self.optimizer.remote_evaluators[i]
            try:
                ray.get(obj_id)
                healthy_evaluators.append(ev)
                logger.info("Worker {} looks healthy".format(i + 1))
            except RayError:
                logger.exception("Blacklisting worker {}".format(i + 1))
                try:
                    ev.__ray_terminate__.remote()
                except Exception:
                    logger.exception("Error terminating unhealthy worker")

        if len(healthy_evaluators) < 1:
            raise RuntimeError(
                "Not enough healthy workers remain to continue.")

        self.optimizer.reset(healthy_evaluators)

    def _has_policy_optimizer(self):
        return hasattr(self, "optimizer") and isinstance(
            self.optimizer, PolicyOptimizer)

    def _make_evaluator(self, cls, env_creator, policy_graph, worker_index,
                        config):
        def session_creator():
            logger.debug("Creating TF session {}".format(
                config["tf_session_args"]))
            return tf.Session(
                config=tf.ConfigProto(**config["tf_session_args"]))

        if isinstance(config["input"], FunctionType):
            input_creator = config["input"]
        elif config["input"] == "sampler":
            input_creator = (lambda ioctx: ioctx.default_sampler_input())
        elif isinstance(config["input"], dict):
            input_creator = (lambda ioctx: ShuffledInput(
                MixedInput(config["input"], ioctx), config[
                    "shuffle_buffer_size"]))
        else:
            input_creator = (lambda ioctx: ShuffledInput(
                JsonReader(config["input"], ioctx), config[
                    "shuffle_buffer_size"]))

        if isinstance(config["output"], FunctionType):
            output_creator = config["output"]
        elif config["output"] is None:
            output_creator = (lambda ioctx: NoopOutput())
        elif config["output"] == "logdir":
            output_creator = (lambda ioctx: JsonWriter(
                ioctx.log_dir,
                ioctx,
                max_file_size=config["output_max_file_size"],
                compress_columns=config["output_compress_columns"]))
        else:
            output_creator = (lambda ioctx: JsonWriter(
                config["output"],
                ioctx,
                max_file_size=config["output_max_file_size"],
                compress_columns=config["output_compress_columns"]))

        if config["input"] == "sampler":
            input_evaluation = []
        else:
            input_evaluation = config["input_evaluation"]

        # Fill in the default policy graph if 'None' is specified in multiagent
        if self.config["multiagent"]["policy_graphs"]:
            tmp = self.config["multiagent"]["policy_graphs"]
            _validate_multiagent_config(tmp, allow_none_graph=True)
            for k, v in tmp.items():
                if v[0] is None:
                    tmp[k] = (policy_graph, v[1], v[2], v[3])
            policy_graph = tmp

        return cls(
            env_creator,
            policy_graph,
            policy_mapping_fn=self.config["multiagent"]["policy_mapping_fn"],
            policies_to_train=self.config["multiagent"]["policies_to_train"],
            tf_session_creator=(session_creator
                                if config["tf_session_args"] else None),
            batch_steps=config["sample_batch_size"],
            batch_mode=config["batch_mode"],
            episode_horizon=config["horizon"],
            preprocessor_pref=config["preprocessor_pref"],
            sample_async=config["sample_async"],
            compress_observations=config["compress_observations"],
            num_envs=config["num_envs_per_worker"],
            observation_filter=config["observation_filter"],
            clip_rewards=config["clip_rewards"],
            clip_actions=config["clip_actions"],
            env_config=config["env_config"],
            model_config=config["model"],
            policy_config=config,
            worker_index=worker_index,
            monitor_path=self.logdir if config["monitor"] else None,
            log_dir=self.logdir,
            log_level=config["log_level"],
            callbacks=config["callbacks"],
            input_creator=input_creator,
            input_evaluation=input_evaluation,
            output_creator=output_creator,
            remote_worker_envs=config["remote_worker_envs"],
<<<<<<< HEAD
            async_remote_worker_envs=config["async_remote_worker_envs"],
            _fake_sampler=config.get("_fake_sampler", False))
=======
            remote_env_batch_wait_ms=config["remote_env_batch_wait_ms"])
>>>>>>> fce00623

    @override(Trainable)
    def _export_model(self, export_formats, export_dir):
        ExportFormat.validate(export_formats)
        exported = {}
        if ExportFormat.CHECKPOINT in export_formats:
            path = os.path.join(export_dir, ExportFormat.CHECKPOINT)
            self.export_policy_checkpoint(path)
            exported[ExportFormat.CHECKPOINT] = path
        if ExportFormat.MODEL in export_formats:
            path = os.path.join(export_dir, ExportFormat.MODEL)
            self.export_policy_model(path)
            exported[ExportFormat.MODEL] = path
        return exported

    def __getstate__(self):
        state = {}
        if hasattr(self, "local_evaluator"):
            state["evaluator"] = self.local_evaluator.save()
        if hasattr(self, "optimizer") and hasattr(self.optimizer, "save"):
            state["optimizer"] = self.optimizer.save()
        return state

    def __setstate__(self, state):
        if "evaluator" in state:
            self.local_evaluator.restore(state["evaluator"])
            remote_state = ray.put(state["evaluator"])
            for r in self.remote_evaluators:
                r.restore.remote(remote_state)
        if "optimizer" in state:
            self.optimizer.restore(state["optimizer"])

    def _register_if_needed(self, env_object):
        if isinstance(env_object, six.string_types):
            return env_object
        elif isinstance(env_object, type):
            name = env_object.__name__
            register_env(name, lambda config: env_object(config))
            return name
        raise ValueError(
            "{} is an invalid env specification. ".format(env_object) +
            "You can specify a custom env as either a class "
            "(e.g., YourEnvCls) or a registered env id (e.g., \"your_env\").")<|MERGE_RESOLUTION|>--- conflicted
+++ resolved
@@ -745,12 +745,8 @@
             input_evaluation=input_evaluation,
             output_creator=output_creator,
             remote_worker_envs=config["remote_worker_envs"],
-<<<<<<< HEAD
-            async_remote_worker_envs=config["async_remote_worker_envs"],
+            remote_env_batch_wait_ms=config["remote_env_batch_wait_ms"],
             _fake_sampler=config.get("_fake_sampler", False))
-=======
-            remote_env_batch_wait_ms=config["remote_env_batch_wait_ms"])
->>>>>>> fce00623
 
     @override(Trainable)
     def _export_model(self, export_formats, export_dir):
