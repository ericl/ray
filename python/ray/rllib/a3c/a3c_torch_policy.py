--- conflicted
+++ resolved
@@ -17,13 +17,8 @@
 class SharedTorchPolicy(PolicyGraph):
     """A simple, non-recurrent PyTorch policy example."""
 
-<<<<<<< HEAD
-    def __init__(self, obs_space, action_space, registry, config):
-        PolicyGraph.__init__(self, obs_space, action_space, registry, config)
-        self.registry = registry
-=======
     def __init__(self, obs_space, action_space, config):
->>>>>>> 30f7c08c
+        PolicyGraph.__init__(self, obs_space, action_space, config)
         self.local_steps = 0
         self.config = config
         self.summarize = config.get("summarize")
