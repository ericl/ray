from __future__ import absolute_import
from __future__ import division
from __future__ import print_function

import numpy as np
import pickle
import tensorflow as tf
import six.moves.queue as queue
import os

import ray
from ray.rllib.a3c.runner import RunnerThread, process_rollout
from ray.rllib.a3c.envs import create_and_wrap
from ray.rllib.common import Agent, TrainingResult, get_tensorflow_log_dir
from ray.rllib.a3c.shared_model import SharedModel
from ray.rllib.a3c.shared_model_lstm import SharedModelLSTM


DEFAULT_CONFIG = {
    "num_workers": 4,
    "num_batches_per_iteration": 100,
    "batch_size": 10,
    "use_lstm": True,
    "model": {"grayscale": True,
              "zero_mean": False,
              "dim": 42}
}


@ray.remote
class Runner(object):
    """Actor object to start running simulation on workers.

    The gradient computation is also executed from this object.
    """
    def __init__(self, env_creator, policy_cls, actor_id, batch_size,
                 preprocess_config, logdir):
        env = create_and_wrap(env_creator, preprocess_config)
        self.id = actor_id
        # TODO(rliaw): should change this to be just env.observation_space
        self.policy = policy_cls(env.observation_space.shape, env.action_space)
        self.runner = RunnerThread(env, self.policy, batch_size)
        self.env = env
        self.logdir = logdir
        self.start()

    def pull_batch_from_queue(self):
        """Take a rollout from the queue of the thread runner."""
        rollout = self.runner.queue.get(timeout=600.0)
        if isinstance(rollout, BaseException):
            raise rollout
        while not rollout.terminal:
            try:
                part = self.runner.queue.get_nowait()
                if isinstance(part, BaseException):
                    raise rollout
                rollout.extend(part)
            except queue.Empty:
                break
        return rollout

    def get_completed_rollout_metrics(self):
        """Returns metrics on previously completed rollouts.

        Calling this clears the queue of completed rollout metrics.
        """
        completed = []
        while True:
            try:
                completed.append(self.runner.metrics_queue.get_nowait())
            except queue.Empty:
                break
        return completed

    def start(self):
        logdir = get_tensorflow_log_dir(self.logdir)
        summary_writer = tf.summary.FileWriter(
            os.path.join(logdir, "agent_%d" % self.id))
        self.summary_writer = summary_writer
        self.runner.start_runner(self.policy.sess, summary_writer)

    def compute_gradient(self, params):
        self.policy.set_weights(params)
        rollout = self.pull_batch_from_queue()
        batch = process_rollout(rollout, gamma=0.99, lambda_=1.0)
        gradient, info = self.policy.get_gradients(batch)
        if "summary" in info:
            self.summary_writer.add_summary(
                tf.Summary.FromString(info['summary']),
                self.policy.local_steps)
            self.summary_writer.flush()
        info = {"id": self.id,
                "size": len(batch.a)}
        return gradient, info


class A3CAgent(Agent):
<<<<<<< HEAD
    def __init__(self, env_name, config, upload_dir=None, upload_id=""):
        config.update({"alg": "A3C"})
        Agent.__init__(self, env_name, config, upload_dir=upload_dir,
                       upload_id=upload_id)
        self.env = create_env(env_name, config["model"])
        if config.get("use_lstm", True):
=======
    _agent_name = "A3C"

    def _init(self):
        self.env = create_and_wrap(self.env_creator, self.config["model"])
        if self.config["use_lstm"]:
>>>>>>> b1660c4e
            policy_cls = SharedModelLSTM
        else:
            policy_cls = SharedModel
        self.policy = policy_cls(
            self.env.observation_space.shape, self.env.action_space)
        self.agents = [
            Runner.remote(self.env_creator, policy_cls, i,
                          self.config["batch_size"],
                          self.config["model"], self.logdir)
            for i in range(self.config["num_workers"])]
        self.parameters = self.policy.get_weights()

    def _train(self):
        gradient_list = [
            agent.compute_gradient.remote(self.parameters)
            for agent in self.agents]
        max_batches = self.config["num_batches_per_iteration"]
        batches_so_far = len(gradient_list)
        while gradient_list:
            done_id, gradient_list = ray.wait(gradient_list)
            gradient, info = ray.get(done_id)[0]
            self.policy.model_update(gradient)
            self.parameters = self.policy.get_weights()
            if batches_so_far < max_batches:
                batches_so_far += 1
                gradient_list.extend(
                    [self.agents[info["id"]].compute_gradient.remote(
                        self.parameters)])
        res = self._fetch_metrics_from_workers()
        return res

    def _fetch_metrics_from_workers(self):
        episode_rewards = []
        episode_lengths = []
        metric_lists = [
            a.get_completed_rollout_metrics.remote() for a in self.agents]
        for metrics in metric_lists:
            for episode in ray.get(metrics):
                episode_lengths.append(episode.episode_length)
                episode_rewards.append(episode.episode_reward)
        avg_reward = (
            np.mean(episode_rewards) if episode_rewards else float('nan'))
        avg_length = (
            np.mean(episode_lengths) if episode_lengths else float('nan'))
        timesteps = np.sum(episode_lengths) if episode_lengths else 0

        result = TrainingResult(
            episode_reward_mean=avg_reward,
            episode_len_mean=avg_length,
            timesteps_this_iter=timesteps,
            info={})

        return result

    def _save(self):
        checkpoint_path = os.path.join(
            self.logdir, "checkpoint-{}".format(self.iteration))
        objects = [self.parameters]
        pickle.dump(objects, open(checkpoint_path, "wb"))
        return checkpoint_path

    def _restore(self, checkpoint_path):
        objects = pickle.load(open(checkpoint_path, "rb"))
        self.parameters = objects[0]
        self.policy.set_weights(self.parameters)

    def compute_action(self, observation):
        actions = self.policy.compute_actions(observation)
        return actions[0]<|MERGE_RESOLUTION|>--- conflicted
+++ resolved
@@ -95,20 +95,11 @@
 
 
 class A3CAgent(Agent):
-<<<<<<< HEAD
-    def __init__(self, env_name, config, upload_dir=None, upload_id=""):
-        config.update({"alg": "A3C"})
-        Agent.__init__(self, env_name, config, upload_dir=upload_dir,
-                       upload_id=upload_id)
-        self.env = create_env(env_name, config["model"])
-        if config.get("use_lstm", True):
-=======
     _agent_name = "A3C"
 
     def _init(self):
         self.env = create_and_wrap(self.env_creator, self.config["model"])
         if self.config["use_lstm"]:
->>>>>>> b1660c4e
             policy_cls = SharedModelLSTM
         else:
             policy_cls = SharedModel
