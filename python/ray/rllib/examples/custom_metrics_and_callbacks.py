--- conflicted
+++ resolved
@@ -70,13 +70,8 @@
     # verify custom metrics for integration tests
     custom_metrics = trials[0].last_result["custom_metrics"]
     print(custom_metrics)
-<<<<<<< HEAD
     assert "pole_angle_mean" in custom_metrics
     assert "pole_angle_min" in custom_metrics
     assert "pole_angle_max" in custom_metrics
     assert type(custom_metrics["pole_angle_mean"]) is float
-=======
-    assert "mean_pole_angle" in custom_metrics
-    assert type(custom_metrics["mean_pole_angle"]) is float
-    assert "callback_ok" in trials[0].last_result
->>>>>>> ce355d13
+    assert "callback_ok" in trials[0].last_result