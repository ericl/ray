--- conflicted
+++ resolved
@@ -7,13 +7,8 @@
 import unittest
 
 import ray
-<<<<<<< HEAD
 from ray.rllib.evaluation.rollout_worker import RolloutWorker
 from ray.rllib.tests.test_rollout_worker import MockPolicy
-=======
-from ray.rllib.evaluation.policy_evaluator import PolicyEvaluator
-from ray.rllib.tests.test_policy_evaluator import MockPolicy
->>>>>>> 02583a85
 
 
 class TestPerf(unittest.TestCase):
@@ -24,11 +19,7 @@
         for _ in range(20):
             ev = RolloutWorker(
                 env_creator=lambda _: gym.make("CartPole-v0"),
-<<<<<<< HEAD
-                policy_graph=MockPolicy,
-=======
                 policy=MockPolicy,
->>>>>>> 02583a85
                 batch_steps=100)
             start = time.time()
             count = 0
