#!/bin/bash

TIMEOUT=30m
TMPFILE=`mktemp`
DIRECTORY=`dirname $0`
SCRIPT=$1
shift

if [ -x $DIRECTORY/../$SCRIPT ]; then
<<<<<<< HEAD
    if which timeout >/dev/null; then
        timeout -k $TIMEOUT $TIMEOUT $DIRECTORY/../$SCRIPT "$@" >$TMPFILE 2>&1
    else
        $DIRECTORY/../$SCRIPT "$@" >$TMPFILE 2>&1
    fi
else
    if which timeout >/dev/null; then
        timeout -k $TIMEOUT $TIMEOUT python $DIRECTORY/../$SCRIPT "$@" >$TMPFILE 2>&1
    else
        python $DIRECTORY/../$SCRIPT "$@" >$TMPFILE 2>&1
    fi
=======
    time $DIRECTORY/../$SCRIPT "$@" >$TMPFILE 2>&1
else
    time python $DIRECTORY/../$SCRIPT "$@" >$TMPFILE 2>&1
>>>>>>> 0e77a8f8
fi

CODE=$?
if [ $CODE != 0 ]; then
    cat $TMPFILE
    echo "FAILED $CODE"
    exit $CODE
fi

exit 0<|MERGE_RESOLUTION|>--- conflicted
+++ resolved
@@ -7,23 +7,9 @@
 shift
 
 if [ -x $DIRECTORY/../$SCRIPT ]; then
-<<<<<<< HEAD
-    if which timeout >/dev/null; then
-        timeout -k $TIMEOUT $TIMEOUT $DIRECTORY/../$SCRIPT "$@" >$TMPFILE 2>&1
-    else
-        $DIRECTORY/../$SCRIPT "$@" >$TMPFILE 2>&1
-    fi
-else
-    if which timeout >/dev/null; then
-        timeout -k $TIMEOUT $TIMEOUT python $DIRECTORY/../$SCRIPT "$@" >$TMPFILE 2>&1
-    else
-        python $DIRECTORY/../$SCRIPT "$@" >$TMPFILE 2>&1
-    fi
-=======
     time $DIRECTORY/../$SCRIPT "$@" >$TMPFILE 2>&1
 else
     time python $DIRECTORY/../$SCRIPT "$@" >$TMPFILE 2>&1
->>>>>>> 0e77a8f8
 fi
 
 CODE=$?
