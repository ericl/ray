--- conflicted
+++ resolved
@@ -155,33 +155,22 @@
 
     env = gym.make(env_name)
     utils.make_session(single_threaded=False)
-    self.policy = policies.GenericPolicy(
-        env.observation_space, env.action_space, **policy_params)
-    tf_util.initialize()
-    self.optimizer = optimizers.Adam(self.policy, config.stepsize)
-    self.ob_stat = utils.RunningStat(env.observation_space.shape, eps=1e-2)
-
-    # Create the shared noise table.
-    print("Creating shared noise table.")
-    noise_id = create_shared_noise.remote()
-    self.noise = SharedNoiseTable(ray.get(noise_id))
-
-    # Create the actors.
-    print("Creating actors.")
-    self.workers = [Worker.remote(config, policy_params, env_name, noise_id)
-                    for _ in range(config["num_workers"])]
-
-<<<<<<< HEAD
-=======
-    env = gym.make(env_name)
-    utils.make_session(single_threaded=False)
     self.policy = policies.MujocoPolicy(
         env.observation_space, env.action_space, **policy_params)
     tf_util.initialize()
     self.optimizer = optimizers.Adam(self.policy, config["stepsize"])
     self.ob_stat = utils.RunningStat(env.observation_space.shape, eps=1e-2)
 
->>>>>>> c24c0761
+    # Create the shared noise table.
+    print("Creating shared noise table.")
+    noise_id = create_shared_noise.remote()
+    self.noise = SharedNoiseTable(ray.get(noise_id))
+
+    # Create the actors.
+    print("Creating actors.")
+    self.workers = [Worker.remote(config, policy_params, env_name, noise_id)
+                    for _ in range(config["num_workers"])]
+
     self.episodes_so_far = 0
     self.timesteps_so_far = 0
     self.tstart = time.time()
