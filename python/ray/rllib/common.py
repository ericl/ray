from collections import namedtuple
from datetime import datetime

import json
import logging
import numpy as np
import os
import pickle
import sys
import tempfile
import time
import uuid

import gym
import smart_open
<<<<<<< HEAD
import ray
=======
>>>>>>> b1660c4e
import tensorflow as tf

if sys.version_info[0] == 2:
    import cStringIO as StringIO
elif sys.version_info[0] == 3:
    import io as StringIO

logger = logging.getLogger(__name__)
logger.setLevel(logging.INFO)


def get_tensorflow_log_dir(logdir):
    if logdir.startswith("s3"):
        print("WARNING: TensorFlow logging to S3 not supported by"
              "TensorFlow, logging to /tmp/ray/ instead")
        logdir = "/tmp/ray/"
        if not os.path.exists(logdir):
            os.makedirs(logdir)
    return logdir


class RLLibEncoder(json.JSONEncoder):

    def __init__(self, nan_str="null", **kwargs):
        super(RLLibEncoder, self).__init__(**kwargs)
        self.nan_str = nan_str

    def iterencode(self, o, _one_shot=False):
        if self.ensure_ascii:
            _encoder = json.encoder.encode_basestring_ascii
        else:
            _encoder = json.encoder.encode_basestring

        def floatstr(o, allow_nan=self.allow_nan, nan_str=self.nan_str):
            return repr(o) if not np.isnan(o) else nan_str

        _iterencode = json.encoder._make_iterencode(
                None, self.default, _encoder, self.indent, floatstr,
                self.key_separator, self.item_separator, self.sort_keys,
                self.skipkeys, _one_shot)
        return _iterencode(o, 0)

    def default(self, value):
        if np.isnan(value):
            return None
        if np.issubdtype(value, float):
            return float(value)
        if np.issubdtype(value, int):
            return int(value)


class RLLibLogger(object):
    """Writing small amounts of data to S3 with real-time updates.
    """

    def __init__(self, uri):
        self.result_buffer = StringIO.StringIO()
        self.uri = uri

    def write(self, b):
        # TODO(pcm): At the moment we are writing the whole results output from
        # the beginning in each iteration. This will write O(n^2) bytes where n
        # is the number of bytes printed so far. Fix this! This should at least
        # only write the last 5MBs (S3 chunksize).
        with smart_open.smart_open(self.uri, "w") as f:
            self.result_buffer.write(b)
            f.write(self.result_buffer.getvalue())


TrainingResult = namedtuple("TrainingResult", [
    # Unique string identifier for this experiment. This id is preserved
    # across checkpoint / restore calls.
    "experiment_id",

    # The index of this training iteration, e.g. call to train().
    "training_iteration",

    # The mean episode reward reported during this iteration.
    "episode_reward_mean",

    # The mean episode length reported during this iteration.
    "episode_len_mean",

    # Agent-specific metadata to report for this iteration.
    "info",

    # Number of timesteps in the simulator in this iteration.
    "timesteps_this_iter",

    # Accumulated timesteps for this entire experiment.
    "timesteps_total",

    # Time in seconds this iteration took to run.
    "time_this_iter_s",

    # Accumulated time in seconds for this entire experiment.
    "time_total_s",
])

TrainingResult.__new__.__defaults__ = (None,) * len(TrainingResult._fields)


class Agent(object):
    """All RLlib agents extend this base class.

    Agent objects retain internal model state between calls to train(), so
    you should create a new agent instance for each training session.

    Attributes:
        env_creator (func): Function that creates a new training env.
        config (obj): Algorithm-specific configuration data.
        logdir (str): Directory in which training outputs should be placed.
        devices (list): List of GPU device strings, or the CPU device if not.
    """

<<<<<<< HEAD
    def __init__(self, env_name, config, upload_dir=None, upload_id=''):
=======
    def __init__(self, env_creator, config, upload_dir=None):
>>>>>>> b1660c4e
        """Initialize an RLLib agent.

        Args:
            env_creator (str|func): Name of the OpenAI gym environment to train
                against, or a function that creates such an env.
            config (obj): Algorithm-specific configuration data.
            upload_dir (str): Root directory into which the output directory
                should be placed. Can be local like file:///tmp/ray/ or on S3
                like s3://bucketname/.
        """
        self._experiment_id = uuid.uuid4().hex
        upload_dir = "file:///tmp/ray" if upload_dir is None else upload_dir
        if type(env_creator) is str:
            env_name = env_creator
            self.env_creator = lambda: gym.make(env_name)
        else:
            env_name = "custom"
            self.env_creator = env_creator

        gpu_ids = ray.get_gpu_ids()
        if gpu_ids:
            os.environ["CUDA_VISIBLE_DEVICES"] = ",".join(map(str, gpu_ids))
            print("Setting CUDA_VISIBLE_DEVICES={}".format(
                os.environ["CUDA_VISIBLE_DEVICES"]))
            self.devices = ['/gpu:{}'.format(i) for i in range(len(gpu_ids))]
        else:
            self.devices = ['/cpu:0']

        self.config = config
        self.config.update({"experiment_id": self._experiment_id})
        self.config.update({"env_name": env_name})
<<<<<<< HEAD

=======
        self.config.update({"alg": self._agent_name})
>>>>>>> b1660c4e
        prefix = "{}_{}_{}".format(
            env_name,
            self.__class__.__name__,
            upload_id or datetime.today().strftime("%Y-%m-%d_%H-%M-%S"))

        if upload_dir.startswith("file"):
            local_dir = upload_dir[len("file://"):]
            if not os.path.exists(local_dir):
                os.makedirs(local_dir)
            self.logdir = tempfile.mkdtemp(prefix=prefix, dir=local_dir)
        else:
            self.logdir = os.path.join(upload_dir, prefix)

        if not os.path.exists(self.logdir):
            os.makedirs(self.logdir)

        # TODO(ekl) consider inlining config into the result jsons
        log_path = os.path.join(self.logdir, "config.json")
        with open(log_path, "w") as f:
            json.dump(self.config, f, sort_keys=True, cls=RLLibEncoder)
        logger.info(
            "%s algorithm created with logdir '%s'",
            self.__class__.__name__, self.logdir)

<<<<<<< HEAD
        self.result_logger = RLLibLogger(
            os.path.join(self.logdir, "result.json"))
        self._file_writer = tf.summary.FileWriter(self.logdir)

        self.iteration = 0
        self.time_total = 0.0
        self.timesteps_total = 0
=======
        self._iteration = 0
        self._time_total = 0.0
        self._timesteps_total = 0

        with tf.Graph().as_default():
            self._init()

    def _init(self, config, env_creator):
        """Subclasses should override this for custom initialization."""

        raise NotImplementedError
>>>>>>> b1660c4e

    def train(self):
        """Runs one logical iteration of training.

        Returns:
            A TrainingResult that describes training progress.
        """

        start = time.time()
        result = self._train()
        self._iteration += 1
        time_this_iter = time.time() - start

        self._time_total += time_this_iter
        self._timesteps_total += result.timesteps_this_iter

        result = result._replace(
            experiment_id=self._experiment_id,
            training_iteration=self._iteration,
            timesteps_total=self._timesteps_total,
            time_this_iter_s=time_this_iter,
            time_total_s=self._time_total)

        for field in result:
            assert field is not None, result

        self._log_result(result)

        return result

    def _log_result(self, result):
        """Appends the given result to this agent's log dir."""

        # We need to use a custom json serializer class so that NaNs get
        # encoded as null as required by Athena.
        json.dump(result._asdict(), self.result_logger, cls=RLLibEncoder)
        self.result_logger.write("\n")
        train_stats = tf.Summary(value=[
            tf.Summary.Value(
                tag="rllib/time_this_iter_s",
                simple_value=result.time_this_iter_s),
            tf.Summary.Value(
                tag="rllib/episode_reward_mean",
                simple_value=result.episode_reward_mean),
            tf.Summary.Value(
                tag="rllib/episode_len_mean",
                simple_value=result.episode_len_mean)])
        self._file_writer.add_summary(train_stats, result.training_iteration)

    def save(self):
        """Saves the current model state to a checkpoint.

        Returns:
            Checkpoint path that may be passed to restore().
        """

        checkpoint_path = self._save()
        pickle.dump(
            [self._experiment_id, self._iteration, self._timesteps_total,
             self._time_total],
            open(checkpoint_path + ".rllib_metadata", "wb"))
        return checkpoint_path

    def restore(self, checkpoint_path):
        """Restores training state from a given model checkpoint.

        These checkpoints are returned from calls to save().
        """

        self._restore(checkpoint_path)
        metadata = pickle.load(open(checkpoint_path + ".rllib_metadata", "rb"))
        self._experiment_id = metadata[0]
        self._iteration = metadata[1]
        self._timesteps_total = metadata[2]
        self._time_total = metadata[3]

    def stop(self):
        """Releases all resources used by this agent."""

        self._file_writer.close()

    def compute_action(self, observation):
        """Computes an action using the current trained policy."""

        raise NotImplementedError

    @property
    def iteration(self):
        """Current training iter, auto-incremented with each train() call."""

        return self._iteration

    @property
    def _agent_name(self):
        """Subclasses should override this to declare their name."""

        raise NotImplementedError

    def _train(self):
        """Subclasses should override this to implement train()."""

        raise NotImplementedError

    def _save(self):
        """Subclasses should override this to implement save()."""

        raise NotImplementedError

    def _restore(self):
        """Subclasses should override this to implement restore()."""

        raise NotImplementedError<|MERGE_RESOLUTION|>--- conflicted
+++ resolved
@@ -13,10 +13,7 @@
 
 import gym
 import smart_open
-<<<<<<< HEAD
 import ray
-=======
->>>>>>> b1660c4e
 import tensorflow as tf
 
 if sys.version_info[0] == 2:
@@ -132,11 +129,7 @@
         devices (list): List of GPU device strings, or the CPU device if not.
     """
 
-<<<<<<< HEAD
-    def __init__(self, env_name, config, upload_dir=None, upload_id=''):
-=======
-    def __init__(self, env_creator, config, upload_dir=None):
->>>>>>> b1660c4e
+    def __init__(self, env_creator, config, upload_dir=None, upload_id=''):
         """Initialize an RLLib agent.
 
         Args:
@@ -168,11 +161,7 @@
         self.config = config
         self.config.update({"experiment_id": self._experiment_id})
         self.config.update({"env_name": env_name})
-<<<<<<< HEAD
-
-=======
         self.config.update({"alg": self._agent_name})
->>>>>>> b1660c4e
         prefix = "{}_{}_{}".format(
             env_name,
             self.__class__.__name__,
@@ -197,15 +186,10 @@
             "%s algorithm created with logdir '%s'",
             self.__class__.__name__, self.logdir)
 
-<<<<<<< HEAD
-        self.result_logger = RLLibLogger(
+        self._result_logger = RLLibLogger(
             os.path.join(self.logdir, "result.json"))
         self._file_writer = tf.summary.FileWriter(self.logdir)
 
-        self.iteration = 0
-        self.time_total = 0.0
-        self.timesteps_total = 0
-=======
         self._iteration = 0
         self._time_total = 0.0
         self._timesteps_total = 0
@@ -217,7 +201,6 @@
         """Subclasses should override this for custom initialization."""
 
         raise NotImplementedError
->>>>>>> b1660c4e
 
     def train(self):
         """Runs one logical iteration of training.
@@ -253,8 +236,8 @@
 
         # We need to use a custom json serializer class so that NaNs get
         # encoded as null as required by Athena.
-        json.dump(result._asdict(), self.result_logger, cls=RLLibEncoder)
-        self.result_logger.write("\n")
+        json.dump(result._asdict(), self._result_logger, cls=RLLibEncoder)
+        self._result_logger.write("\n")
         train_stats = tf.Summary(value=[
             tf.Summary.Value(
                 tag="rllib/time_this_iter_s",
