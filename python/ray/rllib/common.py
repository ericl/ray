--- conflicted
+++ resolved
@@ -92,7 +92,7 @@
         logdir (str): Directory in which training outputs should be placed.
     """
 
-    def __init__(self, env_name, config, upload_dir=None, upload_id=''):
+    def __init__(self, env_name, config, upload_dir=None):
         """Initialize an RLLib agent.
 
         Args:
@@ -102,13 +102,8 @@
                 should be placed. Can be local like file:///tmp/ray/ or on S3
                 like s3://bucketname/.
         """
-<<<<<<< HEAD
-        upload_dir = "/tmp/ray" if upload_dir is None else upload_dir
-        self.experiment_id = uuid.uuid4()
-=======
         upload_dir = "file:///tmp/ray" if upload_dir is None else upload_dir
         self.experiment_id = uuid.uuid4().hex
->>>>>>> 5a50e80b
         self.env_name = env_name
 
         self.config = config
@@ -117,11 +112,6 @@
         prefix = "{}_{}_{}".format(
             env_name,
             self.__class__.__name__,
-<<<<<<< HEAD
-            upload_id or datetime.today().strftime("%Y-%m-%d_%H-%M-%S"))
-        self.logdir = os.path.join(upload_dir, prefix)
-        os.makedirs(self.logdir)
-=======
             datetime.today().strftime("%Y-%m-%d_%H-%M-%S"))
         if upload_dir.startswith("file"):
             local_dir = upload_dir[len("file://"):]
@@ -132,9 +122,8 @@
             self.logdir = os.path.join(upload_dir, prefix)
 
         # TODO(ekl) consider inlining config into the result jsons
->>>>>>> 5a50e80b
         log_path = os.path.join(self.logdir, "config.json")
-        with open(log_path, "w") as f:
+        with smart_open.smart_open(log_path, "w") as f:
             json.dump(self.config, f, sort_keys=True, cls=RLLibEncoder)
         logger.info(
             "%s algorithm created with logdir '%s'",
