from collections import namedtuple
from datetime import datetime
import json
import logging
<<<<<<< HEAD
import tempfile
import os

=======
import os
import tempfile
>>>>>>> 66734847

logger = logging.getLogger(__name__)
logger.setLevel(logging.INFO)


TrainingResult = namedtuple("TrainingResult", [
    "training_iteration",
    "episode_reward_mean",
    "episode_len_mean",
])


class Algorithm(object):
  """All RLlib algorithms extend this base class.

  Algorithm objects retain internal model state between calls to train(), so
  you should create a new algorithm instance for each training session.

  Attributes:
<<<<<<< HEAD
      env_name (str): Name of the OpenAI gym environment to train against.
      config (obj): Algorithm-specific configuration data.
      logdir (str): Directory in which training outputs should be placed.
=======
    env_name (str): Name of the OpenAI gym environment to train against.
    config (obj): Algorithm-specific configuration data.
    logdir (str): Directory in which training outputs should be placed.
>>>>>>> 66734847

  TODO(ekl): support checkpoint / restore of training state.
  """

  def __init__(self, env_name, config):
    self.env_name = env_name
    self.config = config
    self.logdir = tempfile.mkdtemp(
        prefix="{}_{}_{}".format(
            env_name,
            self.__class__.__name__,
            datetime.today().strftime("%Y-%m-%d_%H-%M-%S")),
<<<<<<< HEAD
        dir='/tmp/ray')
    json.dump(
        self.config, open(os.path.join(self.logdir, 'config.json'), 'w'),
=======
        dir="/tmp/ray")
    json.dump(
        self.config, open(os.path.join(self.logdir, "config.json"), "w"),
>>>>>>> 66734847
        sort_keys=True, indent=4)
    logger.info(
        "%s algorithm created with logdir '%s'",
        self.__class__.__name__, self.logdir)

  def train(self):
    """Runs one logical iteration of training.

    Returns:
      A TrainingResult that describes training progress.
    """

    raise NotImplementedError<|MERGE_RESOLUTION|>--- conflicted
+++ resolved
@@ -2,14 +2,8 @@
 from datetime import datetime
 import json
 import logging
-<<<<<<< HEAD
-import tempfile
-import os
-
-=======
 import os
 import tempfile
->>>>>>> 66734847
 
 logger = logging.getLogger(__name__)
 logger.setLevel(logging.INFO)
@@ -29,15 +23,9 @@
   you should create a new algorithm instance for each training session.
 
   Attributes:
-<<<<<<< HEAD
-      env_name (str): Name of the OpenAI gym environment to train against.
-      config (obj): Algorithm-specific configuration data.
-      logdir (str): Directory in which training outputs should be placed.
-=======
     env_name (str): Name of the OpenAI gym environment to train against.
     config (obj): Algorithm-specific configuration data.
     logdir (str): Directory in which training outputs should be placed.
->>>>>>> 66734847
 
   TODO(ekl): support checkpoint / restore of training state.
   """
@@ -50,15 +38,9 @@
             env_name,
             self.__class__.__name__,
             datetime.today().strftime("%Y-%m-%d_%H-%M-%S")),
-<<<<<<< HEAD
-        dir='/tmp/ray')
-    json.dump(
-        self.config, open(os.path.join(self.logdir, 'config.json'), 'w'),
-=======
         dir="/tmp/ray")
     json.dump(
         self.config, open(os.path.join(self.logdir, "config.json"), "w"),
->>>>>>> 66734847
         sort_keys=True, indent=4)
     logger.info(
         "%s algorithm created with logdir '%s'",
