--- conflicted
+++ resolved
@@ -56,12 +56,8 @@
         alg_name = exp_cfg['alg']
         cp_freq = exp_cfg.get('checkpoint_freq')
         stopping_criterion = exp_cfg['stop']
-<<<<<<< HEAD
         out_dir = '/tmp/rllib/' + exp_name
         os.makedirs(out_dir, exist_ok=True)
-=======
-        out_dir = 'file:///tmp/rllib/' + exp_name
->>>>>>> b8b6841c
         for i in range(exp_cfg['max_trials']):
             resolved, was_resolved = resolve(exp_cfg['parameters'], i)
             experiments.append(Experiment(
