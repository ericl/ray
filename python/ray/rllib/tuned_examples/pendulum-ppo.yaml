--- conflicted
+++ resolved
@@ -6,13 +6,8 @@
         cpu: 5
         driver_cpu_limit: 1
     config:
-<<<<<<< HEAD
-        timesteps_per_batch: 4096
-        horizon: 200
-=======
         timesteps_per_batch: 2048
         num_workers: 4
->>>>>>> 8704c861
         lambda: 0.1
         gamma: 0.95
         sgd_stepsize: 0.0003
