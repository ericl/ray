<<<<<<< HEAD
pong-impala-old:
=======
# This can reach 18-19 reward within 10 minutes on a Tesla M60 GPU (e.g., G3 EC2 node):
#   128 workers -> 8 minutes
#    32 workers -> 17 minutes
#    16 workers -> 40 min+
# See also: pong-impala-fast.yaml, pong-impala-vectorized.yaml
pong-impala:
>>>>>>> 0f0099fb
    env: PongNoFrameskip-v4
    run: IMPALA
    stop:
        episode_reward_mean: 20.0
        timesteps_total: 5000000
    config:
        sample_batch_size: 50
        train_batch_size: 1000
        num_workers: 32
        broadcast_interval: 1
        max_sample_requests_in_flight_per_worker: 2
        num_parallel_data_loaders: 4
        num_envs_per_worker: 5
        num_sgd_passes: 3
        vf_loss_coeff: 1.0
        clip_param: 0.3
        num_gpus: 1
        model:
          dim: 42<|MERGE_RESOLUTION|>--- conflicted
+++ resolved
@@ -1,13 +1,4 @@
-<<<<<<< HEAD
 pong-impala-old:
-=======
-# This can reach 18-19 reward within 10 minutes on a Tesla M60 GPU (e.g., G3 EC2 node):
-#   128 workers -> 8 minutes
-#    32 workers -> 17 minutes
-#    16 workers -> 40 min+
-# See also: pong-impala-fast.yaml, pong-impala-vectorized.yaml
-pong-impala:
->>>>>>> 0f0099fb
     env: PongNoFrameskip-v4
     run: IMPALA
     stop:
@@ -21,7 +12,7 @@
         max_sample_requests_in_flight_per_worker: 2
         num_parallel_data_loaders: 4
         num_envs_per_worker: 5
-        num_sgd_passes: 3
+        num_sgd_iter: 3
         vf_loss_coeff: 1.0
         clip_param: 0.3
         num_gpus: 1
