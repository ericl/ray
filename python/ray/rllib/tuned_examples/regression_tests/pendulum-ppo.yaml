pendulum-ppo:
    env: Pendulum-v0
    run: PPO
    stop:
        episode_reward_mean: -160
        timesteps_total: 600000
    config:
        train_batch_size: 2048
        vf_clip_param: 10.0
        num_workers: 4
        lambda: 0.1
        gamma: 0.95
        lr: 0.0003
        sgd_minibatch_size: 64
        num_sgd_iter: 10
        model:
<<<<<<< HEAD
            fcnet_hiddens: [64, 64]
        batch_mode: complete_episodes
=======
            fcnet_hiddens: [64, 64]
>>>>>>> 1943ae44
<|MERGE_RESOLUTION|>--- conflicted
+++ resolved
@@ -14,9 +14,5 @@
         sgd_minibatch_size: 64
         num_sgd_iter: 10
         model:
-<<<<<<< HEAD
             fcnet_hiddens: [64, 64]
-        batch_mode: complete_episodes
-=======
-            fcnet_hiddens: [64, 64]
->>>>>>> 1943ae44
+        batch_mode: complete_episodes