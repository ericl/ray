--- conflicted
+++ resolved
@@ -9,11 +9,7 @@
         gpu: 1
     config:
         force_evaluators_remote: True  # requires cluster
-<<<<<<< HEAD
-        num_workers: 128
-=======
         target_network_update_freq: 50000
         num_workers: 32
->>>>>>> 07cf855b
         lr: .0001
         gamma: 0.99