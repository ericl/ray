--- conflicted
+++ resolved
@@ -1,37 +1,18 @@
 pong-apex:
-<<<<<<< HEAD
     env: PongNoFrameskip-v4
     run: DQN
-=======
-    env: Pong-v0
     run: APEX
->>>>>>> 67693d00
     resources:
         cpu:
             eval: spec.config.num_workers
         gpu: 1
     config:
-<<<<<<< HEAD
         num_workers: 64
-=======
         force_evaluators_remote: True  # requires cluster
         num_workers: 32
->>>>>>> 67693d00
         lr: .0001
         gamma: 0.99
-<<<<<<< HEAD
-        learning_starts: 50000
-        buffer_size: 2000000
         target_network_update_freq: 50000
-        sample_batch_size: 50
-        max_weight_sync_delay: 400
         train_batch_size: 32
-        apex_optimizer: True
-        timesteps_per_iteration: 25000
-        num_replay_buffer_shards: 4
-        force_evaluators_remote: True
-=======
-        target_network_update_freq: 50000
->>>>>>> 67693d00
         model:
           grayscale: True