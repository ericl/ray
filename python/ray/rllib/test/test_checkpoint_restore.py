#!/usr/bin/env python

from __future__ import absolute_import
from __future__ import division
from __future__ import print_function

import numpy as np
import ray

from ray.rllib.agent import get_agent_class


def get_mean_action(alg, obs):
    out = []
    for _ in range(2000):
        out.append(float(alg.compute_action(obs)))
    return np.mean(out)


ray.init()

CONFIGS = {
    "ES": {"episodes_per_batch": 10, "timesteps_per_batch": 100},
    "DQN": {},
    "PPO": {"num_sgd_iter": 5, "timesteps_per_batch": 1000},
    "A3C": {"use_lstm": False},
}

<<<<<<< HEAD
for name in ["ES", "DQN", "PPO", "A3C"]:
    cls = get_agent_class(name)
    alg1 = cls(config=CONFIGS[name], env="CartPole-v0")
    alg2 = cls(config=CONFIGS[name], env="CartPole-v0")
=======

def test(use_object_store, alg_name):
    cls = get_agent_class(alg_name)
    alg1 = cls("CartPole-v0", CONFIGS[name])
    alg2 = cls("CartPole-v0", CONFIGS[name])
>>>>>>> ae4e1dd3

    for _ in range(3):
        res = alg1.train()
        print("current status: " + str(res))

    # Sync the models
    if use_object_store:
        alg2.restore_from_object(alg1.save_to_object())
    else:
        alg2.restore(alg1.save())

    for _ in range(10):
        obs = np.random.uniform(size=4)
        a1 = get_mean_action(alg1, obs)
        a2 = get_mean_action(alg2, obs)
        print("Checking computed actions", alg1, obs, a1, a2)
        assert abs(a1 - a2) < .1, (a1, a2)


if __name__ == "__main__":
    # https://github.com/ray-project/ray/issues/1062 for enabling ES test too
    for use_object_store in [False, True]:
        for name in ["ES", "DQN", "PPO", "A3C"]:
            test(use_object_store, name)

    print("All checkpoint restore tests passed!")<|MERGE_RESOLUTION|>--- conflicted
+++ resolved
@@ -26,18 +26,11 @@
     "A3C": {"use_lstm": False},
 }
 
-<<<<<<< HEAD
-for name in ["ES", "DQN", "PPO", "A3C"]:
-    cls = get_agent_class(name)
-    alg1 = cls(config=CONFIGS[name], env="CartPole-v0")
-    alg2 = cls(config=CONFIGS[name], env="CartPole-v0")
-=======
 
 def test(use_object_store, alg_name):
     cls = get_agent_class(alg_name)
-    alg1 = cls("CartPole-v0", CONFIGS[name])
-    alg2 = cls("CartPole-v0", CONFIGS[name])
->>>>>>> ae4e1dd3
+    alg1 = cls(config=CONFIGS[name], env="CartPole-v0")
+    alg2 = cls(config=CONFIGS[name], env="CartPole-v0")
 
     for _ in range(3):
         res = alg1.train()
