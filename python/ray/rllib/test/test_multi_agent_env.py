from __future__ import absolute_import
from __future__ import division
from __future__ import print_function

import gym
import random
import unittest

import ray
<<<<<<< HEAD
from ray.rllib.pg import PGAgent
from ray.rllib.pg.pg_policy_graph import PGPolicyGraph
from ray.rllib.dqn.dqn_policy_graph import DQNPolicyGraph
from ray.rllib.optimizers import LocalSyncOptimizer, \
    LocalSyncReplayOptimizer, AsyncOptimizer
from ray.rllib.test.test_common_policy_evaluator import MockEnv, MockEnv2, \
    MockPolicyGraph
from ray.rllib.utils.common_policy_evaluator import CommonPolicyEvaluator, \
    collect_metrics
from ray.rllib.utils.async_vector_env import _MultiAgentEnvToAsync
from ray.rllib.utils.multi_agent_env import MultiAgentEnv
from ray.tune.registry import register_env
=======
from ray.rllib.test.test_common_policy_evaluator import MockEnv
from ray.rllib.utils.async_vector_env import _MultiAgentEnvToAsync
from ray.rllib.utils.multi_agent_env import MultiAgentEnv
>>>>>>> 2f551e83


class BasicMultiAgent(MultiAgentEnv):
    """Env of N independent agents, each of which exits after 25 steps."""

    def __init__(self, num):
        self.agents = [MockEnv(25) for _ in range(num)]
        self.dones = set()
        self.observation_space = gym.spaces.Discrete(2)
        self.action_space = gym.spaces.Discrete(2)

    def reset(self):
        self.dones = set()
        return {i: a.reset() for i, a in enumerate(self.agents)}

    def step(self, action_dict):
        obs, rew, done, info = {}, {}, {}, {}
        for i, action in action_dict.items():
            obs[i], rew[i], done[i], info[i] = self.agents[i].step(action)
            if done[i]:
                self.dones.add(i)
        done["__all__"] = len(self.dones) == len(self.agents)
        return obs, rew, done, info


class RoundRobinMultiAgent(MultiAgentEnv):
<<<<<<< HEAD
    def __init__(self, num, increment_obs=False):
        if increment_obs:
            self.agents = [MockEnv2(5) for _ in range(num)]
        else:
            self.agents = [MockEnv(5) for _ in range(num)]
=======
    """Env of N independent agents, each of which exits after 5 steps.

    On each step() of the env, only one agent takes an action."""

    def __init__(self, num):
        self.agents = [MockEnv(5) for _ in range(num)]
>>>>>>> 2f551e83
        self.dones = set()
        self.last_obs = {}
        self.last_rew = {}
        self.last_done = {}
        self.last_info = {}
        self.i = 0
        self.num = num
        self.observation_space = gym.spaces.Discrete(2)
        self.action_space = gym.spaces.Discrete(2)

    def reset(self):
        self.dones = set()
        self.last_obs = {}
        self.last_rew = {}
        self.last_done = {}
        self.last_info = {}
        self.i = 0
        for i, a in enumerate(self.agents):
            self.last_obs[i] = a.reset()
            self.last_rew[i] = None
            self.last_done[i] = False
            self.last_info[i] = {}
        obs_dict = {self.i: self.last_obs[self.i]}
        self.i = (self.i + 1) % self.num
        return obs_dict

    def step(self, action_dict):
        assert len(self.dones) != len(self.agents)
        for i, action in action_dict.items():
            (self.last_obs[i], self.last_rew[i], self.last_done[i],
             self.last_info[i]) = self.agents[i].step(action)
        obs = {self.i: self.last_obs[self.i]}
        rew = {self.i: self.last_rew[self.i]}
        done = {self.i: self.last_done[self.i]}
        info = {self.i: self.last_info[self.i]}
        if done[self.i]:
            rew[self.i] = 0
            self.dones.add(self.i)
        self.i = (self.i + 1) % self.num
        done["__all__"] = len(self.dones) == len(self.agents)
        return obs, rew, done, info


class MultiCartpole(MultiAgentEnv):
    def __init__(self, num):
        self.agents = [gym.make("CartPole-v0") for _ in range(num)]
        self.dones = set()
        self.observation_space = self.agents[0].observation_space
        self.action_space = self.agents[0].action_space

    def reset(self):
        self.dones = set()
        return {i: a.reset() for i, a in enumerate(self.agents)}

    def step(self, action_dict):
        obs, rew, done, info = {}, {}, {}, {}
        for i, action in action_dict.items():
            obs[i], rew[i], done[i], info[i] = self.agents[i].step(action)
            if done[i]:
                self.dones.add(i)
        done["__all__"] = len(self.dones) == len(self.agents)
        return obs, rew, done, info


class TestMultiAgentEnv(unittest.TestCase):
    def testBasicMock(self):
        env = BasicMultiAgent(4)
        obs = env.reset()
        self.assertEqual(obs, {0: 0, 1: 0, 2: 0, 3: 0})
        for _ in range(24):
            obs, rew, done, info = env.step({0: 0, 1: 0, 2: 0, 3: 0})
            self.assertEqual(obs, {0: 0, 1: 0, 2: 0, 3: 0})
            self.assertEqual(rew, {0: 1, 1: 1, 2: 1, 3: 1})
            self.assertEqual(
                done,
                {0: False, 1: False, 2: False, 3: False, "__all__": False})
        obs, rew, done, info = env.step({0: 0, 1: 0, 2: 0, 3: 0})
        self.assertEqual(
            done, {0: True, 1: True, 2: True, 3: True, "__all__": True})

    def testRoundRobinMock(self):
        env = RoundRobinMultiAgent(2)
        obs = env.reset()
        self.assertEqual(obs, {0: 0})
        for _ in range(5):
            obs, rew, done, info = env.step({0: 0})
            self.assertEqual(obs, {1: 0})
            self.assertEqual(done["__all__"], False)
            obs, rew, done, info = env.step({1: 0})
            self.assertEqual(obs, {0: 0})
            self.assertEqual(done["__all__"], False)
        obs, rew, done, info = env.step({0: 0})
        self.assertEqual(done["__all__"], True)

    def testVectorizeBasic(self):
        env = _MultiAgentEnvToAsync(lambda: BasicMultiAgent(2), [], 2)
        obs, rew, dones, _, _ = env.poll()
        self.assertEqual(obs, {0: {0: 0, 1: 0}, 1: {0: 0, 1: 0}})
        self.assertEqual(rew, {0: {0: None, 1: None}, 1: {0: None, 1: None}})
        self.assertEqual(
            dones,
            {0: {0: False, 1: False, "__all__": False},
             1: {0: False, 1: False, "__all__": False}})
        for _ in range(24):
            env.send_actions({0: {0: 0, 1: 0}, 1: {0: 0, 1: 0}})
            obs, rew, dones, _, _ = env.poll()
            self.assertEqual(obs, {0: {0: 0, 1: 0}, 1: {0: 0, 1: 0}})
            self.assertEqual(rew, {0: {0: 1, 1: 1}, 1: {0: 1, 1: 1}})
            self.assertEqual(
                dones,
                {0: {0: False, 1: False, "__all__": False},
                 1: {0: False, 1: False, "__all__": False}})
        env.send_actions({0: {0: 0, 1: 0}, 1: {0: 0, 1: 0}})
        obs, rew, dones, _, _ = env.poll()
        self.assertEqual(
            dones,
            {0: {0: True, 1: True, "__all__": True},
             1: {0: True, 1: True, "__all__": True}})

        # Reset processing
        self.assertRaises(
            ValueError,
            lambda: env.send_actions({0: {0: 0, 1: 0}, 1: {0: 0, 1: 0}}))
        self.assertEqual(env.try_reset(0), {0: 0, 1: 0})
        self.assertEqual(env.try_reset(1), {0: 0, 1: 0})
        env.send_actions({0: {0: 0, 1: 0}, 1: {0: 0, 1: 0}})
        obs, rew, dones, _, _ = env.poll()
        self.assertEqual(obs, {0: {0: 0, 1: 0}, 1: {0: 0, 1: 0}})
        self.assertEqual(rew, {0: {0: 1, 1: 1}, 1: {0: 1, 1: 1}})
        self.assertEqual(
            dones,
            {0: {0: False, 1: False, "__all__": False},
             1: {0: False, 1: False, "__all__": False}})

    def testVectorizeRoundRobin(self):
        env = _MultiAgentEnvToAsync(lambda: RoundRobinMultiAgent(2), [], 2)
        obs, rew, dones, _, _ = env.poll()
        self.assertEqual(obs, {0: {0: 0}, 1: {0: 0}})
        self.assertEqual(rew, {0: {0: None}, 1: {0: None}})
        env.send_actions({0: {0: 0}, 1: {0: 0}})
        obs, rew, dones, _, _ = env.poll()
        self.assertEqual(obs, {0: {1: 0}, 1: {1: 0}})
        env.send_actions({0: {1: 0}, 1: {1: 0}})
        obs, rew, dones, _, _ = env.poll()
        self.assertEqual(obs, {0: {0: 0}, 1: {0: 0}})

    def testMultiAgentSample(self):
        act_space = gym.spaces.Discrete(2)
        obs_space = gym.spaces.Discrete(2)
        ev = CommonPolicyEvaluator(
            env_creator=lambda _: BasicMultiAgent(5),
            policy_graph={
                "p0": (MockPolicyGraph, obs_space, act_space, {}),
                "p1": (MockPolicyGraph, obs_space, act_space, {}),
            },
            policy_mapping_fn=lambda agent_id: "p{}".format(agent_id % 2),
            batch_steps=50)
        batch = ev.sample()
        self.assertEqual(batch.count, 50)
        self.assertEqual(batch.policy_batches["p0"].count, 150)
        self.assertEqual(batch.policy_batches["p1"].count, 100)
        self.assertEqual(
            batch.policy_batches["p0"]["t"].tolist(),
            list(range(25)) * 6)

    def testMultiAgentSampleRoundRobin(self):
        act_space = gym.spaces.Discrete(2)
        obs_space = gym.spaces.Discrete(2)
        ev = CommonPolicyEvaluator(
            env_creator=lambda _: RoundRobinMultiAgent(5, increment_obs=True),
            policy_graph={
                "p0": (MockPolicyGraph, obs_space, act_space, {}),
            },
            policy_mapping_fn=lambda agent_id: "p0",
            batch_steps=50)
        batch = ev.sample()
        self.assertEqual(batch.count, 50)
        # since we round robin introduce agents into the env, some of the env
        # steps don't count as proper transitions
        self.assertEqual(batch.policy_batches["p0"].count, 42)
        self.assertEqual(
            batch.policy_batches["p0"]["obs"].tolist()[:10],
            [0, 1, 2, 3, 4] * 2)
        self.assertEqual(
            batch.policy_batches["p0"]["new_obs"].tolist()[:10],
            [1, 2, 3, 4, 5] * 2)
        self.assertEqual(
            batch.policy_batches["p0"]["rewards"].tolist()[:10],
            [100, 100, 100, 100, 0] * 2)
        self.assertEqual(
            batch.policy_batches["p0"]["dones"].tolist()[:10],
            [False, False, False, False, True] * 2)
        self.assertEqual(
            batch.policy_batches["p0"]["t"].tolist()[:10],
            [4, 9, 14, 19, 24, 5, 10, 15, 20, 25])

    def testTrainMultiCartpoleSinglePolicy(self):
        n = 10
        register_env("multi_cartpole", lambda _: MultiCartpole(n))
        pg = PGAgent(env="multi_cartpole", config={"num_workers": 0})
        for i in range(100):
            result = pg.train()
            print("Iteration {}, reward {}, timesteps {}".format(
                i, result.episode_reward_mean, result.timesteps_total))
            if result.episode_reward_mean >= 50 * n:
                return
        raise Exception("failed to improve reward")

    def _testWithOptimizer(self, optimizer_cls):
        n = 3
        env = gym.make("CartPole-v0")
        act_space = env.action_space
        obs_space = env.observation_space
        dqn_config = {"gamma": 0.95, "n_step": 3}
        if optimizer_cls == LocalSyncReplayOptimizer:
            # TODO: support replay with non-DQN graphs. Currently this can't
            # happen since the replay buffer doesn't encode extra fields like
            # "advantages" that PG uses.
            policies = {
                "p1": (DQNPolicyGraph, obs_space, act_space, {}),
                "p2": (DQNPolicyGraph, obs_space, act_space, dqn_config),
            }
        else:
            policies = {
                "p1": (PGPolicyGraph, obs_space, act_space, dqn_config),
                "p2": (DQNPolicyGraph, obs_space, act_space, dqn_config),
            }
        ev = CommonPolicyEvaluator(
            env_creator=lambda _: MultiCartpole(n),
            policy_graph=policies,
            policy_mapping_fn=lambda agent_id: ["p1", "p2"][agent_id % 2],
            batch_steps=50)
        if optimizer_cls == AsyncOptimizer:
            remote_evs = [CommonPolicyEvaluator.as_remote().remote(
                env_creator=lambda _: MultiCartpole(n),
                policy_graph=policies,
                policy_mapping_fn=lambda agent_id: ["p1", "p2"][agent_id % 2],
                batch_steps=50)]
        else:
            remote_evs = []
        optimizer = optimizer_cls({}, ev, remote_evs)
        ev.foreach_policy(
            lambda p, _: p.set_epsilon(0.02)
            if isinstance(p, DQNPolicyGraph) else None)
        for i in range(200):
            optimizer.step()
            result = collect_metrics(ev, remote_evs)
            if i % 20 == 0:
                ev.foreach_policy(
                    lambda p, _: p.update_target()
                    if isinstance(p, DQNPolicyGraph) else None)
                print("Iter {}, rew {}".format(i, result.policy_reward_mean))
                print("Total reward", result.episode_reward_mean)
            if result.episode_reward_mean >= 25 * n:
                return
        print(result)
        raise Exception("failed to improve reward")

    def testMultiAgentSyncOptimizer(self):
        self._testWithOptimizer(LocalSyncOptimizer)

    def testMultiAgentAsyncOptimizer(self):
        self._testWithOptimizer(AsyncOptimizer)

    def testMultiAgentReplayOptimizer(self):
        self._testWithOptimizer(LocalSyncReplayOptimizer)

    def testTrainMultiCartpoleManyPolicies(self):
        n = 20
        env = gym.make("CartPole-v0")
        act_space = env.action_space
        obs_space = env.observation_space
        policies = {}
        for i in range(20):
            policies["pg_{}".format(i)] = (
                PGPolicyGraph, obs_space, act_space, {})
        policy_ids = list(policies.keys())
        ev = CommonPolicyEvaluator(
            env_creator=lambda _: MultiCartpole(n),
            policy_graph=policies,
            policy_mapping_fn=lambda agent_id: random.choice(policy_ids),
            batch_steps=100)
        optimizer = LocalSyncOptimizer({}, ev, [])
        for i in range(100):
            optimizer.step()
            result = collect_metrics(ev)
            print("Iteration {}, rew {}".format(i, result.policy_reward_mean))
            print("Total reward", result.episode_reward_mean)
            if result.episode_reward_mean >= 25 * n:
                return
        raise Exception("failed to improve reward")



if __name__ == '__main__':
    ray.init()
    unittest.main(verbosity=2)<|MERGE_RESOLUTION|>--- conflicted
+++ resolved
@@ -7,7 +7,6 @@
 import unittest
 
 import ray
-<<<<<<< HEAD
 from ray.rllib.pg import PGAgent
 from ray.rllib.pg.pg_policy_graph import PGPolicyGraph
 from ray.rllib.dqn.dqn_policy_graph import DQNPolicyGraph
@@ -20,11 +19,6 @@
 from ray.rllib.utils.async_vector_env import _MultiAgentEnvToAsync
 from ray.rllib.utils.multi_agent_env import MultiAgentEnv
 from ray.tune.registry import register_env
-=======
-from ray.rllib.test.test_common_policy_evaluator import MockEnv
-from ray.rllib.utils.async_vector_env import _MultiAgentEnvToAsync
-from ray.rllib.utils.multi_agent_env import MultiAgentEnv
->>>>>>> 2f551e83
 
 
 class BasicMultiAgent(MultiAgentEnv):
@@ -51,20 +45,17 @@
 
 
 class RoundRobinMultiAgent(MultiAgentEnv):
-<<<<<<< HEAD
+    """Env of N independent agents, each of which exits after 5 steps.
+
+    On each step() of the env, only one agent takes an action."""
+
     def __init__(self, num, increment_obs=False):
         if increment_obs:
+            # Observations are 0, 1, 2, 3... etc. as time advances
             self.agents = [MockEnv2(5) for _ in range(num)]
         else:
+            # Observations are all zeros
             self.agents = [MockEnv(5) for _ in range(num)]
-=======
-    """Env of N independent agents, each of which exits after 5 steps.
-
-    On each step() of the env, only one agent takes an action."""
-
-    def __init__(self, num):
-        self.agents = [MockEnv(5) for _ in range(num)]
->>>>>>> 2f551e83
         self.dones = set()
         self.last_obs = {}
         self.last_rew = {}
@@ -358,7 +349,6 @@
         raise Exception("failed to improve reward")
 
 
-
 if __name__ == '__main__':
     ray.init()
     unittest.main(verbosity=2)