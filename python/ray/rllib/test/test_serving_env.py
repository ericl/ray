from __future__ import absolute_import
from __future__ import division
from __future__ import print_function

import gym
import numpy as np
import random
import unittest
import uuid

import ray
from ray.rllib.dqn import DQNAgent
from ray.rllib.pg import PGAgent
from ray.rllib.utils.common_policy_evaluator import CommonPolicyEvaluator
from ray.rllib.utils.serving_env import ServingEnv
from ray.rllib.test.test_common_policy_evaluator import BadPolicyGraph, \
    MockPolicyGraph, MockEnv
from ray.tune.registry import register_env


class SimpleServing(ServingEnv):
    def __init__(self, env):
        ServingEnv.__init__(self, env.action_space, env.observation_space)
        self.env = env

    def run(self):
        eid = self.start_episode()
        obs = self.env.reset()
        while True:
            action = self.get_action(eid, obs)
            obs, reward, done, info = self.env.step(action)
            self.log_returns(eid, reward, info=info)
            if done:
                self.end_episode(eid, obs)
                obs = self.env.reset()
                eid = self.start_episode()


class PartOffPolicyServing(ServingEnv):
    def __init__(self, env, off_pol_frac):
        ServingEnv.__init__(self, env.action_space, env.observation_space)
        self.env = env
        self.off_pol_frac = off_pol_frac

    def run(self):
        eid = self.start_episode()
        obs = self.env.reset()
        while True:
            if random.random() < self.off_pol_frac:
                action = self.env.action_space.sample()
                self.log_action(eid, obs, action)
            else:
                action = self.get_action(eid, obs)
            obs, reward, done, info = self.env.step(action)
            self.log_returns(eid, reward, info=info)
            if done:
                self.end_episode(eid, obs)
                obs = self.env.reset()
                eid = self.start_episode()


class SimpleOffPolicyServing(ServingEnv):
    def __init__(self, env, fixed_action):
        ServingEnv.__init__(self, env.action_space, env.observation_space)
        self.env = env
        self.fixed_action = fixed_action

    def run(self):
        eid = self.start_episode()
        obs = self.env.reset()
        while True:
<<<<<<< HEAD
            action = self.fixed_action
            self.log_action(obs, action)
=======
            # Take random actions
            action = self.env.action_space.sample()
            self.log_action(eid, obs, action)
>>>>>>> 6bf48f47
            obs, reward, done, info = self.env.step(action)
            self.log_returns(eid, reward, info=info)
            if done:
                self.end_episode(eid, obs)
                obs = self.env.reset()
                eid = self.start_episode()


class MultiServing(ServingEnv):
    def __init__(self, env_creator):
        self.env_creator = env_creator
        self.env = env_creator()
        ServingEnv.__init__(
            self, self.env.action_space, self.env.observation_space)

    def run(self):
        envs = [self.env_creator() for _ in range(5)]
        cur_obs = {}
        eids = {}
        while True:
            active = np.random.choice(range(5), 2, replace=False)
            for i in active:
                if i not in cur_obs:
                    eids[i] = uuid.uuid4().hex
                    self.start_episode(episode_id=eids[i])
                    cur_obs[i] = envs[i].reset()
            actions = [
                self.get_action(eids[i], cur_obs[i]) for i in active]
            for i, action in zip(active, actions):
                obs, reward, done, _ = envs[i].step(action)
                cur_obs[i] = obs
                self.log_returns(eids[i], reward)
                if done:
                    self.end_episode(eids[i], obs)
                    del cur_obs[i]


class TestServingEnv(unittest.TestCase):
    def testServingEnvCompleteEpisodes(self):
        ev = CommonPolicyEvaluator(
            env_creator=lambda _: SimpleServing(MockEnv(25)),
            policy_graph=MockPolicyGraph,
            batch_steps=40,
            batch_mode="complete_episodes")
        for _ in range(3):
            batch = ev.sample()
            self.assertEqual(batch.count, 50)

    def testServingEnvTruncateEpisodes(self):
        ev = CommonPolicyEvaluator(
            env_creator=lambda _: SimpleServing(MockEnv(25)),
            policy_graph=MockPolicyGraph,
            batch_steps=40,
            batch_mode="truncate_episodes")
        for _ in range(3):
            batch = ev.sample()
            self.assertEqual(batch.count, 40)

    def testServingEnvOffPolicy(self):
        ev = CommonPolicyEvaluator(
            env_creator=lambda _: SimpleOffPolicyServing(MockEnv(25), 42),
            policy_graph=MockPolicyGraph,
            batch_steps=40,
            batch_mode="complete_episodes")
        for _ in range(3):
            batch = ev.sample()
            self.assertEqual(batch.count, 50)
            self.assertEqual(batch["actions"][0], 42)
            self.assertEqual(batch["actions"][-1], 42)

    def testServingEnvBadActions(self):
        ev = CommonPolicyEvaluator(
            env_creator=lambda _: SimpleServing(MockEnv(25)),
            policy_graph=BadPolicyGraph,
            sample_async=True,
            batch_steps=40,
            batch_mode="truncate_episodes")
        self.assertRaises(Exception, lambda: ev.sample())

    def testTrainCartpoleOffPolicy(self):
        register_env(
            "test3", lambda _: PartOffPolicyServing(
                gym.make("CartPole-v0"), off_pol_frac=0.2))
        dqn = DQNAgent(env="test3", config={"exploration_fraction": 0.001})
        for i in range(100):
            result = dqn.train()
            print("Iteration {}, reward {}, timesteps {}".format(
                i, result.episode_reward_mean, result.timesteps_total))
            if result.episode_reward_mean >= 100:
                return
        raise Exception("failed to improve reward")

    def testTrainCartpole(self):
        register_env(
            "test", lambda _: SimpleServing(gym.make("CartPole-v0")))
        pg = PGAgent(env="test", config={"num_workers": 0})
        for i in range(100):
            result = pg.train()
            print("Iteration {}, reward {}, timesteps {}".format(
                i, result.episode_reward_mean, result.timesteps_total))
            if result.episode_reward_mean >= 100:
                return
        raise Exception("failed to improve reward")

    def testTrainCartpoleMulti(self):
        register_env(
            "test2", lambda _: MultiServing(lambda: gym.make("CartPole-v0")))
        pg = PGAgent(env="test2", config={"num_workers": 0})
        for i in range(100):
            result = pg.train()
            print("Iteration {}, reward {}, timesteps {}".format(
                i, result.episode_reward_mean, result.timesteps_total))
            if result.episode_reward_mean >= 100:
                return
        raise Exception("failed to improve reward")

    def testServingEnvHorizonNotSupported(self):
        ev = CommonPolicyEvaluator(
            env_creator=lambda _: SimpleServing(MockEnv(25)),
            policy_graph=MockPolicyGraph,
            episode_horizon=20,
            batch_steps=10,
            batch_mode="complete_episodes")
        ev.sample()
        self.assertRaises(Exception, lambda: ev.sample())


if __name__ == '__main__':
    ray.init()
    unittest.main(verbosity=2)<|MERGE_RESOLUTION|>--- conflicted
+++ resolved
@@ -69,14 +69,8 @@
         eid = self.start_episode()
         obs = self.env.reset()
         while True:
-<<<<<<< HEAD
             action = self.fixed_action
             self.log_action(obs, action)
-=======
-            # Take random actions
-            action = self.env.action_space.sample()
-            self.log_action(eid, obs, action)
->>>>>>> 6bf48f47
             obs, reward, done, info = self.env.step(action)
             self.log_returns(eid, reward, info=info)
             if done:
