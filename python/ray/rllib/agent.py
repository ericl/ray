--- conflicted
+++ resolved
@@ -104,11 +104,6 @@
         with tf.Graph().as_default():
             self._init()
 
-<<<<<<< HEAD
-=======
-        self._initialize_ok = True
-
->>>>>>> 4b0ef5eb
     def _init(self):
         """Subclasses should override this for custom initialization."""
 
@@ -137,24 +132,6 @@
 
         raise NotImplementedError
 
-<<<<<<< HEAD
-=======
-    def _train(self):
-        """Subclasses should override this to implement train()."""
-
-        raise NotImplementedError
-
-    def _save(self):
-        """Subclasses should override this to implement save()."""
-
-        raise NotImplementedError
-
-    def _restore(self, checkpoint_path):
-        """Subclasses should override this to implement restore()."""
-
-        raise NotImplementedError
-
->>>>>>> 4b0ef5eb
 
 class _MockAgent(Agent):
     """Mock agent for use in tests"""
