#!/usr/bin/env python

from __future__ import absolute_import
from __future__ import division
from __future__ import print_function

import argparse
import sys
import yaml

<<<<<<< HEAD
import ray
from ray.tune.config_parser import make_parser, parse_to_trials
from ray.tune.trial_scheduler import MedianStoppingRule
from ray.tune.trial_runner import TrialRunner
from ray.tune.trial import Trial
=======
from ray.tune.config_parser import make_parser, resources_to_json
from ray.tune.tune import run_experiments


EXAMPLE_USAGE = """
Training example:
    ./train.py --alg DQN --env CartPole-v0
>>>>>>> 27ca1066

Grid search example:
    ./train.py -f tuned_examples/cartpole-grid-search-example.yaml
"""


parser = make_parser(
    formatter_class=argparse.RawDescriptionHelpFormatter,
    description="Train a reinforcement learning agent.",
    epilog=EXAMPLE_USAGE)

# See also the base parser definition in ray/tune/config_parser.py
parser.add_argument("--redis-address", default=None, type=str,
                    help="The Redis address of the cluster.")
parser.add_argument("--num-cpus", default=None, type=int,
                    help="Number of CPUs to allocate to Ray.")
parser.add_argument("--num-gpus", default=None, type=int,
                    help="Number of GPUs to allocate to Ray.")
parser.add_argument("-f", "--config-file", default=None, type=str,
                    help="If specified, use config options from this file.")


<<<<<<< HEAD
def main(argv):
    args = parser.parse_args(argv)
    runner = TrialRunner(MedianStoppingRule())

=======
if __name__ == "__main__":
    args = parser.parse_args(sys.argv[1:])
>>>>>>> 27ca1066
    if args.config_file:
        with open(args.config_file) as f:
            experiments = yaml.load(f)
    else:
        experiments = {
            "default": {  # i.e. log to /tmp/ray/default
                "alg": args.alg,
                "env": args.env,
                "resources": resources_to_json(args.resources),
                "stop": args.stop,
                "config": args.config,
                "restore": args.restore,
                "repeat": args.repeat,
            }
        }

    for exp in experiments.values():
        if not exp.get("alg"):
            parser.error("the following arguments are required: --alg")
        if not exp.get("env"):
            parser.error("the following arguments are required: --env")

    run_experiments(
        experiments, redis_address=args.redis_address,
        num_cpus=args.num_cpus, num_gpus=args.num_gpus)<|MERGE_RESOLUTION|>--- conflicted
+++ resolved
@@ -8,13 +8,6 @@
 import sys
 import yaml
 
-<<<<<<< HEAD
-import ray
-from ray.tune.config_parser import make_parser, parse_to_trials
-from ray.tune.trial_scheduler import MedianStoppingRule
-from ray.tune.trial_runner import TrialRunner
-from ray.tune.trial import Trial
-=======
 from ray.tune.config_parser import make_parser, resources_to_json
 from ray.tune.tune import run_experiments
 
@@ -22,7 +15,6 @@
 EXAMPLE_USAGE = """
 Training example:
     ./train.py --alg DQN --env CartPole-v0
->>>>>>> 27ca1066
 
 Grid search example:
     ./train.py -f tuned_examples/cartpole-grid-search-example.yaml
@@ -45,15 +37,8 @@
                     help="If specified, use config options from this file.")
 
 
-<<<<<<< HEAD
-def main(argv):
-    args = parser.parse_args(argv)
-    runner = TrialRunner(MedianStoppingRule())
-
-=======
 if __name__ == "__main__":
     args = parser.parse_args(sys.argv[1:])
->>>>>>> 27ca1066
     if args.config_file:
         with open(args.config_file) as f:
             experiments = yaml.load(f)
