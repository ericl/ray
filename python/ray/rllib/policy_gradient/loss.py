from __future__ import absolute_import
from __future__ import division
from __future__ import print_function

import gym.spaces
import tensorflow as tf

from ray.rllib.models import ModelCatalog


class ProximalPolicyLoss(object):

<<<<<<< HEAD
  def __init__(
          self, observation_space, action_space,
          observations, advantages, actions, prev_logits, logit_dim,
          kl_coeff, distribution_class, config, sess):
    assert (isinstance(action_space, gym.spaces.Discrete) or
            isinstance(action_space, gym.spaces.Box))
    self.prev_dist = distribution_class(prev_logits)

    # Saved so that we can compute actions given different observations
    self.observations = observations

    self.curr_logits = ModelCatalog.get_model(observations, logit_dim).outputs
    self.curr_dist = distribution_class(self.curr_logits)
    self.sampler = self.curr_dist.sample()

    # Make loss functions.
    self.ratio = tf.exp(self.curr_dist.logp(actions) -
                        self.prev_dist.logp(actions))
    self.kl = self.prev_dist.kl(self.curr_dist)
    self.mean_kl = tf.reduce_mean(self.kl)
    self.entropy = self.curr_dist.entropy()
    self.mean_entropy = tf.reduce_mean(self.entropy)
    self.surr1 = self.ratio * advantages
    self.surr2 = tf.clip_by_value(self.ratio, 1 - config["clip_param"],
                                  1 + config["clip_param"]) * advantages
    self.surr = tf.minimum(self.surr1, self.surr2)
    self.loss = tf.reduce_mean(-self.surr + kl_coeff * self.kl -
                               config["entropy_coeff"] * self.entropy)
    self.sess = sess

  def compute_actions(self, observations):
    return self.sess.run([self.sampler, self.curr_logits],
                         feed_dict={self.observations: observations})

  def loss(self):
    return self.loss
=======
    def __init__(
            self, observation_space, action_space,
            observations, advantages, actions, prev_logits, logit_dim,
            kl_coeff, distribution_class, config, sess):
        assert (isinstance(action_space, gym.spaces.Discrete) or
                isinstance(action_space, gym.spaces.Box))
        self.prev_dist = distribution_class(prev_logits)

        # Saved so that we can compute actions given different observations
        self.observations = observations

        if len(observation_space.shape) > 1:
            self.curr_logits = vision_net(observations, num_classes=logit_dim)
        else:
            assert len(observation_space.shape) == 1
            self.curr_logits = fc_net(observations, num_classes=logit_dim)
        self.curr_dist = distribution_class(self.curr_logits)
        self.sampler = self.curr_dist.sample()

        # Make loss functions.
        self.ratio = tf.exp(self.curr_dist.logp(actions) -
                            self.prev_dist.logp(actions))
        self.kl = self.prev_dist.kl(self.curr_dist)
        self.mean_kl = tf.reduce_mean(self.kl)
        self.entropy = self.curr_dist.entropy()
        self.mean_entropy = tf.reduce_mean(self.entropy)
        self.surr1 = self.ratio * advantages
        self.surr2 = tf.clip_by_value(self.ratio, 1 - config["clip_param"],
                                      1 + config["clip_param"]) * advantages
        self.surr = tf.minimum(self.surr1, self.surr2)
        self.loss = tf.reduce_mean(-self.surr + kl_coeff * self.kl -
                                   config["entropy_coeff"] * self.entropy)
        self.sess = sess

    def compute_actions(self, observations):
        return self.sess.run([self.sampler, self.curr_logits],
                             feed_dict={self.observations: observations})

    def loss(self):
        return self.loss
>>>>>>> 4349f1f9
<|MERGE_RESOLUTION|>--- conflicted
+++ resolved
@@ -10,44 +10,6 @@
 
 class ProximalPolicyLoss(object):
 
-<<<<<<< HEAD
-  def __init__(
-          self, observation_space, action_space,
-          observations, advantages, actions, prev_logits, logit_dim,
-          kl_coeff, distribution_class, config, sess):
-    assert (isinstance(action_space, gym.spaces.Discrete) or
-            isinstance(action_space, gym.spaces.Box))
-    self.prev_dist = distribution_class(prev_logits)
-
-    # Saved so that we can compute actions given different observations
-    self.observations = observations
-
-    self.curr_logits = ModelCatalog.get_model(observations, logit_dim).outputs
-    self.curr_dist = distribution_class(self.curr_logits)
-    self.sampler = self.curr_dist.sample()
-
-    # Make loss functions.
-    self.ratio = tf.exp(self.curr_dist.logp(actions) -
-                        self.prev_dist.logp(actions))
-    self.kl = self.prev_dist.kl(self.curr_dist)
-    self.mean_kl = tf.reduce_mean(self.kl)
-    self.entropy = self.curr_dist.entropy()
-    self.mean_entropy = tf.reduce_mean(self.entropy)
-    self.surr1 = self.ratio * advantages
-    self.surr2 = tf.clip_by_value(self.ratio, 1 - config["clip_param"],
-                                  1 + config["clip_param"]) * advantages
-    self.surr = tf.minimum(self.surr1, self.surr2)
-    self.loss = tf.reduce_mean(-self.surr + kl_coeff * self.kl -
-                               config["entropy_coeff"] * self.entropy)
-    self.sess = sess
-
-  def compute_actions(self, observations):
-    return self.sess.run([self.sampler, self.curr_logits],
-                         feed_dict={self.observations: observations})
-
-  def loss(self):
-    return self.loss
-=======
     def __init__(
             self, observation_space, action_space,
             observations, advantages, actions, prev_logits, logit_dim,
@@ -59,11 +21,8 @@
         # Saved so that we can compute actions given different observations
         self.observations = observations
 
-        if len(observation_space.shape) > 1:
-            self.curr_logits = vision_net(observations, num_classes=logit_dim)
-        else:
-            assert len(observation_space.shape) == 1
-            self.curr_logits = fc_net(observations, num_classes=logit_dim)
+        self.curr_logits = ModelCatalog.get_model(
+            observations, logit_dim).outputs
         self.curr_dist = distribution_class(self.curr_logits)
         self.sampler = self.curr_dist.sample()
 
@@ -87,5 +46,4 @@
                              feed_dict={self.observations: observations})
 
     def loss(self):
-        return self.loss
->>>>>>> 4349f1f9
+        return self.loss