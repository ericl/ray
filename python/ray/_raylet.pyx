--- conflicted
+++ resolved
@@ -645,48 +645,6 @@
     return CRayStatus.OK()
 
 
-<<<<<<< HEAD
-=======
-cdef void push_objects_into_return_vector(
-        py_objects,
-        c_vector[shared_ptr[CRayObject]] *returns):
-
-    cdef:
-        c_string metadata_str = RAW_BUFFER_METADATA
-        c_string raw_data_str
-        shared_ptr[CBuffer] data
-        shared_ptr[CBuffer] metadata
-        shared_ptr[CRayObject] ray_object
-        int64_t data_size
-
-    for serialized_object in py_objects:
-        if isinstance(serialized_object, bytes):
-            data_size = len(serialized_object)
-            raw_data_str = serialized_object
-            data = dynamic_pointer_cast[
-                CBuffer, LocalMemoryBuffer](
-                    make_shared[LocalMemoryBuffer](
-                        <uint8_t*>(raw_data_str.data()), raw_data_str.size()))
-            metadata = dynamic_pointer_cast[
-                CBuffer, LocalMemoryBuffer](
-                    make_shared[LocalMemoryBuffer](
-                        <uint8_t*>(metadata_str.data()), metadata_str.size()))
-            ray_object = make_shared[CRayObject](data, metadata, True)
-            returns.push_back(ray_object)
-        else:
-            data_size = serialized_object.total_bytes
-            data = dynamic_pointer_cast[
-                CBuffer, LocalMemoryBuffer](
-                    make_shared[LocalMemoryBuffer](data_size))
-            metadata.reset()
-            stream = pyarrow.FixedSizeBufferWriter(
-                pyarrow.py_buffer(Buffer.make(data)))
-            serialized_object.write_to(stream)
-            ray_object = make_shared[CRayObject](data, metadata)
-            returns.push_back(ray_object)
-
-
->>>>>>> 1a3e97cf
 cdef class CoreWorker:
     cdef unique_ptr[CCoreWorker] core_worker
 
