# cython: profile=False
# distutils: language = c++
# cython: embedsignature = True
# cython: language_level = 3

import numpy
import time
import logging

from libc.stdint cimport uint8_t, int32_t, int64_t, uint64_t
from libcpp cimport bool as c_bool
from libcpp.cast cimport const_cast
from libcpp.memory cimport (
    dynamic_pointer_cast,
    make_shared,
    shared_ptr,
    unique_ptr,
)
from libcpp.string cimport string as c_string
from libcpp.utility cimport pair
from libcpp.unordered_map cimport unordered_map
from libcpp.vector cimport vector as c_vector

from cython.operator import dereference, postincrement

from ray.includes.common cimport (
    CLanguage,
    CRayObject,
    CRayStatus,
    CGcsClientOptions,
    CTaskArg,
    CRayFunction,
    LocalMemoryBuffer,
    move,
    LANGUAGE_CPP,
    LANGUAGE_JAVA,
    LANGUAGE_PYTHON,
    LocalMemoryBuffer,
    WORKER_TYPE_WORKER,
    WORKER_TYPE_DRIVER,
)
from ray.includes.libraylet cimport (
    CRayletClient,
    GCSProfileEvent,
    GCSProfileTableData,
    WaitResultPair,
)
from ray.includes.unique_ids cimport (
    CActorID,
    CActorCheckpointID,
    CObjectID,
    CClientID,
)
<<<<<<< HEAD
import ray
import ray.experimental.signal as ray_signal
from ray import profiling
from ray.includes.libcoreworker cimport (
    CCoreWorker, CTaskOptions, ResourceMappingType)
=======
from ray.includes.libcoreworker cimport (
    CActorCreationOptions,
    CCoreWorker,
    CTaskOptions,
)
>>>>>>> 08e4e3a1
from ray.includes.task cimport CTaskSpec
from ray.includes.ray_config cimport RayConfig
import ray
from ray import profiling
from ray.exceptions import RayletError, ObjectStoreFullError
from ray.utils import decode
from ray.ray_constants import (
    DEFAULT_PUT_OBJECT_DELAY,
    DEFAULT_PUT_OBJECT_RETRIES,
    RAW_BUFFER_METADATA,
    PICKLE5_BUFFER_METADATA,
)

# pyarrow cannot be imported until after _raylet finishes initializing
# (see ray/__init__.py for details).
# Unfortunately, Cython won't compile if 'pyarrow' is undefined, so we
# "forward declare" it here and then replace it with a reference to the
# imported package from ray/__init__.py.
# TODO(edoakes): Fix this.
pyarrow = None

cimport cpython

include "includes/unique_ids.pxi"
include "includes/ray_config.pxi"
include "includes/task.pxi"
include "includes/buffer.pxi"
include "includes/common.pxi"
include "includes/serialization.pxi"
include "includes/libcoreworker.pxi"


logger = logging.getLogger(__name__)


if cpython.PY_MAJOR_VERSION >= 3:
    import pickle
else:
    import cPickle as pickle


cdef int check_status(const CRayStatus& status) nogil except -1:
    if status.ok():
        return 0

    with gil:
        message = status.message().decode()

    if status.IsObjectStoreFull():
        raise ObjectStoreFullError(message)
    else:
        raise RayletError(message)


cdef VectorToObjectIDs(const c_vector[CObjectID] &object_ids):
    result = []
    for i in range(object_ids.size()):
        result.append(ObjectID(object_ids[i].Binary()))
    return result


cdef c_vector[CObjectID] ObjectIDsToVector(object_ids):
    """A helper function that converts a Python list of object IDs to a vector.

    Args:
        object_ids (list): The Python list of object IDs.

    Returns:
        The output vector.
    """
    cdef:
        ObjectID object_id
        c_vector[CObjectID] result
    for object_id in object_ids:
        result.push_back(object_id.native())
    return result


def compute_put_id(TaskID task_id, int64_t put_index):
    if put_index < 1 or put_index > <int64_t>CObjectID.MaxObjectIndex():
        raise ValueError("The range of 'put_index' should be [1, %d]"
                         % CObjectID.MaxObjectIndex())
    return ObjectID(CObjectID.ForPut(task_id.native(), put_index, 0).Binary())


def compute_task_id(ObjectID object_id):
    return TaskID(object_id.native().TaskId().Binary())


cdef c_bool is_simple_value(value, int64_t *num_elements_contained):
    num_elements_contained[0] += 1

    if num_elements_contained[0] >= RayConfig.instance().num_elements_limit():
        return False

    if (cpython.PyInt_Check(value) or cpython.PyLong_Check(value) or
            value is False or value is True or cpython.PyFloat_Check(value) or
            value is None):
        return True

    if cpython.PyBytes_CheckExact(value):
        num_elements_contained[0] += cpython.PyBytes_Size(value)
        return (num_elements_contained[0] <
                RayConfig.instance().num_elements_limit())

    if cpython.PyUnicode_CheckExact(value):
        num_elements_contained[0] += cpython.PyUnicode_GET_SIZE(value)
        return (num_elements_contained[0] <
                RayConfig.instance().num_elements_limit())

    if (cpython.PyList_CheckExact(value) and
            cpython.PyList_Size(value) < RayConfig.instance().size_limit()):
        for item in value:
            if not is_simple_value(item, num_elements_contained):
                return False
        return (num_elements_contained[0] <
                RayConfig.instance().num_elements_limit())

    if (cpython.PyDict_CheckExact(value) and
            cpython.PyDict_Size(value) < RayConfig.instance().size_limit()):
        # TODO(suquark): Using "items" in Python2 is not very efficient.
        for k, v in value.items():
            if not (is_simple_value(k, num_elements_contained) and
                    is_simple_value(v, num_elements_contained)):
                return False
        return (num_elements_contained[0] <
                RayConfig.instance().num_elements_limit())

    if (cpython.PyTuple_CheckExact(value) and
            cpython.PyTuple_Size(value) < RayConfig.instance().size_limit()):
        for item in value:
            if not is_simple_value(item, num_elements_contained):
                return False
        return (num_elements_contained[0] <
                RayConfig.instance().num_elements_limit())

    if isinstance(value, numpy.ndarray):
        if value.dtype == "O":
            return False
        num_elements_contained[0] += value.nbytes
        return (num_elements_contained[0] <
                RayConfig.instance().num_elements_limit())

    return False


def check_simple_value(value):
    """Check if value is simple enough to be send by value.

    This method checks if a Python object is sufficiently simple that it can
    be serialized and passed by value as an argument to a task (without being
    put in the object store). The details of which objects are sufficiently
    simple are defined by this method and are not particularly important.
    But for performance reasons, it is better to place "small" objects in
    the task itself and "large" objects in the object store.

    Args:
        value: Python object that should be checked.

    Returns:
        True if the value should be send by value, False otherwise.
    """

    cdef int64_t num_elements_contained = 0
    return is_simple_value(value, &num_elements_contained)


cdef class Language:
    cdef CLanguage lang

    def __cinit__(self, int32_t lang):
        self.lang = <CLanguage>lang

    @staticmethod
    cdef from_native(const CLanguage& lang):
        return Language(<int32_t>lang)

    def __eq__(self, other):
        return (isinstance(other, Language) and
                (<int32_t>self.lang) == (<int32_t>other.lang))

    def __repr__(self):
        if <int32_t>self.lang == <int32_t>LANGUAGE_PYTHON:
            return "PYTHON"
        elif <int32_t>self.lang == <int32_t>LANGUAGE_CPP:
            return "CPP"
        elif <int32_t>self.lang == <int32_t>LANGUAGE_JAVA:
            return "JAVA"
        else:
            raise Exception("Unexpected error")


# Programming language enum values.
cdef Language LANG_PYTHON = Language.from_native(LANGUAGE_PYTHON)
cdef Language LANG_CPP = Language.from_native(LANGUAGE_CPP)
cdef Language LANG_JAVA = Language.from_native(LANGUAGE_JAVA)


cdef int prepare_resources(
        dict resource_dict,
        unordered_map[c_string, double] *resource_map) except -1:
    cdef:
        unordered_map[c_string, double] out
        c_string resource_name

    if resource_dict is None:
        raise ValueError("Must provide resource map.")

    for key, value in resource_dict.items():
        if not (isinstance(value, int) or isinstance(value, float)):
            raise ValueError("Resource quantities may only be ints or floats.")
        if value < 0:
            raise ValueError("Resource quantities may not be negative.")
        if value > 0:
            if (value >= 1 and isinstance(value, float)
                    and not value.is_integer()):
                raise ValueError(
                    "Resource quantities >1 must be whole numbers.")
            resource_map[0][key.encode("ascii")] = float(value)
    return 0


# Required because the Cython parser rejects 'unordered_map[c_string, double]*'
# as a template parameter.
ctypedef unordered_map[c_string, double]* ResourceMapPtr

cdef dict resource_map_to_dict(const unordered_map[c_string, double] &map):
    result = {}
    # This const_cast is required because Cython doesn't properly support
    # const_iterators.
    for key, value in dereference(const_cast[ResourceMapPtr](&map)):
        result[key.decode("ascii")] = value

    return result


cdef c_vector[c_string] string_vector_from_list(list string_list):
    cdef:
        c_vector[c_string] out
    for s in string_list:
        if not isinstance(s, bytes):
            raise TypeError("string_list elements must be bytes")
        out.push_back(s)
    return out


cdef void prepare_args(list args, c_vector[CTaskArg] *args_vector):
    cdef:
        c_string pickled_str
        shared_ptr[CBuffer] arg_data
        shared_ptr[CBuffer] arg_metadata

    for arg in args:
        if isinstance(arg, ObjectID):
            args_vector.push_back(
                CTaskArg.PassByReference((<ObjectID>arg).native()))
        elif not ray._raylet.check_simple_value(arg):
            args_vector.push_back(
                CTaskArg.PassByReference((<ObjectID>ray.put(arg)).native()))
        else:
            pickled_str = pickle.dumps(
                arg, protocol=pickle.HIGHEST_PROTOCOL)
            # TODO(edoakes): This makes a copy that could be avoided.
            arg_data = dynamic_pointer_cast[CBuffer, LocalMemoryBuffer](
                    make_shared[LocalMemoryBuffer](
                        <uint8_t*>(pickled_str.data()),
                        pickled_str.size(),
                        True))
            args_vector.push_back(
                CTaskArg.PassByValue(
                    make_shared[CRayObject](arg_data, arg_metadata)))


cdef class RayletClient:
    cdef CRayletClient* client

    def __cinit__(self, CoreWorker core_worker):
        # The core worker and raylet client need to share an underlying
        # raylet client, so we take a reference to the core worker's client
        # here. The client is a raw pointer because it is only a temporary
        # workaround and will be removed once the core worker transition is
        # complete, so we don't want to change the unique_ptr in core worker
        # to a shared_ptr. This means the core worker *must* be
        # initialized before the raylet client.
        self.client = &core_worker.core_worker.get().GetRayletClient()

<<<<<<< HEAD
    def submit_task(self, TaskSpec task_spec):
        cdef:
            CObjectID c_id

        check_status(self.client.SubmitTask(
            task_spec.task_spec[0]))
=======
    def get_task(self):
        cdef:
            unique_ptr[CTaskSpec] task_spec

        with nogil:
            check_status(self.client.GetTask(&task_spec))
        return TaskSpec.make(task_spec)

    def task_done(self):
        check_status(self.client.TaskDone())
>>>>>>> 08e4e3a1

    def fetch_or_reconstruct(self, object_ids,
                             c_bool fetch_only,
                             TaskID current_task_id=TaskID.nil()):
        cdef c_vector[CObjectID] fetch_ids = ObjectIDsToVector(object_ids)
        check_status(self.client.FetchOrReconstruct(
            fetch_ids, fetch_only, current_task_id.native()))

    def push_error(self, JobID job_id, error_type, error_message,
                   double timestamp):
        check_status(self.client.PushError(job_id.native(),
                                           error_type.encode("ascii"),
                                           error_message.encode("ascii"),
                                           timestamp))

    def prepare_actor_checkpoint(self, ActorID actor_id):
        cdef:
            CActorCheckpointID checkpoint_id
            CActorID c_actor_id = actor_id.native()

        # PrepareActorCheckpoint will wait for raylet's reply, release
        # the GIL so other Python threads can run.
        with nogil:
            check_status(self.client.PrepareActorCheckpoint(
                c_actor_id, checkpoint_id))
        return ActorCheckpointID(checkpoint_id.Binary())

    def notify_actor_resumed_from_checkpoint(self, ActorID actor_id,
                                             ActorCheckpointID checkpoint_id):
        check_status(self.client.NotifyActorResumedFromCheckpoint(
            actor_id.native(), checkpoint_id.native()))

    def set_resource(self, basestring resource_name,
                     double capacity, ClientID client_id):
        self.client.SetResource(resource_name.encode("ascii"), capacity,
                                CClientID.FromBinary(client_id.binary()))

    @property
    def job_id(self):
        return JobID(self.client.GetJobID().Binary())

    @property
    def is_worker(self):
        return self.client.IsWorker()

cdef list deserialize_args(const c_vector[CTaskArg] &args):
    with profiling.profile("task:deserialize_arguments"):
        result = []
        for i in range(args.size()):
            if args[i].IsPassedByReference():
                result.append(
                    ray.get(ObjectID(args[i].GetReference().Binary())))
            else:
                data = Buffer.make(args[i].GetValue().GetData())
                if (args[i].GetValue().HasMetadata()
                    and Buffer.make(
                        args[i].GetValue().GetMetadata()).to_pybytes()
                        == RAW_BUFFER_METADATA):
                    result.append(data)
                else:
                    result.append(pickle.loads(data))

    return result

cdef CRayStatus execute_normal_task(
        const CRayFunction &ray_function,
        const CJobID &c_job_id, const CTaskID &c_task_id,
        const c_vector[CTaskArg] &args,
        const c_vector[CObjectID] &return_ids,
        c_vector[shared_ptr[CRayObject]] *returns) nogil:

    with gil:
        worker = ray.worker.global_worker

        # Automatically restrict the GPUs available to this task.
        ray.utils.set_cuda_visible_devices(ray.get_gpu_ids())

        job_id = JobID(c_job_id.Binary())
        task_id = TaskID(c_task_id.Binary())

        assert worker.current_task_id.is_nil()
        assert worker.task_context.task_index == 0
        assert worker.task_context.put_index == 1
        # If this worker is not an actor, check that `current_job_id`
        # was reset when the worker finished the previous task.
        assert worker.current_job_id.is_nil()
        # Set the driver ID of the current running task. This is
        # needed so that if the task throws an exception, we propagate
        # the error message to the correct driver.
        worker.current_job_id = job_id
        worker.core_worker.set_current_job_id(job_id)
        worker.task_context.current_task_id = task_id
        worker.core_worker.set_current_task_id(task_id)

        worker.current_job_id = job_id
        worker._process_normal_task(
            ray_function.GetFunctionDescriptor(),
            job_id,
            task_id,
            deserialize_args(args),
            VectorToObjectIDs(return_ids),
        )

        # Reset the state fields so the next task can run.
        worker.task_context.current_task_id = TaskID.nil()
        worker.core_worker.set_current_task_id(TaskID.nil())
        worker.task_context.task_index = 0
        worker.task_context.put_index = 1
        # Don't need to reset `current_job_id` if the worker is an
        # actor. Because the following tasks should all have the
        # same driver id.
        worker.current_job_id = WorkerID.nil()
        worker.core_worker.set_current_job_id(JobID.nil())
        # Reset signal counters so that the next task can get
        # all past signals.
        ray_signal.reset()

    return CRayStatus.OK()

cdef CRayStatus execute_actor_task(
        const CRayFunction &ray_function,
        const CJobID &c_job_id, const CTaskID &c_task_id,
        const CActorID &c_actor_id, c_bool create_actor,
        const unordered_map[c_string, double] &resources,
        const c_vector[CTaskArg] &args,
        const c_vector[CObjectID] &return_ids,
        c_vector[shared_ptr[CRayObject]] *returns) nogil:

    with gil:
        worker = ray.worker.global_worker

        # Automatically restrict the GPUs available to this task.
        ray.utils.set_cuda_visible_devices(ray.get_gpu_ids())

        job_id = JobID(c_job_id.Binary())
        task_id = TaskID(c_task_id.Binary())

        assert worker.current_task_id.is_nil()
        assert worker.task_context.task_index == 0
        assert worker.task_context.put_index == 1
        if create_actor:
            # If this worker is not an actor, check that
            # `current_job_id` was reset when the worker finished the
            # previous task.
            assert worker.current_job_id.is_nil()
            # Set the driver ID of the current running task. This is
            # needed so that if the task throws an exception, we
            # propagate the error message to the correct driver.
            worker.current_job_id = job_id
            worker.core_worker.set_current_job_id(job_id)
        else:
            # If this worker is an actor, current_job_id wasn't reset.
            # Check that current task's driver ID equals the previous
            # one.
            assert worker.current_job_id == job_id

        worker.task_context.current_task_id = task_id
        worker.core_worker.set_current_task_id(task_id)

        worker._process_actor_task(
            ray_function.GetFunctionDescriptor(),
            job_id,
            task_id,
            ActorID(c_actor_id.Binary()),
            resource_map_to_dict(resources),
            deserialize_args(args),
            VectorToObjectIDs(return_ids),
            create_actor,
        )

        # Reset the state fields so the next task can run.
        worker.task_context.current_task_id = TaskID.nil()
        worker.core_worker.set_current_task_id(TaskID.nil())
        worker.task_context.task_index = 0
        worker.task_context.put_index = 1

    return CRayStatus.OK()

cdef class CoreWorker:
    cdef unique_ptr[CCoreWorker] core_worker

    def __cinit__(self, is_driver, store_socket, raylet_socket,
                  JobID job_id, GcsClientOptions gcs_options, log_dir,
                  node_ip_address):
        assert pyarrow is not None, ("Expected pyarrow to be imported from "
                                     "outside _raylet. See __init__.py for "
                                     "details.")

        self.core_worker.reset(new CCoreWorker(
            WORKER_TYPE_DRIVER if is_driver else WORKER_TYPE_WORKER,
            LANGUAGE_PYTHON, store_socket.encode("ascii"),
            raylet_socket.encode("ascii"), job_id.native(),
            gcs_options.native()[0], log_dir.encode("utf-8"),
            node_ip_address.encode("utf-8"), execute_normal_task,
            execute_actor_task, False))

    def disconnect(self):
        with nogil:
            self.core_worker.get().Disconnect()

<<<<<<< HEAD
    def run_task_loop(self):
        self.core_worker.get().Execution().Run()
=======
    def set_current_task_id(self, TaskID task_id):
        cdef:
            CTaskID c_task_id = task_id.native()

        with nogil:
            self.core_worker.get().SetCurrentTaskId(c_task_id)

    def get_current_task_id(self):
        return TaskID(self.core_worker.get().GetCurrentTaskId().Binary())

    def set_current_job_id(self, JobID job_id):
        cdef:
            CJobID c_job_id = job_id.native()

        with nogil:
            self.core_worker.get().SetCurrentJobId(c_job_id)
>>>>>>> 08e4e3a1

    def get_objects(self, object_ids, TaskID current_task_id):
        cdef:
            c_vector[shared_ptr[CRayObject]] results
            CTaskID c_task_id = current_task_id.native()
            c_vector[CObjectID] c_object_ids = ObjectIDsToVector(object_ids)

        with nogil:
            check_status(self.core_worker.get().Objects().Get(
                c_object_ids, -1, &results))

        data_metadata_pairs = []
        for result in results:
            # core_worker will return a nullptr for objects that couldn't be
            # retrieved from the store or if an object was an exception.
            if not result.get():
                data_metadata_pairs.append((None, None))
            else:
                data = None
                metadata = None
                if result.get().HasData():
                    data = Buffer.make(result.get().GetData())
                if result.get().HasMetadata():
                    metadata = Buffer.make(
                        result.get().GetMetadata()).to_pybytes()
                data_metadata_pairs.append((data, metadata))

        return data_metadata_pairs

    def object_exists(self, ObjectID object_id):
        cdef:
            c_bool has_object
            CObjectID c_object_id = object_id.native()

        with nogil:
            check_status(self.core_worker.get().Objects().Contains(
                c_object_id, &has_object))

        return has_object

    def put_serialized_object(self, serialized_object, ObjectID object_id,
                              int memcopy_threads=6):
        cdef:
            shared_ptr[CBuffer] data
            shared_ptr[CBuffer] metadata
            CObjectID c_object_id = object_id.native()
            size_t data_size

        data_size = serialized_object.total_bytes

        with nogil:
            check_status(self.core_worker.get().Objects().Create(
                        metadata, data_size, c_object_id, &data))

        # If data is nullptr, that means the ObjectID already existed,
        # which we ignore.
        # TODO(edoakes): this is hacky, we should return the error instead
        # and deal with it here.
        if not data:
            return

        stream = pyarrow.FixedSizeBufferWriter(
            pyarrow.py_buffer(Buffer.make(data)))
        stream.set_memcopy_threads(memcopy_threads)
        serialized_object.write_to(stream)

        with nogil:
            check_status(self.core_worker.get().Objects().Seal(c_object_id))

    def put_raw_buffer(self, c_string value, ObjectID object_id,
                       int memcopy_threads=6):
        cdef:
            c_string metadata_str = RAW_BUFFER_METADATA
            CObjectID c_object_id = object_id.native()
            shared_ptr[CBuffer] data
            shared_ptr[CBuffer] metadata = dynamic_pointer_cast[
                CBuffer, LocalMemoryBuffer](
                    make_shared[LocalMemoryBuffer](
                        <uint8_t*>(metadata_str.data()), metadata_str.size()))

        with nogil:
            check_status(self.core_worker.get().Objects().Create(
                metadata, value.size(), c_object_id, &data))

        stream = pyarrow.FixedSizeBufferWriter(
            pyarrow.py_buffer(Buffer.make(data)))
        stream.set_memcopy_threads(memcopy_threads)
        stream.write(pyarrow.py_buffer(value))

        with nogil:
            check_status(self.core_worker.get().Objects().Seal(c_object_id))

    def put_pickle5_buffers(self, ObjectID object_id, c_string inband,
                            Pickle5Writer writer,
                            int memcopy_threads):
        cdef:
            shared_ptr[CBuffer] data
            c_string metadata_str = PICKLE5_BUFFER_METADATA
            shared_ptr[CBuffer] metadata = dynamic_pointer_cast[
                CBuffer, LocalMemoryBuffer](
                    make_shared[LocalMemoryBuffer](
                        <uint8_t*>(metadata_str.data()), metadata_str.size()))
            CObjectID c_object_id = object_id.native()
            size_t data_size

        data_size = writer.get_total_bytes(inband)

        with nogil:
            check_status(self.core_worker.get().Objects().Create(
                        metadata, data_size, c_object_id, &data))

        # If data is nullptr, that means the ObjectID already existed,
        # which we ignore.
        # TODO(edoakes): this is hacky, we should return the error instead
        # and deal with it here.
        if not data:
            return

        writer.write_to(inband, data, memcopy_threads)
        with nogil:
            check_status(self.core_worker.get().Objects().Seal(c_object_id))

    def wait(self, object_ids, int num_returns, int64_t timeout_milliseconds,
             TaskID current_task_id):
        cdef:
            WaitResultPair result
            c_vector[CObjectID] wait_ids
            c_vector[c_bool] results
            CTaskID c_task_id = current_task_id.native()

        wait_ids = ObjectIDsToVector(object_ids)
        with nogil:
            check_status(self.core_worker.get().Objects().Wait(
                wait_ids, num_returns, timeout_milliseconds, &results))

        assert len(results) == len(object_ids)

        ready, not_ready = [], []
        for i, object_id in enumerate(object_ids):
            if results[i]:
                ready.append(object_id)
            else:
                not_ready.append(object_id)

        return (ready, not_ready)

    def free_objects(self, object_ids, c_bool local_only,
                     c_bool delete_creating_tasks):
        cdef:
            c_vector[CObjectID] free_ids = ObjectIDsToVector(object_ids)

        with nogil:
            check_status(self.core_worker.get().Objects().Delete(
                free_ids, local_only, delete_creating_tasks))

    def set_object_store_client_options(self, c_string client_name,
                                        int64_t limit_bytes):
        with nogil:
            check_status(self.core_worker.get().Objects().SetClientOptions(
                client_name, limit_bytes))

    def object_store_memory_usage_string(self):
        cdef:
            c_string message

        with nogil:
            message = self.core_worker.get().Objects().MemoryUsageString()

        return message.decode("utf-8")

    def submit_task(self,
                    function_descriptor,
                    args,
                    int num_return_vals,
                    resources):
        cdef:
            unordered_map[c_string, double] c_resources
            CTaskOptions task_options
            CRayFunction ray_function
            c_vector[CTaskArg] args_vector
            c_vector[CObjectID] return_ids

        with profiling.profile("submit_task"):
            prepare_resources(resources, &c_resources)
            task_options = CTaskOptions(num_return_vals, c_resources)
            ray_function = CRayFunction(
                LANGUAGE_PYTHON, string_vector_from_list(function_descriptor))
            prepare_args(args, &args_vector)

            with nogil:
                check_status(self.core_worker.get().Tasks().SubmitTask(
                    ray_function, args_vector, task_options, &return_ids))

            return VectorToObjectIDs(return_ids)

    def create_actor(self,
                     function_descriptor,
                     args,
                     uint64_t max_reconstructions,
                     resources,
                     placement_resources):
        cdef:
            ActorHandle actor_handle = ActorHandle.__new__(ActorHandle)
            CRayFunction ray_function
            c_vector[CTaskArg] args_vector
            c_vector[c_string] dynamic_worker_options
            unordered_map[c_string, double] c_resources
            unordered_map[c_string, double] c_placement_resources

        with profiling.profile("submit_task"):
            prepare_resources(resources, &c_resources)
            prepare_resources(placement_resources, &c_placement_resources)
            ray_function = CRayFunction(
                LANGUAGE_PYTHON, string_vector_from_list(function_descriptor))
            prepare_args(args, &args_vector)

            with nogil:
                check_status(self.core_worker.get().Tasks().CreateActor(
                    ray_function, args_vector,
                    CActorCreationOptions(
                        max_reconstructions, False, c_resources,
                        c_placement_resources, dynamic_worker_options),
                    &actor_handle.inner))

            return actor_handle

    def submit_actor_task(self,
                          ActorHandle handle,
                          function_descriptor,
                          args,
                          int num_return_vals,
                          resources):

        cdef:
            unordered_map[c_string, double] c_resources
            CTaskOptions task_options
            CRayFunction ray_function
            c_vector[CTaskArg] args_vector
            c_vector[CObjectID] return_ids

        with profiling.profile("submit_task"):
            prepare_resources(resources, &c_resources)
            task_options = CTaskOptions(num_return_vals, c_resources)
            ray_function = CRayFunction(
                LANGUAGE_PYTHON, string_vector_from_list(function_descriptor))
            prepare_args(args, &args_vector)

            with nogil:
                check_status(self.core_worker.get().Tasks().SubmitActorTask(
                      handle.inner.get()[0], ray_function,
                      args_vector, task_options, &return_ids))

            return VectorToObjectIDs(return_ids)

    def resource_ids(self):
        cdef:
            ResourceMappingType resource_mapping = (
                self.core_worker.get().Execution().GetResourceIDs())
            unordered_map[
                c_string, c_vector[pair[int64_t, double]]
            ].iterator iterator = resource_mapping.begin()
            c_vector[pair[int64_t, double]] c_value

        resources_dict = {}
        while iterator != resource_mapping.end():
            key = decode(dereference(iterator).first)
            c_value = dereference(iterator).second
            ids_and_fractions = []
            for i in range(c_value.size()):
                ids_and_fractions.append(
                    (c_value[i].first, c_value[i].second))
            resources_dict[key] = ids_and_fractions
            postincrement(iterator)

        return resources_dict

    def profile_event(self, event_type, dict extra_data):
        cdef:
            c_string c_event_type = event_type.encode("ascii")

        return ProfileEvent.make(
            self.core_worker.get().CreateProfileEvent(c_event_type),
            extra_data)<|MERGE_RESOLUTION|>--- conflicted
+++ resolved
@@ -51,22 +51,17 @@
     CObjectID,
     CClientID,
 )
-<<<<<<< HEAD
-import ray
-import ray.experimental.signal as ray_signal
-from ray import profiling
-from ray.includes.libcoreworker cimport (
-    CCoreWorker, CTaskOptions, ResourceMappingType)
-=======
 from ray.includes.libcoreworker cimport (
     CActorCreationOptions,
     CCoreWorker,
     CTaskOptions,
+    ResourceMappingType,
 )
->>>>>>> 08e4e3a1
 from ray.includes.task cimport CTaskSpec
 from ray.includes.ray_config cimport RayConfig
+
 import ray
+import ray.experimental.signal as ray_signal
 from ray import profiling
 from ray.exceptions import RayletError, ObjectStoreFullError
 from ray.utils import decode
@@ -350,26 +345,6 @@
         # initialized before the raylet client.
         self.client = &core_worker.core_worker.get().GetRayletClient()
 
-<<<<<<< HEAD
-    def submit_task(self, TaskSpec task_spec):
-        cdef:
-            CObjectID c_id
-
-        check_status(self.client.SubmitTask(
-            task_spec.task_spec[0]))
-=======
-    def get_task(self):
-        cdef:
-            unique_ptr[CTaskSpec] task_spec
-
-        with nogil:
-            check_status(self.client.GetTask(&task_spec))
-        return TaskSpec.make(task_spec)
-
-    def task_done(self):
-        check_status(self.client.TaskDone())
->>>>>>> 08e4e3a1
-
     def fetch_or_reconstruct(self, object_ids,
                              c_bool fetch_only,
                              TaskID current_task_id=TaskID.nil()):
@@ -569,10 +544,9 @@
         with nogil:
             self.core_worker.get().Disconnect()
 
-<<<<<<< HEAD
     def run_task_loop(self):
         self.core_worker.get().Execution().Run()
-=======
+
     def set_current_task_id(self, TaskID task_id):
         cdef:
             CTaskID c_task_id = task_id.native()
@@ -589,7 +563,6 @@
 
         with nogil:
             self.core_worker.get().SetCurrentJobId(c_job_id)
->>>>>>> 08e4e3a1
 
     def get_objects(self, object_ids, TaskID current_task_id):
         cdef:
