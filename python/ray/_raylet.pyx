--- conflicted
+++ resolved
@@ -961,11 +961,8 @@
                      resources,
                      placement_resources,
                      c_bool is_direct_call,
-<<<<<<< HEAD
-                     int32_t max_concurrency):
-=======
+                     int32_t max_concurrency,
                      c_bool is_detached):
->>>>>>> 6166ef3e
         cdef:
             CRayFunction ray_function
             c_vector[CTaskArg] args_vector
@@ -985,15 +982,9 @@
                 check_status(self.core_worker.get().CreateActor(
                     ray_function, args_vector,
                     CActorCreationOptions(
-<<<<<<< HEAD
                         max_reconstructions, is_direct_call, max_concurrency,
                         c_resources, c_placement_resources,
-                        dynamic_worker_options),
-=======
-                        max_reconstructions, is_direct_call, c_resources,
-                        c_placement_resources, dynamic_worker_options,
-                        is_detached),
->>>>>>> 6166ef3e
+                        dynamic_worker_options, is_detached),
                     &c_actor_id))
 
             return ActorID(c_actor_id.Binary())
