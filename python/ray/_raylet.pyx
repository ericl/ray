# cython: profile=False
# distutils: language = c++
# cython: embedsignature = True
# cython: language_level = 3

from cpython.exc cimport PyErr_CheckSignals

import numpy
import threading
import time
import logging
import os
import sys

from libc.stdint cimport (
    int32_t,
    int64_t,
    INT64_MAX,
    uint64_t,
    uint8_t,
)
from libcpp cimport bool as c_bool
from libcpp.memory cimport (
    dynamic_pointer_cast,
    make_shared,
    shared_ptr,
    unique_ptr,
)
from libcpp.string cimport string as c_string
from libcpp.utility cimport pair
from libcpp.unordered_map cimport unordered_map
from libcpp.vector cimport vector as c_vector

from cython.operator import dereference, postincrement

from ray.includes.common cimport (
    CLanguage,
    CRayObject,
    CRayStatus,
    CGcsClientOptions,
    CTaskArg,
    CTaskType,
    CRayFunction,
    LocalMemoryBuffer,
    move,
    LANGUAGE_CPP,
    LANGUAGE_JAVA,
    LANGUAGE_PYTHON,
    LocalMemoryBuffer,
    TASK_TYPE_NORMAL_TASK,
    TASK_TYPE_ACTOR_CREATION_TASK,
    TASK_TYPE_ACTOR_TASK,
    WORKER_TYPE_WORKER,
    WORKER_TYPE_DRIVER,
)
from ray.includes.libraylet cimport (
    CRayletClient,
    GCSProfileEvent,
    GCSProfileTableData,
    WaitResultPair,
)
from ray.includes.unique_ids cimport (
    CActorID,
    CActorCheckpointID,
    CObjectID,
    CClientID,
)
from ray.includes.libcoreworker cimport (
    CActorCreationOptions,
    CCoreWorker,
    CTaskOptions,
    ResourceMappingType,
)
from ray.includes.task cimport CTaskSpec
from ray.includes.ray_config cimport RayConfig

import ray
import ray.experimental.signal as ray_signal
import ray.memory_monitor as memory_monitor
import ray.ray_constants as ray_constants
from ray import profiling
from ray.exceptions import (
    RayError,
    RayletError,
    RayTaskError,
    ObjectStoreFullError
)
from ray.experimental.no_return import NoReturn
from ray.function_manager import FunctionDescriptor
from ray.utils import decode
from ray.ray_constants import (
    DEFAULT_PUT_OBJECT_DELAY,
    DEFAULT_PUT_OBJECT_RETRIES,
    RAW_BUFFER_METADATA,
    PICKLE5_BUFFER_METADATA,
)

# pyarrow cannot be imported until after _raylet finishes initializing
# (see ray/__init__.py for details).
# Unfortunately, Cython won't compile if 'pyarrow' is undefined, so we
# "forward declare" it here and then replace it with a reference to the
# imported package from ray/__init__.py.
# TODO(edoakes): Fix this.
pyarrow = None

cimport cpython

include "includes/unique_ids.pxi"
include "includes/ray_config.pxi"
include "includes/task.pxi"
include "includes/buffer.pxi"
include "includes/common.pxi"
include "includes/serialization.pxi"
include "includes/libcoreworker.pxi"


logger = logging.getLogger(__name__)

MEMCOPY_THREADS = 12


if cpython.PY_MAJOR_VERSION >= 3:
    import pickle
else:
    import cPickle as pickle


cdef int check_status(const CRayStatus& status) nogil except -1:
    if status.ok():
        return 0

    with gil:
        message = status.message().decode()

    if status.IsObjectStoreFull():
        raise ObjectStoreFullError(message)
    elif status.IsInterrupted():
        raise KeyboardInterrupt()
    else:
        raise RayletError(message)

cdef RayObjectsToDataMetadataPairs(
        const c_vector[shared_ptr[CRayObject]] objects):
    data_metadata_pairs = []
    for i in range(objects.size()):
        # core_worker will return a nullptr for objects that couldn't be
        # retrieved from the store or if an object was an exception.
        if not objects[i].get():
            data_metadata_pairs.append((None, None))
        else:
            data = None
            metadata = None
            if objects[i].get().HasData():
                data = Buffer.make(objects[i].get().GetData())
            if objects[i].get().HasMetadata():
                metadata = Buffer.make(
                    objects[i].get().GetMetadata()).to_pybytes()
            data_metadata_pairs.append((data, metadata))
    return data_metadata_pairs


cdef VectorToObjectIDs(const c_vector[CObjectID] &object_ids):
    result = []
    for i in range(object_ids.size()):
        result.append(ObjectID(object_ids[i].Binary()))
    return result


cdef c_vector[CObjectID] ObjectIDsToVector(object_ids):
    """A helper function that converts a Python list of object IDs to a vector.

    Args:
        object_ids (list): The Python list of object IDs.

    Returns:
        The output vector.
    """
    cdef:
        ObjectID object_id
        c_vector[CObjectID] result
    for object_id in object_ids:
        result.push_back(object_id.native())
    return result


def compute_task_id(ObjectID object_id):
    return TaskID(object_id.native().TaskId().Binary())


cdef c_bool is_simple_value(value, int64_t *num_elements_contained):
    num_elements_contained[0] += 1

    if num_elements_contained[0] >= RayConfig.instance().num_elements_limit():
        return False

    if (cpython.PyInt_Check(value) or cpython.PyLong_Check(value) or
            value is False or value is True or cpython.PyFloat_Check(value) or
            value is None):
        return True

    if cpython.PyBytes_CheckExact(value):
        num_elements_contained[0] += cpython.PyBytes_Size(value)
        return (num_elements_contained[0] <
                RayConfig.instance().num_elements_limit())

    if cpython.PyUnicode_CheckExact(value):
        num_elements_contained[0] += cpython.PyUnicode_GET_SIZE(value)
        return (num_elements_contained[0] <
                RayConfig.instance().num_elements_limit())

    if (cpython.PyList_CheckExact(value) and
            cpython.PyList_Size(value) < RayConfig.instance().size_limit()):
        for item in value:
            if not is_simple_value(item, num_elements_contained):
                return False
        return (num_elements_contained[0] <
                RayConfig.instance().num_elements_limit())

    if (cpython.PyDict_CheckExact(value) and
            cpython.PyDict_Size(value) < RayConfig.instance().size_limit()):
        # TODO(suquark): Using "items" in Python2 is not very efficient.
        for k, v in value.items():
            if not (is_simple_value(k, num_elements_contained) and
                    is_simple_value(v, num_elements_contained)):
                return False
        return (num_elements_contained[0] <
                RayConfig.instance().num_elements_limit())

    if (cpython.PyTuple_CheckExact(value) and
            cpython.PyTuple_Size(value) < RayConfig.instance().size_limit()):
        for item in value:
            if not is_simple_value(item, num_elements_contained):
                return False
        return (num_elements_contained[0] <
                RayConfig.instance().num_elements_limit())

    if isinstance(value, numpy.ndarray):
        if value.dtype == "O":
            return False
        num_elements_contained[0] += value.nbytes
        return (num_elements_contained[0] <
                RayConfig.instance().num_elements_limit())

    return False


def check_simple_value(value):
    """Check if value is simple enough to be send by value.

    This method checks if a Python object is sufficiently simple that it can
    be serialized and passed by value as an argument to a task (without being
    put in the object store). The details of which objects are sufficiently
    simple are defined by this method and are not particularly important.
    But for performance reasons, it is better to place "small" objects in
    the task itself and "large" objects in the object store.

    Args:
        value: Python object that should be checked.

    Returns:
        True if the value should be send by value, False otherwise.
    """

    cdef int64_t num_elements_contained = 0
    return is_simple_value(value, &num_elements_contained)


cdef class Language:
    cdef CLanguage lang

    def __cinit__(self, int32_t lang):
        self.lang = <CLanguage>lang

    @staticmethod
    cdef from_native(const CLanguage& lang):
        return Language(<int32_t>lang)

    def __eq__(self, other):
        return (isinstance(other, Language) and
                (<int32_t>self.lang) == (<int32_t>other.lang))

    def __repr__(self):
        if <int32_t>self.lang == <int32_t>LANGUAGE_PYTHON:
            return "PYTHON"
        elif <int32_t>self.lang == <int32_t>LANGUAGE_CPP:
            return "CPP"
        elif <int32_t>self.lang == <int32_t>LANGUAGE_JAVA:
            return "JAVA"
        else:
            raise Exception("Unexpected error")


# Programming language enum values.
cdef Language LANG_PYTHON = Language.from_native(LANGUAGE_PYTHON)
cdef Language LANG_CPP = Language.from_native(LANGUAGE_CPP)
cdef Language LANG_JAVA = Language.from_native(LANGUAGE_JAVA)


cdef int prepare_resources(
        dict resource_dict,
        unordered_map[c_string, double] *resource_map) except -1:
    cdef:
        unordered_map[c_string, double] out
        c_string resource_name

    if resource_dict is None:
        raise ValueError("Must provide resource map.")

    for key, value in resource_dict.items():
        if not (isinstance(value, int) or isinstance(value, float)):
            raise ValueError("Resource quantities may only be ints or floats.")
        if value < 0:
            raise ValueError("Resource quantities may not be negative.")
        if value > 0:
            if (value >= 1 and isinstance(value, float)
                    and not value.is_integer()):
                raise ValueError(
                    "Resource quantities >1 must be whole numbers.")
            resource_map[0][key.encode("ascii")] = float(value)
    return 0


cdef c_vector[c_string] string_vector_from_list(list string_list):
    cdef:
        c_vector[c_string] out
    for s in string_list:
        if not isinstance(s, bytes):
            raise TypeError("string_list elements must be bytes")
        out.push_back(s)
    return out


cdef void prepare_args(list args, c_vector[CTaskArg] *args_vector):
    cdef:
        c_string pickled_str
        shared_ptr[CBuffer] arg_data
        shared_ptr[CBuffer] arg_metadata

    for arg in args:
        if isinstance(arg, ObjectID):
            args_vector.push_back(
                CTaskArg.PassByReference((<ObjectID>arg).native()))
        elif not ray._raylet.check_simple_value(arg):
            args_vector.push_back(
                CTaskArg.PassByReference((<ObjectID>ray.put(arg)).native()))
        else:
            pickled_str = pickle.dumps(
                arg, protocol=pickle.HIGHEST_PROTOCOL)
            # TODO(edoakes): This makes a copy that could be avoided.
            arg_data = dynamic_pointer_cast[CBuffer, LocalMemoryBuffer](
                    make_shared[LocalMemoryBuffer](
                        <uint8_t*>(pickled_str.data()),
                        pickled_str.size(),
                        True))
            args_vector.push_back(
                CTaskArg.PassByValue(
                    make_shared[CRayObject](arg_data, arg_metadata)))


cdef class RayletClient:
    cdef CRayletClient* client

    def __cinit__(self, CoreWorker core_worker):
        # The core worker and raylet client need to share an underlying
        # raylet client, so we take a reference to the core worker's client
        # here. The client is a raw pointer because it is only a temporary
        # workaround and will be removed once the core worker transition is
        # complete, so we don't want to change the unique_ptr in core worker
        # to a shared_ptr. This means the core worker *must* be
        # initialized before the raylet client.
        self.client = &core_worker.core_worker.get().GetRayletClient()

    def fetch_or_reconstruct(self, object_ids,
                             c_bool fetch_only,
                             TaskID current_task_id=TaskID.nil()):
        cdef c_vector[CObjectID] fetch_ids = ObjectIDsToVector(object_ids)
        check_status(self.client.FetchOrReconstruct(
            fetch_ids, fetch_only, current_task_id.native()))

    def push_error(self, JobID job_id, error_type, error_message,
                   double timestamp):
        check_status(self.client.PushError(job_id.native(),
                                           error_type.encode("ascii"),
                                           error_message.encode("ascii"),
                                           timestamp))

    def prepare_actor_checkpoint(self, ActorID actor_id):
        cdef:
            CActorCheckpointID checkpoint_id
            CActorID c_actor_id = actor_id.native()

        # PrepareActorCheckpoint will wait for raylet's reply, release
        # the GIL so other Python threads can run.
        with nogil:
            check_status(self.client.PrepareActorCheckpoint(
                c_actor_id, checkpoint_id))
        return ActorCheckpointID(checkpoint_id.Binary())

    def notify_actor_resumed_from_checkpoint(self, ActorID actor_id,
                                             ActorCheckpointID checkpoint_id):
        check_status(self.client.NotifyActorResumedFromCheckpoint(
            actor_id.native(), checkpoint_id.native()))

    def set_resource(self, basestring resource_name,
                     double capacity, ClientID client_id):
        self.client.SetResource(resource_name.encode("ascii"), capacity,
                                CClientID.FromBinary(client_id.binary()))

    @property
    def job_id(self):
        return JobID(self.client.GetJobID().Binary())

    @property
    def is_worker(self):
        return self.client.IsWorker()

cdef deserialize_args(
        const c_vector[shared_ptr[CRayObject]] &c_args,
        const c_vector[CObjectID] &arg_reference_ids):
    cdef:
        c_vector[shared_ptr[CRayObject]] by_reference_objects

    if c_args.size() == 0:
        return [], {}

    args = []
    by_reference_ids = []
    by_reference_indices = []
    for i in range(c_args.size()):
        # Passed by value.
        if arg_reference_ids[i].IsNil():
            data = Buffer.make(c_args[i].get().GetData())
            if (c_args[i].get().HasMetadata()
                and Buffer.make(
                    c_args[i].get().GetMetadata()).to_pybytes()
                    == RAW_BUFFER_METADATA):
                args.append(data)
            else:
                args.append(pickle.loads(data.to_pybytes()))
        # Passed by reference.
        else:
            by_reference_ids.append(
                ObjectID(arg_reference_ids[i].Binary()))
            by_reference_indices.append(i)
            by_reference_objects.push_back(c_args[i])
            args.append(None)

    data_metadata_pairs = RayObjectsToDataMetadataPairs(
        by_reference_objects)
    for i, arg in enumerate(
        ray.worker.global_worker.deserialize_objects(
            data_metadata_pairs, by_reference_ids)):
        args[by_reference_indices[i]] = arg

    for arg in args:
        if isinstance(arg, RayError):
            raise arg

    return ray.signature.recover_args(args)


cdef execute_task(
        CTaskType task_type,
        const CRayFunction &ray_function,
        const unordered_map[c_string, double] &c_resources,
        const c_vector[shared_ptr[CRayObject]] &c_args,
        const c_vector[CObjectID] &c_arg_reference_ids,
        const c_vector[CObjectID] &c_return_ids,
        c_vector[shared_ptr[CRayObject]] *returns):

    worker = ray.worker.global_worker
    manager = worker.function_actor_manager

    cdef:
        dict execution_infos = manager.execution_infos
        CoreWorker core_worker = worker.core_worker
        JobID job_id = core_worker.get_current_job_id()
        CTaskID task_id = core_worker.core_worker.get().GetCurrentTaskId()

    # Automatically restrict the GPUs available to this task.
    ray.utils.set_cuda_visible_devices(ray.get_gpu_ids())

    descriptor = tuple(ray_function.GetFunctionDescriptor())

    if <int>task_type == <int>TASK_TYPE_ACTOR_CREATION_TASK:
        function_descriptor = FunctionDescriptor.from_bytes_list(
            ray_function.GetFunctionDescriptor())
        actor_class = manager.load_actor_class(job_id, function_descriptor)
        actor_id = core_worker.get_actor_id()
        worker.actors[actor_id] = actor_class.__new__(actor_class)
        worker.actor_checkpoint_info[actor_id] = (
            ray.worker.ActorCheckpointInfo(
                num_tasks_since_last_checkpoint=0,
                last_checkpoint_timestamp=int(1000 * time.time()),
                checkpoint_ids=[]))

    execution_info = execution_infos.get(descriptor)
    if not execution_info:
        function_descriptor = FunctionDescriptor.from_bytes_list(
            ray_function.GetFunctionDescriptor())
        execution_info = manager.get_execution_info(
            job_id, function_descriptor)
        execution_infos[descriptor] = execution_info

    function_name = execution_info.function_name
    extra_data = (b'{"name": ' + function_name.encode("ascii") +
                  b' "task_id": ' + task_id.Hex() + b'}')

    if <int>task_type == <int>TASK_TYPE_NORMAL_TASK:
        title = "ray_worker:{}()".format(function_name)
        next_title = "ray_worker"
        function_executor = execution_info.function
    else:
        actor = worker.actors[core_worker.get_actor_id()]
        class_name = actor.__class__.__name__
        title = "ray_{}:{}()".format(class_name, function_name)
        next_title = "ray_{}".format(class_name)
        worker_name = "ray_{}_{}".format(class_name, os.getpid())
        if c_resources.find(b"memory") != c_resources.end():
            worker.memory_monitor.set_heap_limit(
                worker_name,
                ray_constants.from_memory_units(
                    dereference(c_resources.find(b"memory")).second))
        if c_resources.find(b"object_store_memory") != c_resources.end():
            worker.core_worker.set_object_store_client_options(
                worker_name,
                int(ray_constants.from_memory_units(
                        dereference(
                            c_resources.find(b"object_store_memory")).second)))

        def function_executor(*arguments, **kwarguments):
            return execution_info.function(actor, *arguments, **kwarguments)

    with core_worker.profile_event(b"task", extra_data=extra_data):
        try:
            task_exception = False
            if not (<int>task_type == <int>TASK_TYPE_ACTOR_TASK
                    and function_name == "__ray_terminate__"):
                worker.reraise_actor_init_error()
                worker.memory_monitor.raise_if_low_memory()

            with core_worker.profile_event(b"task:deserialize_arguments"):
                args, kwargs = deserialize_args(c_args, c_arg_reference_ids)

            # Execute the task.
            with ray.worker._changeproctitle(title, next_title):
                with core_worker.profile_event(b"task:execute"):
                    task_exception = True
                    outputs = function_executor(*args, **kwargs)
                    task_exception = False
                    if c_return_ids.size() == 1:
                        outputs = (outputs,)

            # Store the outputs in the object store.
            with core_worker.profile_event(b"task:store_outputs"):
                core_worker.store_task_outputs(
                    worker, outputs, c_return_ids, returns)
        except Exception as error:
            if (<int>task_type == <int>TASK_TYPE_ACTOR_CREATION_TASK):
                worker.mark_actor_init_failed(error)

            backtrace = ray.utils.format_error_message(
                traceback.format_exc(), task_exception=task_exception)
            if isinstance(error, RayTaskError):
                # Avoid recursive nesting of RayTaskError.
                failure_object = RayTaskError(function_name, backtrace,
                                              error.cause_cls)
            else:
                failure_object = RayTaskError(function_name, backtrace,
                                              error.__class__)
            errors = []
            for _ in range(c_return_ids.size()):
                errors.append(failure_object)
            core_worker.store_task_outputs(
                worker, errors, c_return_ids, returns)
            ray.utils.push_error_to_driver(
                worker,
                ray_constants.TASK_PUSH_ERROR,
                str(failure_object),
                job_id=worker.current_job_id)

            # Send signal with the error.
            ray_signal.send(ray_signal.ErrorSignal(str(failure_object)))

    # Don't need to reset `current_job_id` if the worker is an
    # actor. Because the following tasks should all have the
    # same driver id.
    if <int>task_type == <int>TASK_TYPE_NORMAL_TASK:
        # Reset signal counters so that the next task can get
        # all past signals.
        ray_signal.reset()

    if execution_info.max_calls != 0:
        function_descriptor = FunctionDescriptor.from_bytes_list(
            ray_function.GetFunctionDescriptor())

        # Reset the state of the worker for the next task to execute.
        # Increase the task execution counter.
        manager.increase_task_counter(job_id, function_descriptor)

        # If we've reached the max number of executions for this worker, exit.
        task_counter = manager.get_task_counter(job_id, function_descriptor)
        if task_counter == execution_info.max_calls:
            worker.core_worker.disconnect()
            sys.exit(0)


cdef CRayStatus task_execution_handler(
        CTaskType task_type,
        const CRayFunction &ray_function,
        const unordered_map[c_string, double] &c_resources,
        const c_vector[shared_ptr[CRayObject]] &c_args,
        const c_vector[CObjectID] &c_arg_reference_ids,
        const c_vector[CObjectID] &c_return_ids,
        c_vector[shared_ptr[CRayObject]] *returns) nogil:

    with gil:
        try:
<<<<<<< HEAD
            # The call to execute_task should never raise an exception. If it
            # does, that indicates that there was an unexpected internal error.
            execute_task(task_type, ray_function, c_resources, c_args,
                         c_arg_reference_ids, c_return_ids, returns)
        except Exception:
            traceback_str = traceback.format_exc() + (
                "An unexpected internal error occurred while the worker was"
                "executing a task.")
            ray.utils.push_error_to_driver(
                ray.worker.global_worker,
                "worker_crash",
                traceback_str,
                job_id=None)
            # TODO(rkn): Note that if the worker was in the middle of executing
            # a task, then any worker or driver that is blocking in a get call
            # and waiting for the output of that task will hang. We need to
            # address this.
            sys.exit(1)
=======
            try:
                # The call to execute_task should never raise an exception. If
                # it does, that indicates that there was an internal error.
                execute_task(task_type, ray_function, c_resources, c_args,
                             c_arg_reference_ids, c_return_ids, returns)
            except Exception:
                traceback_str = traceback.format_exc() + (
                    "An unexpected internal error occurred while the worker "
                    "was executing a task.")
                ray.utils.push_error_to_driver(
                    ray.worker.global_worker,
                    "worker_crash",
                    traceback_str,
                    job_id=None)
                sys.exit(1)
        except SystemExit:
            # Tell the core worker to exit as soon as the result objects
            # are processed.
            return CRayStatus.SystemExit()
>>>>>>> 36a72249

    return CRayStatus.OK()


cdef CRayStatus check_signals() nogil:
    with gil:
        try:
            PyErr_CheckSignals()
        except KeyboardInterrupt:
            return CRayStatus.Interrupted(b"")
    return CRayStatus.OK()


<<<<<<< HEAD
=======
cdef void exit_handler() nogil:
    with gil:
        sys.exit(0)


>>>>>>> 36a72249
cdef class CoreWorker:
    cdef unique_ptr[CCoreWorker] core_worker

    def __cinit__(self, is_driver, store_socket, raylet_socket,
                  JobID job_id, GcsClientOptions gcs_options, log_dir,
                  node_ip_address):
        assert pyarrow is not None, ("Expected pyarrow to be imported from "
                                     "outside _raylet. See __init__.py for "
                                     "details.")

        self.core_worker.reset(new CCoreWorker(
            WORKER_TYPE_DRIVER if is_driver else WORKER_TYPE_WORKER,
            LANGUAGE_PYTHON, store_socket.encode("ascii"),
            raylet_socket.encode("ascii"), job_id.native(),
            gcs_options.native()[0], log_dir.encode("utf-8"),
            node_ip_address.encode("utf-8"), task_execution_handler,
            check_signals, exit_handler))

    def disconnect(self):
        with nogil:
            self.core_worker.get().Disconnect()

    def run_task_loop(self):
        with nogil:
            self.core_worker.get().StartExecutingTasks()

    def get_current_task_id(self):
        return TaskID(self.core_worker.get().GetCurrentTaskId().Binary())

    def get_current_job_id(self):
        return JobID(self.core_worker.get().GetCurrentJobId().Binary())

    def get_actor_id(self):
        return ActorID(self.core_worker.get().GetActorId().Binary())

    def get_objects(self, object_ids, TaskID current_task_id,
                    int64_t timeout_ms=-1):
        cdef:
            c_vector[shared_ptr[CRayObject]] results
            CTaskID c_task_id = current_task_id.native()
            c_vector[CObjectID] c_object_ids = ObjectIDsToVector(object_ids)

        with nogil:
            check_status(self.core_worker.get().Get(
                c_object_ids, timeout_ms, &results))

        return RayObjectsToDataMetadataPairs(results)

    def object_exists(self, ObjectID object_id):
        cdef:
            c_bool has_object
            CObjectID c_object_id = object_id.native()

        with nogil:
            check_status(self.core_worker.get().Contains(
                c_object_id, &has_object))

        return has_object

    cdef _create_put_buffer(self, shared_ptr[CBuffer] &metadata,
                            size_t data_size, ObjectID object_id,
                            CObjectID *c_object_id, shared_ptr[CBuffer] *data):
        delay = ray_constants.DEFAULT_PUT_OBJECT_DELAY
        for attempt in reversed(
                range(ray_constants.DEFAULT_PUT_OBJECT_RETRIES)):
            try:
                if object_id is None:
                    with nogil:
                        check_status(self.core_worker.get().Create(
                                    metadata, data_size, c_object_id, data))
                else:
                    c_object_id[0] = object_id.native()
                    with nogil:
                        check_status(self.core_worker.get().Create(
                                    metadata, data_size, c_object_id[0], data))
                break
            except ObjectStoreFullError as e:
                if attempt:
                    logger.warning("Waiting {} seconds for space to free up "
                                   "in the object store.".format(delay))
                    time.sleep(delay)
                    delay *= 2
                else:
                    self.dump_object_store_memory_usage()
                    raise e

        # If data is nullptr, that means the ObjectID already existed,
        # which we ignore.
        # TODO(edoakes): this is hacky, we should return the error instead
        # and deal with it here.
        return data.get() == NULL

    def put_serialized_object(self, serialized_object,
                              ObjectID object_id=None):
        cdef:
            CObjectID c_object_id
            shared_ptr[CBuffer] data
            shared_ptr[CBuffer] metadata

        object_already_exists = self._create_put_buffer(
            metadata, serialized_object.total_bytes,
            object_id, &c_object_id, &data)
        if not object_already_exists:
            stream = pyarrow.FixedSizeBufferWriter(
                pyarrow.py_buffer(Buffer.make(data)))
            stream.set_memcopy_threads(MEMCOPY_THREADS)
            serialized_object.write_to(stream)

            with nogil:
                check_status(
                    self.core_worker.get().Seal(c_object_id))

        return ObjectID(c_object_id.Binary())

    def put_raw_buffer(self, c_string value, ObjectID object_id=None):
        cdef:
            c_string metadata_str = RAW_BUFFER_METADATA
            CObjectID c_object_id
            shared_ptr[CBuffer] data
            shared_ptr[CBuffer] metadata = dynamic_pointer_cast[
                CBuffer, LocalMemoryBuffer](
                    make_shared[LocalMemoryBuffer](
                        <uint8_t*>(metadata_str.data()), metadata_str.size()))

        object_already_exists = self._create_put_buffer(
            metadata, value.size(), object_id, &c_object_id, &data)
        if not object_already_exists:
            stream = pyarrow.FixedSizeBufferWriter(
                pyarrow.py_buffer(Buffer.make(data)))
            stream.set_memcopy_threads(MEMCOPY_THREADS)
            stream.write(pyarrow.py_buffer(value))

            with nogil:
                check_status(
                    self.core_worker.get().Seal(c_object_id))

        return ObjectID(c_object_id.Binary())

    def put_pickle5_buffers(self, c_string inband,
                            Pickle5Writer writer, ObjectID object_id=None):
        cdef:
            CObjectID c_object_id
            c_string metadata_str = PICKLE5_BUFFER_METADATA
            shared_ptr[CBuffer] data
            shared_ptr[CBuffer] metadata = dynamic_pointer_cast[
                CBuffer, LocalMemoryBuffer](
                    make_shared[LocalMemoryBuffer](
                        <uint8_t*>(metadata_str.data()), metadata_str.size()))

        object_already_exists = self._create_put_buffer(
            metadata, writer.get_total_bytes(inband),
            object_id, &c_object_id, &data)
        if not object_already_exists:
            writer.write_to(inband, data, MEMCOPY_THREADS)
            with nogil:
                check_status(
                    self.core_worker.get().Seal(c_object_id))

        return ObjectID(c_object_id.Binary())

    def wait(self, object_ids, int num_returns, int64_t timeout_ms,
             TaskID current_task_id):
        cdef:
            WaitResultPair result
            c_vector[CObjectID] wait_ids
            c_vector[c_bool] results
            CTaskID c_task_id = current_task_id.native()

        wait_ids = ObjectIDsToVector(object_ids)
        with nogil:
            check_status(self.core_worker.get().Wait(
                wait_ids, num_returns, timeout_ms, &results))

        assert len(results) == len(object_ids)

        ready, not_ready = [], []
        for i, object_id in enumerate(object_ids):
            if results[i]:
                ready.append(object_id)
            else:
                not_ready.append(object_id)

        return ready, not_ready

    def free_objects(self, object_ids, c_bool local_only,
                     c_bool delete_creating_tasks):
        cdef:
            c_vector[CObjectID] free_ids = ObjectIDsToVector(object_ids)

        with nogil:
            check_status(self.core_worker.get().Delete(
                free_ids, local_only, delete_creating_tasks))

    def set_object_store_client_options(self, client_name,
                                        int64_t limit_bytes):
        try:
            logger.debug("Setting plasma memory limit to {} for {}".format(
                limit_bytes, client_name))
            check_status(self.core_worker.get().SetClientOptions(
                client_name.encode("ascii"), limit_bytes))
        except RayError as e:
            self.dump_object_store_memory_usage()
            raise memory_monitor.RayOutOfMemoryError(
                "Failed to set object_store_memory={} for {}. The "
                "plasma store may have insufficient memory remaining "
                "to satisfy this limit (30% of object store memory is "
                "permanently reserved for shared usage). The current "
                "object store memory status is:\n\n{}".format(
                    limit_bytes, client_name, e))

    def dump_object_store_memory_usage(self):
        message = self.core_worker.get().MemoryUsageString()
        logger.warning("Local object store memory usage:\n{}\n".format(
            message.decode("utf-8")))

    def submit_task(self,
                    function_descriptor,
                    args,
                    int num_return_vals,
                    resources):
        cdef:
            unordered_map[c_string, double] c_resources
            CTaskOptions task_options
            CRayFunction ray_function
            c_vector[CTaskArg] args_vector
            c_vector[CObjectID] return_ids

        with self.profile_event(b"submit_task"):
            prepare_resources(resources, &c_resources)
            task_options = CTaskOptions(num_return_vals, c_resources)
            ray_function = CRayFunction(
                LANGUAGE_PYTHON, string_vector_from_list(function_descriptor))
            prepare_args(args, &args_vector)

            with nogil:
                check_status(self.core_worker.get().SubmitTask(
                    ray_function, args_vector, task_options, &return_ids))

            return VectorToObjectIDs(return_ids)

    def create_actor(self,
                     function_descriptor,
                     args,
                     uint64_t max_reconstructions,
                     resources,
                     placement_resources,
                     c_bool is_direct_call,
                     int32_t max_concurrency,
                     c_bool is_detached):
        cdef:
            CRayFunction ray_function
            c_vector[CTaskArg] args_vector
            c_vector[c_string] dynamic_worker_options
            unordered_map[c_string, double] c_resources
            unordered_map[c_string, double] c_placement_resources
            CActorID c_actor_id

        with self.profile_event(b"submit_task"):
            prepare_resources(resources, &c_resources)
            prepare_resources(placement_resources, &c_placement_resources)
            ray_function = CRayFunction(
                LANGUAGE_PYTHON, string_vector_from_list(function_descriptor))
            prepare_args(args, &args_vector)

            with nogil:
                check_status(self.core_worker.get().CreateActor(
                    ray_function, args_vector,
                    CActorCreationOptions(
                        max_reconstructions, is_direct_call, max_concurrency,
                        c_resources, c_placement_resources,
                        dynamic_worker_options, is_detached),
                    &c_actor_id))

            return ActorID(c_actor_id.Binary())

    def submit_actor_task(self,
                          ActorID actor_id,
                          function_descriptor,
                          args,
                          int num_return_vals,
                          double num_method_cpus):

        cdef:
            CActorID c_actor_id = actor_id.native()
            unordered_map[c_string, double] c_resources
            CTaskOptions task_options
            CRayFunction ray_function
            c_vector[CTaskArg] args_vector
            c_vector[CObjectID] return_ids

        with self.profile_event(b"submit_task"):
            if num_method_cpus > 0:
                c_resources[b"CPU"] = num_method_cpus
            task_options = CTaskOptions(num_return_vals, c_resources)
            ray_function = CRayFunction(
                LANGUAGE_PYTHON, string_vector_from_list(function_descriptor))
            prepare_args(args, &args_vector)

            with nogil:
                check_status(self.core_worker.get().SubmitActorTask(
                      c_actor_id,
                      ray_function,
                      args_vector, task_options, &return_ids))

            return VectorToObjectIDs(return_ids)

    def resource_ids(self):
        cdef:
            ResourceMappingType resource_mapping = (
                self.core_worker.get().GetResourceIDs())
            unordered_map[
                c_string, c_vector[pair[int64_t, double]]
            ].iterator iterator = resource_mapping.begin()
            c_vector[pair[int64_t, double]] c_value

        resources_dict = {}
        while iterator != resource_mapping.end():
            key = decode(dereference(iterator).first)
            c_value = dereference(iterator).second
            ids_and_fractions = []
            for i in range(c_value.size()):
                ids_and_fractions.append(
                    (c_value[i].first, c_value[i].second))
            resources_dict[key] = ids_and_fractions
            postincrement(iterator)

        return resources_dict

    def profile_event(self, c_string event_type, object extra_data=None):
        return ProfileEvent.make(
            self.core_worker.get().CreateProfileEvent(event_type),
            extra_data)

    def deserialize_and_register_actor_handle(self, const c_string &bytes):
        c_actor_id = self.core_worker.get().DeserializeAndRegisterActorHandle(
            bytes)
        actor_id = ActorID(c_actor_id.Binary())
        return actor_id

    def serialize_actor_handle(self, ActorID actor_id):
        cdef:
            CActorID c_actor_id = actor_id.native()
            c_string output
        check_status(self.core_worker.get().SerializeActorHandle(
            c_actor_id, &output))
        return output

    def add_active_object_id(self, ObjectID object_id):
        cdef:
            CObjectID c_object_id = object_id.native()
        # Note: faster to not release GIL for short-running op.
        self.core_worker.get().AddActiveObjectID(c_object_id)

    def remove_active_object_id(self, ObjectID object_id):
        cdef:
            CObjectID c_object_id = object_id.native()
        # Note: faster to not release GIL for short-running op.
        self.core_worker.get().RemoveActiveObjectID(c_object_id)

    # TODO: handle noreturn better
    cdef store_task_outputs(
            self, worker, outputs, const c_vector[CObjectID] return_ids,
            c_vector[shared_ptr[CRayObject]] *returns):
        cdef:
            c_vector[size_t] data_sizes
            c_string metadata_str
            shared_ptr[CBuffer] empty_metadata
            c_vector[shared_ptr[CBuffer]] metadatas

        if return_ids.size() == 0:
            return

        serialized_objects = []
        for i in range(len(outputs)):
            return_id, output = return_ids[i], outputs[i]
            if isinstance(output, ray.actor.ActorHandle):
                raise Exception("Returning an actor handle from a remote "
                                "function is not allowed).")
            elif output is NoReturn:
                serialized_objects.append(output)
                data_sizes.push_back(0)
                metadatas.push_back(empty_metadata)
            elif isinstance(output, bytes):
                serialized_objects.append(output)
                data_sizes.push_back(len(output))
                metadata_str = RAW_BUFFER_METADATA
                metadatas.push_back(dynamic_pointer_cast[
                    CBuffer, LocalMemoryBuffer](
                    make_shared[LocalMemoryBuffer](
                        <uint8_t*>(metadata_str.data()),
                        metadata_str.size(), True)))
            elif worker.use_pickle:
                inband, writer = worker._serialize_with_pickle5(output)
                serialized_objects.append((inband, writer))
                data_sizes.push_back(writer.get_total_bytes(inband))
                metadata_str = PICKLE5_BUFFER_METADATA
                metadatas.push_back(dynamic_pointer_cast[
                    CBuffer, LocalMemoryBuffer](
                    make_shared[LocalMemoryBuffer](
                        <uint8_t*>(metadata_str.data()),
                        metadata_str.size(), True)))
            else:
                serialized_object = worker._serialize_with_pyarrow(output)
                serialized_objects.append(serialized_object)
                data_sizes.push_back(serialized_object.total_bytes)
                metadatas.push_back(empty_metadata)

        check_status(self.core_worker.get().GetReturnObjects(
            return_ids, data_sizes, metadatas, returns))

        for i, serialized_object in enumerate(serialized_objects):
            # A nullptr is returned if the object already exists.
            if returns[0][i].get() == NULL:
                continue

            if serialized_object is NoReturn:
                returns[0][i].reset()
            elif isinstance(serialized_object, bytes):
                buffer = Buffer.make(returns[0][i].get().GetData())
                stream = pyarrow.FixedSizeBufferWriter(
                    pyarrow.py_buffer(buffer))
                stream.set_memcopy_threads(MEMCOPY_THREADS)
                stream.write(pyarrow.py_buffer(serialized_object))
            elif worker.use_pickle:
                inband, writer = serialized_object
                (<Pickle5Writer>writer).write_to(
                    inband, returns[0][i].get().GetData(), MEMCOPY_THREADS)
            else:
                buffer = Buffer.make(returns[0][i].get().GetData())
                stream = pyarrow.FixedSizeBufferWriter(
                    pyarrow.py_buffer(buffer))
                stream.set_memcopy_threads(MEMCOPY_THREADS)
                serialized_object.write_to(stream)<|MERGE_RESOLUTION|>--- conflicted
+++ resolved
@@ -616,26 +616,6 @@
 
     with gil:
         try:
-<<<<<<< HEAD
-            # The call to execute_task should never raise an exception. If it
-            # does, that indicates that there was an unexpected internal error.
-            execute_task(task_type, ray_function, c_resources, c_args,
-                         c_arg_reference_ids, c_return_ids, returns)
-        except Exception:
-            traceback_str = traceback.format_exc() + (
-                "An unexpected internal error occurred while the worker was"
-                "executing a task.")
-            ray.utils.push_error_to_driver(
-                ray.worker.global_worker,
-                "worker_crash",
-                traceback_str,
-                job_id=None)
-            # TODO(rkn): Note that if the worker was in the middle of executing
-            # a task, then any worker or driver that is blocking in a get call
-            # and waiting for the output of that task will hang. We need to
-            # address this.
-            sys.exit(1)
-=======
             try:
                 # The call to execute_task should never raise an exception. If
                 # it does, that indicates that there was an internal error.
@@ -655,7 +635,6 @@
             # Tell the core worker to exit as soon as the result objects
             # are processed.
             return CRayStatus.SystemExit()
->>>>>>> 36a72249
 
     return CRayStatus.OK()
 
@@ -669,14 +648,11 @@
     return CRayStatus.OK()
 
 
-<<<<<<< HEAD
-=======
 cdef void exit_handler() nogil:
     with gil:
         sys.exit(0)
 
 
->>>>>>> 36a72249
 cdef class CoreWorker:
     cdef unique_ptr[CCoreWorker] core_worker
 
