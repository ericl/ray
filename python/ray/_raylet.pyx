# cython: profile=False
# distutils: language = c++
# cython: embedsignature = True
# cython: language_level = 3

from cpython.exc cimport PyErr_CheckSignals

import numpy
import threading
import time
import logging
import os
import sys

from libc.stdint cimport (
    int32_t,
    int64_t,
    INT64_MAX,
    uint64_t,
    uint8_t,
)
from libcpp cimport bool as c_bool
from libcpp.memory cimport (
    dynamic_pointer_cast,
    make_shared,
    shared_ptr,
    unique_ptr,
)
from libcpp.string cimport string as c_string
from libcpp.utility cimport pair
from libcpp.unordered_map cimport unordered_map
from libcpp.vector cimport vector as c_vector

from cython.operator import dereference, postincrement

from ray.includes.common cimport (
    CLanguage,
    CRayObject,
    CRayStatus,
    CGcsClientOptions,
    CTaskArg,
    CTaskType,
    CRayFunction,
    LocalMemoryBuffer,
    move,
    LANGUAGE_CPP,
    LANGUAGE_JAVA,
    LANGUAGE_PYTHON,
    LocalMemoryBuffer,
    TASK_TYPE_NORMAL_TASK,
    TASK_TYPE_ACTOR_CREATION_TASK,
    TASK_TYPE_ACTOR_TASK,
    WORKER_TYPE_WORKER,
    WORKER_TYPE_DRIVER,
)
from ray.includes.libraylet cimport (
    CRayletClient,
    GCSProfileEvent,
    GCSProfileTableData,
    WaitResultPair,
)
from ray.includes.unique_ids cimport (
    CActorID,
    CActorCheckpointID,
    CObjectID,
    CClientID,
)
from ray.includes.libcoreworker cimport (
    CActorCreationOptions,
    CCoreWorker,
    CTaskOptions,
    ResourceMappingType,
)
from ray.includes.task cimport CTaskSpec
from ray.includes.ray_config cimport RayConfig

import ray
import ray.experimental.signal as ray_signal
import ray.memory_monitor as memory_monitor
import ray.ray_constants as ray_constants
from ray import profiling
from ray.exceptions import (
    RayError,
    RayletError,
    RayTaskError,
    ObjectStoreFullError
)
from ray.experimental.no_return import NoReturn
from ray.function_manager import FunctionDescriptor
from ray.utils import decode
from ray.ray_constants import (
    DEFAULT_PUT_OBJECT_DELAY,
    DEFAULT_PUT_OBJECT_RETRIES,
    RAW_BUFFER_METADATA,
    PICKLE5_BUFFER_METADATA,
)

# pyarrow cannot be imported until after _raylet finishes initializing
# (see ray/__init__.py for details).
# Unfortunately, Cython won't compile if 'pyarrow' is undefined, so we
# "forward declare" it here and then replace it with a reference to the
# imported package from ray/__init__.py.
# TODO(edoakes): Fix this.
pyarrow = None

cimport cpython

include "includes/unique_ids.pxi"
include "includes/ray_config.pxi"
include "includes/task.pxi"
include "includes/buffer.pxi"
include "includes/common.pxi"
include "includes/serialization.pxi"
include "includes/libcoreworker.pxi"


logger = logging.getLogger(__name__)

MEMCOPY_THREADS = 12


if cpython.PY_MAJOR_VERSION >= 3:
    import pickle
else:
    import cPickle as pickle


cdef int check_status(const CRayStatus& status) nogil except -1:
    if status.ok():
        return 0

    with gil:
        message = status.message().decode()

    if status.IsObjectStoreFull():
        raise ObjectStoreFullError(message)
    elif status.IsInterrupted():
        raise KeyboardInterrupt()
    else:
        raise RayletError(message)

cdef RayObjectsToDataMetadataPairs(
        const c_vector[shared_ptr[CRayObject]] objects):
    data_metadata_pairs = []
    for i in range(objects.size()):
        # core_worker will return a nullptr for objects that couldn't be
        # retrieved from the store or if an object was an exception.
        if not objects[i].get():
            data_metadata_pairs.append((None, None))
        else:
            data = None
            metadata = None
            if objects[i].get().HasData():
                data = Buffer.make(objects[i].get().GetData())
            if objects[i].get().HasMetadata():
                metadata = Buffer.make(
                    objects[i].get().GetMetadata()).to_pybytes()
            data_metadata_pairs.append((data, metadata))
    return data_metadata_pairs


cdef VectorToObjectIDs(const c_vector[CObjectID] &object_ids):
    result = []
    for i in range(object_ids.size()):
        result.append(ObjectID(object_ids[i].Binary()))
    return result


cdef c_vector[CObjectID] ObjectIDsToVector(object_ids):
    """A helper function that converts a Python list of object IDs to a vector.

    Args:
        object_ids (list): The Python list of object IDs.

    Returns:
        The output vector.
    """
    cdef:
        ObjectID object_id
        c_vector[CObjectID] result
    for object_id in object_ids:
        result.push_back(object_id.native())
    return result


def compute_task_id(ObjectID object_id):
    return TaskID(object_id.native().TaskId().Binary())


cdef c_bool is_simple_value(value, int64_t *num_elements_contained):
    num_elements_contained[0] += 1

    if num_elements_contained[0] >= RayConfig.instance().num_elements_limit():
        return False

    if (cpython.PyInt_Check(value) or cpython.PyLong_Check(value) or
            value is False or value is True or cpython.PyFloat_Check(value) or
            value is None):
        return True

    if cpython.PyBytes_CheckExact(value):
        num_elements_contained[0] += cpython.PyBytes_Size(value)
        return (num_elements_contained[0] <
                RayConfig.instance().num_elements_limit())

    if cpython.PyUnicode_CheckExact(value):
        num_elements_contained[0] += cpython.PyUnicode_GET_SIZE(value)
        return (num_elements_contained[0] <
                RayConfig.instance().num_elements_limit())

    if (cpython.PyList_CheckExact(value) and
            cpython.PyList_Size(value) < RayConfig.instance().size_limit()):
        for item in value:
            if not is_simple_value(item, num_elements_contained):
                return False
        return (num_elements_contained[0] <
                RayConfig.instance().num_elements_limit())

    if (cpython.PyDict_CheckExact(value) and
            cpython.PyDict_Size(value) < RayConfig.instance().size_limit()):
        # TODO(suquark): Using "items" in Python2 is not very efficient.
        for k, v in value.items():
            if not (is_simple_value(k, num_elements_contained) and
                    is_simple_value(v, num_elements_contained)):
                return False
        return (num_elements_contained[0] <
                RayConfig.instance().num_elements_limit())

    if (cpython.PyTuple_CheckExact(value) and
            cpython.PyTuple_Size(value) < RayConfig.instance().size_limit()):
        for item in value:
            if not is_simple_value(item, num_elements_contained):
                return False
        return (num_elements_contained[0] <
                RayConfig.instance().num_elements_limit())

    if isinstance(value, numpy.ndarray):
        if value.dtype == "O":
            return False
        num_elements_contained[0] += value.nbytes
        return (num_elements_contained[0] <
                RayConfig.instance().num_elements_limit())

    return False


def check_simple_value(value):
    """Check if value is simple enough to be send by value.

    This method checks if a Python object is sufficiently simple that it can
    be serialized and passed by value as an argument to a task (without being
    put in the object store). The details of which objects are sufficiently
    simple are defined by this method and are not particularly important.
    But for performance reasons, it is better to place "small" objects in
    the task itself and "large" objects in the object store.

    Args:
        value: Python object that should be checked.

    Returns:
        True if the value should be send by value, False otherwise.
    """

    cdef int64_t num_elements_contained = 0
    return is_simple_value(value, &num_elements_contained)


cdef class Language:
    cdef CLanguage lang

    def __cinit__(self, int32_t lang):
        self.lang = <CLanguage>lang

    @staticmethod
    cdef from_native(const CLanguage& lang):
        return Language(<int32_t>lang)

    def __eq__(self, other):
        return (isinstance(other, Language) and
                (<int32_t>self.lang) == (<int32_t>other.lang))

    def __repr__(self):
        if <int32_t>self.lang == <int32_t>LANGUAGE_PYTHON:
            return "PYTHON"
        elif <int32_t>self.lang == <int32_t>LANGUAGE_CPP:
            return "CPP"
        elif <int32_t>self.lang == <int32_t>LANGUAGE_JAVA:
            return "JAVA"
        else:
            raise Exception("Unexpected error")


# Programming language enum values.
cdef Language LANG_PYTHON = Language.from_native(LANGUAGE_PYTHON)
cdef Language LANG_CPP = Language.from_native(LANGUAGE_CPP)
cdef Language LANG_JAVA = Language.from_native(LANGUAGE_JAVA)


cdef int prepare_resources(
        dict resource_dict,
        unordered_map[c_string, double] *resource_map) except -1:
    cdef:
        unordered_map[c_string, double] out
        c_string resource_name

    if resource_dict is None:
        raise ValueError("Must provide resource map.")

    for key, value in resource_dict.items():
        if not (isinstance(value, int) or isinstance(value, float)):
            raise ValueError("Resource quantities may only be ints or floats.")
        if value < 0:
            raise ValueError("Resource quantities may not be negative.")
        if value > 0:
            if (value >= 1 and isinstance(value, float)
                    and not value.is_integer()):
                raise ValueError(
                    "Resource quantities >1 must be whole numbers.")
            resource_map[0][key.encode("ascii")] = float(value)
    return 0


cdef c_vector[c_string] string_vector_from_list(list string_list):
    cdef:
        c_vector[c_string] out
    for s in string_list:
        if not isinstance(s, bytes):
            raise TypeError("string_list elements must be bytes")
        out.push_back(s)
    return out


cdef void prepare_args(list args, c_vector[CTaskArg] *args_vector):
    cdef:
        c_string pickled_str
        shared_ptr[CBuffer] arg_data
        shared_ptr[CBuffer] arg_metadata

    for arg in args:
        if isinstance(arg, ObjectID):
            args_vector.push_back(
                CTaskArg.PassByReference((<ObjectID>arg).native()))
        elif not ray._raylet.check_simple_value(arg):
            args_vector.push_back(
                CTaskArg.PassByReference((<ObjectID>ray.put(arg)).native()))
        else:
            pickled_str = pickle.dumps(
                arg, protocol=pickle.HIGHEST_PROTOCOL)
            # TODO(edoakes): This makes a copy that could be avoided.
            arg_data = dynamic_pointer_cast[CBuffer, LocalMemoryBuffer](
                    make_shared[LocalMemoryBuffer](
                        <uint8_t*>(pickled_str.data()),
                        pickled_str.size(),
                        True))
            args_vector.push_back(
                CTaskArg.PassByValue(
                    make_shared[CRayObject](arg_data, arg_metadata)))


cdef class RayletClient:
    cdef CRayletClient* client

    def __cinit__(self, CoreWorker core_worker):
        # The core worker and raylet client need to share an underlying
        # raylet client, so we take a reference to the core worker's client
        # here. The client is a raw pointer because it is only a temporary
        # workaround and will be removed once the core worker transition is
        # complete, so we don't want to change the unique_ptr in core worker
        # to a shared_ptr. This means the core worker *must* be
        # initialized before the raylet client.
        self.client = &core_worker.core_worker.get().GetRayletClient()

    def fetch_or_reconstruct(self, object_ids,
                             c_bool fetch_only,
                             TaskID current_task_id=TaskID.nil()):
        cdef c_vector[CObjectID] fetch_ids = ObjectIDsToVector(object_ids)
        check_status(self.client.FetchOrReconstruct(
            fetch_ids, fetch_only, current_task_id.native()))

    def push_error(self, JobID job_id, error_type, error_message,
                   double timestamp):
        check_status(self.client.PushError(job_id.native(),
                                           error_type.encode("ascii"),
                                           error_message.encode("ascii"),
                                           timestamp))

    def prepare_actor_checkpoint(self, ActorID actor_id):
        cdef:
            CActorCheckpointID checkpoint_id
            CActorID c_actor_id = actor_id.native()

        # PrepareActorCheckpoint will wait for raylet's reply, release
        # the GIL so other Python threads can run.
        with nogil:
            check_status(self.client.PrepareActorCheckpoint(
                c_actor_id, checkpoint_id))
        return ActorCheckpointID(checkpoint_id.Binary())

    def notify_actor_resumed_from_checkpoint(self, ActorID actor_id,
                                             ActorCheckpointID checkpoint_id):
        check_status(self.client.NotifyActorResumedFromCheckpoint(
            actor_id.native(), checkpoint_id.native()))

    def set_resource(self, basestring resource_name,
                     double capacity, ClientID client_id):
        self.client.SetResource(resource_name.encode("ascii"), capacity,
                                CClientID.FromBinary(client_id.binary()))

    @property
    def job_id(self):
        return JobID(self.client.GetJobID().Binary())

    @property
    def is_worker(self):
        return self.client.IsWorker()

cdef deserialize_args(
        const c_vector[shared_ptr[CRayObject]] &c_args,
        const c_vector[CObjectID] &arg_reference_ids):
    cdef:
        c_vector[shared_ptr[CRayObject]] by_reference_objects

    if c_args.size() == 0:
        return [], {}

    args = []
    by_reference_ids = []
    by_reference_indices = []
    for i in range(c_args.size()):
        # Passed by value.
        if arg_reference_ids[i].IsNil():
            data = Buffer.make(c_args[i].get().GetData())
            if (c_args[i].get().HasMetadata()
                and Buffer.make(
                    c_args[i].get().GetMetadata()).to_pybytes()
                    == RAW_BUFFER_METADATA):
                args.append(data)
            else:
                args.append(pickle.loads(data.to_pybytes()))
        # Passed by reference.
        else:
            by_reference_ids.append(
                ObjectID(arg_reference_ids[i].Binary()))
            by_reference_indices.append(i)
            by_reference_objects.push_back(c_args[i])
            args.append(None)

    data_metadata_pairs = RayObjectsToDataMetadataPairs(
        by_reference_objects)
    for i, arg in enumerate(
        ray.worker.global_worker.deserialize_objects(
            data_metadata_pairs, by_reference_ids)):
        args[by_reference_indices[i]] = arg

    for arg in args:
        if isinstance(arg, RayError):
            raise arg

    return ray.signature.recover_args(args)


cdef execute_task(
        CTaskType task_type,
        const CRayFunction &ray_function,
        const unordered_map[c_string, double] &c_resources,
        const c_vector[shared_ptr[CRayObject]] &c_args,
        const c_vector[CObjectID] &c_arg_reference_ids,
        const c_vector[CObjectID] &c_return_ids,
        c_vector[shared_ptr[CRayObject]] *returns):

    worker = ray.worker.global_worker
    manager = worker.function_actor_manager

    cdef:
        dict execution_infos = manager.execution_infos
        CoreWorker core_worker = worker.core_worker
        JobID job_id = core_worker.get_current_job_id()
        CTaskID task_id = core_worker.core_worker.get().GetCurrentTaskId()

    # Automatically restrict the GPUs available to this task.
    ray.utils.set_cuda_visible_devices(ray.get_gpu_ids())

    descriptor = tuple(ray_function.GetFunctionDescriptor())

    if <int>task_type == <int>TASK_TYPE_ACTOR_CREATION_TASK:
        function_descriptor = FunctionDescriptor.from_bytes_list(
            ray_function.GetFunctionDescriptor())
        actor_class = manager.load_actor_class(job_id, function_descriptor)
        actor_id = core_worker.get_actor_id()
        worker.actors[actor_id] = actor_class.__new__(actor_class)
        worker.actor_checkpoint_info[actor_id] = (
            ray.worker.ActorCheckpointInfo(
                num_tasks_since_last_checkpoint=0,
                last_checkpoint_timestamp=int(1000 * time.time()),
                checkpoint_ids=[]))

    execution_info = execution_infos.get(descriptor)
    if not execution_info:
        function_descriptor = FunctionDescriptor.from_bytes_list(
            ray_function.GetFunctionDescriptor())
        execution_info = manager.get_execution_info(
            job_id, function_descriptor)
        execution_infos[descriptor] = execution_info

    function_name = execution_info.function_name
    extra_data = (b'{"name": ' + function_name.encode("ascii") +
                  b' "task_id": ' + task_id.Hex() + b'}')

    if <int>task_type == <int>TASK_TYPE_NORMAL_TASK:
        title = "ray_worker:{}()".format(function_name)
        next_title = "ray_worker"
        function_executor = execution_info.function
    else:
        actor = worker.actors[core_worker.get_actor_id()]
        class_name = actor.__class__.__name__
        title = "ray_{}:{}()".format(class_name, function_name)
        next_title = "ray_{}".format(class_name)
        worker_name = "ray_{}_{}".format(class_name, os.getpid())
        if c_resources.find(b"memory") != c_resources.end():
            worker.memory_monitor.set_heap_limit(
                worker_name,
                ray_constants.from_memory_units(
                    dereference(c_resources.find(b"memory")).second))
        if c_resources.find(b"object_store_memory") != c_resources.end():
            worker.core_worker.set_object_store_client_options(
                worker_name,
                int(ray_constants.from_memory_units(
                        dereference(
                            c_resources.find(b"object_store_memory")).second)))

        def function_executor(*arguments, **kwarguments):
            return execution_info.function(actor, *arguments, **kwarguments)

    with core_worker.profile_event(b"task", extra_data=extra_data):
        try:
            task_exception = False
            if not (<int>task_type == <int>TASK_TYPE_ACTOR_TASK
                    and function_name == "__ray_terminate__"):
                worker.reraise_actor_init_error()
                worker.memory_monitor.raise_if_low_memory()

            with core_worker.profile_event(b"task:deserialize_arguments"):
                args, kwargs = deserialize_args(c_args, c_arg_reference_ids)

            # Execute the task.
            with ray.worker._changeproctitle(title, next_title):
                with core_worker.profile_event(b"task:execute"):
                    task_exception = True
                    outputs = function_executor(*args, **kwargs)
                    task_exception = False
                    if c_return_ids.size() == 1:
                        outputs = (outputs,)

            # Store the outputs in the object store.
            with core_worker.profile_event(b"task:store_outputs"):
                core_worker.store_task_outputs(
                    worker, outputs, c_return_ids, returns)
        except Exception as error:
            if (<int>task_type == <int>TASK_TYPE_ACTOR_CREATION_TASK):
                worker.mark_actor_init_failed(error)

            backtrace = ray.utils.format_error_message(
                traceback.format_exc(), task_exception=task_exception)
            if isinstance(error, RayTaskError):
                # Avoid recursive nesting of RayTaskError.
                failure_object = RayTaskError(function_name, backtrace,
                                              error.cause_cls)
            else:
                failure_object = RayTaskError(function_name, backtrace,
                                              error.__class__)
            errors = []
            for _ in range(c_return_ids.size()):
                errors.append(failure_object)
            core_worker.store_task_outputs(
                worker, errors, c_return_ids, returns)
            ray.utils.push_error_to_driver(
                worker,
                ray_constants.TASK_PUSH_ERROR,
                str(failure_object),
                job_id=worker.current_job_id)

            # Send signal with the error.
            ray_signal.send(ray_signal.ErrorSignal(str(failure_object)))

    # Don't need to reset `current_job_id` if the worker is an
    # actor. Because the following tasks should all have the
    # same driver id.
    if <int>task_type == <int>TASK_TYPE_NORMAL_TASK:
        # Reset signal counters so that the next task can get
        # all past signals.
        ray_signal.reset()

    if execution_info.max_calls != 0:
        function_descriptor = FunctionDescriptor.from_bytes_list(
            ray_function.GetFunctionDescriptor())

        # Reset the state of the worker for the next task to execute.
        # Increase the task execution counter.
        manager.increase_task_counter(job_id, function_descriptor)

        # If we've reached the max number of executions for this worker, exit.
        task_counter = manager.get_task_counter(job_id, function_descriptor)
        if task_counter == execution_info.max_calls:
            worker.core_worker.disconnect()
            sys.exit(0)


cdef CRayStatus task_execution_handler(
        CTaskType task_type,
        const CRayFunction &ray_function,
        const unordered_map[c_string, double] &c_resources,
        const c_vector[shared_ptr[CRayObject]] &c_args,
        const c_vector[CObjectID] &c_arg_reference_ids,
        const c_vector[CObjectID] &c_return_ids,
        c_vector[shared_ptr[CRayObject]] *returns) nogil:

    with gil:
        try:
<<<<<<< HEAD
            # The call to execute_task should never raise an exception. If it
            # does, that indicates that there was an unexpected internal error.
            execute_task(task_type, ray_function, c_resources, c_args,
                         c_arg_reference_ids, c_return_ids, returns)
        except Exception:
            traceback_str = traceback.format_exc() + (
                "An unexpected internal error occurred while the worker was"
                "executing a task.")
            ray.utils.push_error_to_driver(
                ray.worker.global_worker,
                "worker_crash",
                traceback_str,
                job_id=None)
            # TODO(rkn): Note that if the worker was in the middle of executing
            # a task, then any worker or driver that is blocking in a get call
            # and waiting for the output of that task will hang. We need to
            # address this.
            sys.exit(1)
=======
            try:
                # The call to execute_task should never raise an exception. If
                # it does, that indicates that there was an internal error.
                execute_task(task_type, ray_function, c_resources, c_args,
                             c_arg_reference_ids, c_return_ids,
                             return_results_directly, returns)
            except Exception:
                traceback_str = traceback.format_exc() + (
                    "An unexpected internal error occurred while the worker "
                    "was executing a task.")
                ray.utils.push_error_to_driver(
                    ray.worker.global_worker,
                    "worker_crash",
                    traceback_str,
                    job_id=None)
                sys.exit(1)
        except SystemExit:
            if isinstance(threading.current_thread(), threading._MainThread):
                raise
            else:
                # We cannot exit from a non-main thread, so return a special
                # status that tells the core worker to call sys.exit() on the
                # main thread instead. This only applies to direct actor calls.
                return CRayStatus.SystemExit()
>>>>>>> 18241f4a

    return CRayStatus.OK()


cdef CRayStatus check_signals() nogil:
    with gil:
        try:
            PyErr_CheckSignals()
        except KeyboardInterrupt:
            return CRayStatus.Interrupted(b"")
    return CRayStatus.OK()


<<<<<<< HEAD
=======
cdef void exit_handler() nogil:
    with gil:
        sys.exit(0)


cdef void push_objects_into_return_vector(
        py_objects,
        c_vector[shared_ptr[CRayObject]] *returns):

    cdef:
        c_string metadata_str = RAW_BUFFER_METADATA
        c_string raw_data_str
        shared_ptr[CBuffer] data
        shared_ptr[CBuffer] metadata
        shared_ptr[CRayObject] ray_object
        int64_t data_size

    for serialized_object in py_objects:
        if isinstance(serialized_object, bytes):
            data_size = len(serialized_object)
            raw_data_str = serialized_object
            data = dynamic_pointer_cast[
                CBuffer, LocalMemoryBuffer](
                    make_shared[LocalMemoryBuffer](
                        <uint8_t*>(raw_data_str.data()), raw_data_str.size()))
            metadata = dynamic_pointer_cast[
                CBuffer, LocalMemoryBuffer](
                    make_shared[LocalMemoryBuffer](
                        <uint8_t*>(metadata_str.data()), metadata_str.size()))
            ray_object = make_shared[CRayObject](data, metadata, True)
            returns.push_back(ray_object)
        else:
            data_size = serialized_object.total_bytes
            data = dynamic_pointer_cast[
                CBuffer, LocalMemoryBuffer](
                    make_shared[LocalMemoryBuffer](data_size))
            metadata.reset()
            stream = pyarrow.FixedSizeBufferWriter(
                pyarrow.py_buffer(Buffer.make(data)))
            serialized_object.write_to(stream)
            ray_object = make_shared[CRayObject](data, metadata)
            returns.push_back(ray_object)


>>>>>>> 18241f4a
cdef class CoreWorker:
    cdef unique_ptr[CCoreWorker] core_worker

    def __cinit__(self, is_driver, store_socket, raylet_socket,
                  JobID job_id, GcsClientOptions gcs_options, log_dir,
                  node_ip_address):
        assert pyarrow is not None, ("Expected pyarrow to be imported from "
                                     "outside _raylet. See __init__.py for "
                                     "details.")

        self.core_worker.reset(new CCoreWorker(
            WORKER_TYPE_DRIVER if is_driver else WORKER_TYPE_WORKER,
            LANGUAGE_PYTHON, store_socket.encode("ascii"),
            raylet_socket.encode("ascii"), job_id.native(),
            gcs_options.native()[0], log_dir.encode("utf-8"),
            node_ip_address.encode("utf-8"), task_execution_handler,
            check_signals, exit_handler))

    def disconnect(self):
        with nogil:
            self.core_worker.get().Disconnect()

    def run_task_loop(self):
        with nogil:
            self.core_worker.get().StartExecutingTasks()

    def get_current_task_id(self):
        return TaskID(self.core_worker.get().GetCurrentTaskId().Binary())

    def get_current_job_id(self):
        return JobID(self.core_worker.get().GetCurrentJobId().Binary())

    def get_actor_id(self):
        return ActorID(self.core_worker.get().GetActorId().Binary())

    def get_objects(self, object_ids, TaskID current_task_id,
                    int64_t timeout_ms=-1):
        cdef:
            c_vector[shared_ptr[CRayObject]] results
            CTaskID c_task_id = current_task_id.native()
            c_vector[CObjectID] c_object_ids = ObjectIDsToVector(object_ids)

        with nogil:
            check_status(self.core_worker.get().Get(
                c_object_ids, timeout_ms, &results))

        return RayObjectsToDataMetadataPairs(results)

    def object_exists(self, ObjectID object_id):
        cdef:
            c_bool has_object
            CObjectID c_object_id = object_id.native()

        with nogil:
            check_status(self.core_worker.get().Contains(
                c_object_id, &has_object))

        return has_object

    cdef _create_put_buffer(self, shared_ptr[CBuffer] &metadata,
                            size_t data_size, ObjectID object_id,
                            CObjectID *c_object_id, shared_ptr[CBuffer] *data):
        delay = ray_constants.DEFAULT_PUT_OBJECT_DELAY
        for attempt in reversed(
                range(ray_constants.DEFAULT_PUT_OBJECT_RETRIES)):
            try:
                if object_id is None:
                    with nogil:
                        check_status(self.core_worker.get().Create(
                                    metadata, data_size, c_object_id, data))
                else:
                    c_object_id[0] = object_id.native()
                    with nogil:
                        check_status(self.core_worker.get().Create(
                                    metadata, data_size, c_object_id[0], data))
                break
            except ObjectStoreFullError as e:
                if attempt:
                    logger.warning("Waiting {} seconds for space to free up "
                                   "in the object store.".format(delay))
                    time.sleep(delay)
                    delay *= 2
                else:
                    self.dump_object_store_memory_usage()
                    raise e

        # If data is nullptr, that means the ObjectID already existed,
        # which we ignore.
        # TODO(edoakes): this is hacky, we should return the error instead
        # and deal with it here.
        return data.get() == NULL

    def put_serialized_object(self, serialized_object,
                              ObjectID object_id=None):
        cdef:
            CObjectID c_object_id
            shared_ptr[CBuffer] data
            shared_ptr[CBuffer] metadata

        object_already_exists = self._create_put_buffer(
            metadata, serialized_object.total_bytes,
            object_id, &c_object_id, &data)
        if not object_already_exists:
            stream = pyarrow.FixedSizeBufferWriter(
                pyarrow.py_buffer(Buffer.make(data)))
            stream.set_memcopy_threads(MEMCOPY_THREADS)
            serialized_object.write_to(stream)

            with nogil:
                check_status(
                    self.core_worker.get().Seal(c_object_id))

        return ObjectID(c_object_id.Binary())

    def put_raw_buffer(self, c_string value, ObjectID object_id=None):
        cdef:
            c_string metadata_str = RAW_BUFFER_METADATA
            CObjectID c_object_id
            shared_ptr[CBuffer] data
            shared_ptr[CBuffer] metadata = dynamic_pointer_cast[
                CBuffer, LocalMemoryBuffer](
                    make_shared[LocalMemoryBuffer](
                        <uint8_t*>(metadata_str.data()), metadata_str.size()))

        object_already_exists = self._create_put_buffer(
            metadata, value.size(), object_id, &c_object_id, &data)
        if not object_already_exists:
            stream = pyarrow.FixedSizeBufferWriter(
                pyarrow.py_buffer(Buffer.make(data)))
            stream.set_memcopy_threads(MEMCOPY_THREADS)
            stream.write(pyarrow.py_buffer(value))

            with nogil:
                check_status(
                    self.core_worker.get().Seal(c_object_id))

        return ObjectID(c_object_id.Binary())

    def put_pickle5_buffers(self, c_string inband,
                            Pickle5Writer writer, ObjectID object_id=None):
        cdef:
            CObjectID c_object_id
            c_string metadata_str = PICKLE5_BUFFER_METADATA
            shared_ptr[CBuffer] data
            shared_ptr[CBuffer] metadata = dynamic_pointer_cast[
                CBuffer, LocalMemoryBuffer](
                    make_shared[LocalMemoryBuffer](
                        <uint8_t*>(metadata_str.data()), metadata_str.size()))

        object_already_exists = self._create_put_buffer(
            metadata, writer.get_total_bytes(inband),
            object_id, &c_object_id, &data)
        if not object_already_exists:
            writer.write_to(inband, data, MEMCOPY_THREADS)
            with nogil:
                check_status(
                    self.core_worker.get().Seal(c_object_id))

        return ObjectID(c_object_id.Binary())

    def wait(self, object_ids, int num_returns, int64_t timeout_ms,
             TaskID current_task_id):
        cdef:
            WaitResultPair result
            c_vector[CObjectID] wait_ids
            c_vector[c_bool] results
            CTaskID c_task_id = current_task_id.native()

        wait_ids = ObjectIDsToVector(object_ids)
        with nogil:
            check_status(self.core_worker.get().Wait(
                wait_ids, num_returns, timeout_ms, &results))

        assert len(results) == len(object_ids)

        ready, not_ready = [], []
        for i, object_id in enumerate(object_ids):
            if results[i]:
                ready.append(object_id)
            else:
                not_ready.append(object_id)

        return ready, not_ready

    def free_objects(self, object_ids, c_bool local_only,
                     c_bool delete_creating_tasks):
        cdef:
            c_vector[CObjectID] free_ids = ObjectIDsToVector(object_ids)

        with nogil:
            check_status(self.core_worker.get().Delete(
                free_ids, local_only, delete_creating_tasks))

    def set_object_store_client_options(self, client_name,
                                        int64_t limit_bytes):
        try:
            logger.debug("Setting plasma memory limit to {} for {}".format(
                limit_bytes, client_name))
            check_status(self.core_worker.get().SetClientOptions(
                client_name.encode("ascii"), limit_bytes))
        except RayError as e:
            self.dump_object_store_memory_usage()
            raise memory_monitor.RayOutOfMemoryError(
                "Failed to set object_store_memory={} for {}. The "
                "plasma store may have insufficient memory remaining "
                "to satisfy this limit (30% of object store memory is "
                "permanently reserved for shared usage). The current "
                "object store memory status is:\n\n{}".format(
                    limit_bytes, client_name, e))

    def dump_object_store_memory_usage(self):
        message = self.core_worker.get().MemoryUsageString()
        logger.warning("Local object store memory usage:\n{}\n".format(
            message.decode("utf-8")))

    def submit_task(self,
                    function_descriptor,
                    args,
                    int num_return_vals,
                    resources):
        cdef:
            unordered_map[c_string, double] c_resources
            CTaskOptions task_options
            CRayFunction ray_function
            c_vector[CTaskArg] args_vector
            c_vector[CObjectID] return_ids

        with self.profile_event(b"submit_task"):
            prepare_resources(resources, &c_resources)
            task_options = CTaskOptions(num_return_vals, c_resources)
            ray_function = CRayFunction(
                LANGUAGE_PYTHON, string_vector_from_list(function_descriptor))
            prepare_args(args, &args_vector)

            with nogil:
                check_status(self.core_worker.get().SubmitTask(
                    ray_function, args_vector, task_options, &return_ids))

            return VectorToObjectIDs(return_ids)

    def create_actor(self,
                     function_descriptor,
                     args,
                     uint64_t max_reconstructions,
                     resources,
                     placement_resources,
                     c_bool is_direct_call,
                     int32_t max_concurrency,
                     c_bool is_detached):
        cdef:
            CRayFunction ray_function
            c_vector[CTaskArg] args_vector
            c_vector[c_string] dynamic_worker_options
            unordered_map[c_string, double] c_resources
            unordered_map[c_string, double] c_placement_resources
            CActorID c_actor_id

        with self.profile_event(b"submit_task"):
            prepare_resources(resources, &c_resources)
            prepare_resources(placement_resources, &c_placement_resources)
            ray_function = CRayFunction(
                LANGUAGE_PYTHON, string_vector_from_list(function_descriptor))
            prepare_args(args, &args_vector)

            with nogil:
                check_status(self.core_worker.get().CreateActor(
                    ray_function, args_vector,
                    CActorCreationOptions(
                        max_reconstructions, is_direct_call, max_concurrency,
                        c_resources, c_placement_resources,
                        dynamic_worker_options, is_detached),
                    &c_actor_id))

            return ActorID(c_actor_id.Binary())

    def submit_actor_task(self,
                          ActorID actor_id,
                          function_descriptor,
                          args,
                          int num_return_vals,
                          double num_method_cpus):

        cdef:
            CActorID c_actor_id = actor_id.native()
            unordered_map[c_string, double] c_resources
            CTaskOptions task_options
            CRayFunction ray_function
            c_vector[CTaskArg] args_vector
            c_vector[CObjectID] return_ids

        with self.profile_event(b"submit_task"):
            if num_method_cpus > 0:
                c_resources[b"CPU"] = num_method_cpus
            task_options = CTaskOptions(num_return_vals, c_resources)
            ray_function = CRayFunction(
                LANGUAGE_PYTHON, string_vector_from_list(function_descriptor))
            prepare_args(args, &args_vector)

            with nogil:
                check_status(self.core_worker.get().SubmitActorTask(
                      c_actor_id,
                      ray_function,
                      args_vector, task_options, &return_ids))

            return VectorToObjectIDs(return_ids)

    def resource_ids(self):
        cdef:
            ResourceMappingType resource_mapping = (
                self.core_worker.get().GetResourceIDs())
            unordered_map[
                c_string, c_vector[pair[int64_t, double]]
            ].iterator iterator = resource_mapping.begin()
            c_vector[pair[int64_t, double]] c_value

        resources_dict = {}
        while iterator != resource_mapping.end():
            key = decode(dereference(iterator).first)
            c_value = dereference(iterator).second
            ids_and_fractions = []
            for i in range(c_value.size()):
                ids_and_fractions.append(
                    (c_value[i].first, c_value[i].second))
            resources_dict[key] = ids_and_fractions
            postincrement(iterator)

        return resources_dict

    def profile_event(self, c_string event_type, object extra_data=None):
        return ProfileEvent.make(
            self.core_worker.get().CreateProfileEvent(event_type),
            extra_data)

    def deserialize_and_register_actor_handle(self, const c_string &bytes):
        c_actor_id = self.core_worker.get().DeserializeAndRegisterActorHandle(
            bytes)
        actor_id = ActorID(c_actor_id.Binary())
        return actor_id

    def serialize_actor_handle(self, ActorID actor_id):
        cdef:
            CActorID c_actor_id = actor_id.native()
            c_string output
        check_status(self.core_worker.get().SerializeActorHandle(
            c_actor_id, &output))
        return output

    def add_active_object_id(self, ObjectID object_id):
        cdef:
            CObjectID c_object_id = object_id.native()
        # Note: faster to not release GIL for short-running op.
        self.core_worker.get().AddActiveObjectID(c_object_id)

    def remove_active_object_id(self, ObjectID object_id):
        cdef:
            CObjectID c_object_id = object_id.native()
        # Note: faster to not release GIL for short-running op.
        self.core_worker.get().RemoveActiveObjectID(c_object_id)

    # TODO: handle noreturn better
    cdef store_task_outputs(
            self, worker, outputs, const c_vector[CObjectID] return_ids,
            c_vector[shared_ptr[CRayObject]] *returns):
        cdef:
            c_vector[size_t] data_sizes
            c_string metadata_str
            shared_ptr[CBuffer] empty_metadata
            c_vector[shared_ptr[CBuffer]] metadatas

        if return_ids.size() == 0:
            return

        serialized_objects = []
        for i in range(len(outputs)):
            return_id, output = return_ids[i], outputs[i]
            if isinstance(output, ray.actor.ActorHandle):
                raise Exception("Returning an actor handle from a remote "
                                "function is not allowed).")
            elif output is NoReturn:
                serialized_objects.append(output)
                data_sizes.push_back(0)
                metadatas.push_back(empty_metadata)
            elif isinstance(output, bytes):
                serialized_objects.append(output)
                data_sizes.push_back(len(output))
                metadata_str = RAW_BUFFER_METADATA
                metadatas.push_back(dynamic_pointer_cast[
                    CBuffer, LocalMemoryBuffer](
                    make_shared[LocalMemoryBuffer](
                        <uint8_t*>(metadata_str.data()),
                        metadata_str.size(), True)))
            elif worker.use_pickle:
                inband, writer = worker._serialize_with_pickle5(output)
                serialized_objects.append((inband, writer))
                data_sizes.push_back(writer.get_total_bytes(inband))
                metadata_str = PICKLE5_BUFFER_METADATA
                metadatas.push_back(dynamic_pointer_cast[
                    CBuffer, LocalMemoryBuffer](
                    make_shared[LocalMemoryBuffer](
                        <uint8_t*>(metadata_str.data()),
                        metadata_str.size(), True)))
            else:
                serialized_object = worker._serialize_with_pyarrow(output)
                serialized_objects.append(serialized_object)
                data_sizes.push_back(serialized_object.total_bytes)
                metadatas.push_back(empty_metadata)

        check_status(self.core_worker.get().GetReturnObjects(
            return_ids, data_sizes, metadatas, returns))

        for i, serialized_object in enumerate(serialized_objects):
            # A nullptr is returned if the object already exists.
            if returns[0][i].get() == NULL:
                continue

            if serialized_object is NoReturn:
                returns[0][i].reset()
            elif isinstance(serialized_object, bytes):
                buffer = Buffer.make(returns[0][i].get().GetData())
                stream = pyarrow.FixedSizeBufferWriter(
                    pyarrow.py_buffer(buffer))
                stream.set_memcopy_threads(MEMCOPY_THREADS)
                stream.write(pyarrow.py_buffer(serialized_object))
            elif worker.use_pickle:
                inband, writer = serialized_object
                (<Pickle5Writer>writer).write_to(
                    inband, returns[0][i].get().GetData(), MEMCOPY_THREADS)
            else:
                buffer = Buffer.make(returns[0][i].get().GetData())
                stream = pyarrow.FixedSizeBufferWriter(
                    pyarrow.py_buffer(buffer))
                stream.set_memcopy_threads(MEMCOPY_THREADS)
                serialized_object.write_to(stream)<|MERGE_RESOLUTION|>--- conflicted
+++ resolved
@@ -616,32 +616,11 @@
 
     with gil:
         try:
-<<<<<<< HEAD
-            # The call to execute_task should never raise an exception. If it
-            # does, that indicates that there was an unexpected internal error.
-            execute_task(task_type, ray_function, c_resources, c_args,
-                         c_arg_reference_ids, c_return_ids, returns)
-        except Exception:
-            traceback_str = traceback.format_exc() + (
-                "An unexpected internal error occurred while the worker was"
-                "executing a task.")
-            ray.utils.push_error_to_driver(
-                ray.worker.global_worker,
-                "worker_crash",
-                traceback_str,
-                job_id=None)
-            # TODO(rkn): Note that if the worker was in the middle of executing
-            # a task, then any worker or driver that is blocking in a get call
-            # and waiting for the output of that task will hang. We need to
-            # address this.
-            sys.exit(1)
-=======
             try:
                 # The call to execute_task should never raise an exception. If
                 # it does, that indicates that there was an internal error.
                 execute_task(task_type, ray_function, c_resources, c_args,
-                             c_arg_reference_ids, c_return_ids,
-                             return_results_directly, returns)
+                             c_arg_reference_ids, c_return_ids, returns)
             except Exception:
                 traceback_str = traceback.format_exc() + (
                     "An unexpected internal error occurred while the worker "
@@ -660,7 +639,6 @@
                 # status that tells the core worker to call sys.exit() on the
                 # main thread instead. This only applies to direct actor calls.
                 return CRayStatus.SystemExit()
->>>>>>> 18241f4a
 
     return CRayStatus.OK()
 
@@ -674,53 +652,11 @@
     return CRayStatus.OK()
 
 
-<<<<<<< HEAD
-=======
 cdef void exit_handler() nogil:
     with gil:
         sys.exit(0)
 
 
-cdef void push_objects_into_return_vector(
-        py_objects,
-        c_vector[shared_ptr[CRayObject]] *returns):
-
-    cdef:
-        c_string metadata_str = RAW_BUFFER_METADATA
-        c_string raw_data_str
-        shared_ptr[CBuffer] data
-        shared_ptr[CBuffer] metadata
-        shared_ptr[CRayObject] ray_object
-        int64_t data_size
-
-    for serialized_object in py_objects:
-        if isinstance(serialized_object, bytes):
-            data_size = len(serialized_object)
-            raw_data_str = serialized_object
-            data = dynamic_pointer_cast[
-                CBuffer, LocalMemoryBuffer](
-                    make_shared[LocalMemoryBuffer](
-                        <uint8_t*>(raw_data_str.data()), raw_data_str.size()))
-            metadata = dynamic_pointer_cast[
-                CBuffer, LocalMemoryBuffer](
-                    make_shared[LocalMemoryBuffer](
-                        <uint8_t*>(metadata_str.data()), metadata_str.size()))
-            ray_object = make_shared[CRayObject](data, metadata, True)
-            returns.push_back(ray_object)
-        else:
-            data_size = serialized_object.total_bytes
-            data = dynamic_pointer_cast[
-                CBuffer, LocalMemoryBuffer](
-                    make_shared[LocalMemoryBuffer](data_size))
-            metadata.reset()
-            stream = pyarrow.FixedSizeBufferWriter(
-                pyarrow.py_buffer(Buffer.make(data)))
-            serialized_object.write_to(stream)
-            ray_object = make_shared[CRayObject](data, metadata)
-            returns.push_back(ray_object)
-
-
->>>>>>> 18241f4a
 cdef class CoreWorker:
     cdef unique_ptr[CCoreWorker] core_worker
 
