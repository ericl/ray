import os

import colorama

try:
    import setproctitle
except ImportError:
    setproctitle = None

import ray


class RayError(Exception):
    """Super class of all ray exception types."""
    pass


class RayTaskError(RayError):
    """Indicates that a task threw an exception during execution.

    If a task throws an exception during execution, a RayTaskError is stored in
    the object store for each of the task's outputs. When an object is
    retrieved from the object store, the Python method that retrieved it checks
    to see if the object is a RayTaskError and if it is then an exception is
    thrown propagating the error message.

    Attributes:
        function_name (str): The name of the function that failed and produced
            the RayTaskError.
        traceback_str (str): The traceback from the exception.
    """

    def __init__(self,
                 function_name,
                 traceback_str,
                 cause_cls,
                 proctitle=None,
                 pid=None,
                 ip=None):
        """Initialize a RayTaskError."""
        if proctitle:
            self.proctitle = proctitle
        elif setproctitle:
            self.proctitle = setproctitle.getproctitle()
        else:
            self.proctitle = "ray_worker"
        self.pid = pid or os.getpid()
        self.ip = ip or ray.services.get_node_ip_address()
        self.function_name = function_name
        self.traceback_str = traceback_str
        self.cause_cls = cause_cls
        assert traceback_str is not None

    def as_instanceof_cause(self):
        """Returns copy that is an instance of the cause's Python class.

        The returned exception will inherit from both RayTaskError and the
        cause class.
        """

        if issubclass(RayTaskError, self.cause_cls):
            return self  # already satisfied

<<<<<<< HEAD
        if issubclass(self.cause_cls, RayError):
            return self  # don't try to wrap ray internal errors

        class cls(self.cause_cls, RayTaskError):
            def __init__(self, function_name, traceback_str, cause_cls, pid,
                         host):
=======
        class cls(RayTaskError, self.cause_cls):
            def __init__(self, function_name, traceback_str, cause_cls,
                         proctitle, pid, ip):
>>>>>>> c3b2ae26
                RayTaskError.__init__(self, function_name, traceback_str,
                                      cause_cls, proctitle, pid, ip)

        name = "RayTaskError({})".format(self.cause_cls.__name__)
        cls.__name__ = name
        cls.__qualname__ = name

        return cls(self.function_name, self.traceback_str, self.cause_cls,
                   self.proctitle, self.pid, self.ip)

    def __str__(self):
        """Format a RayTaskError as a string."""
        lines = self.traceback_str.strip().split("\n")
        out = []
        in_worker = False
        for line in lines:
            if line.startswith("Traceback "):
                out.append("{}{}{} (pid={}, ip={})".format(
                    colorama.Fore.CYAN, self.proctitle, colorama.Fore.RESET,
                    self.pid, self.ip))
            elif in_worker:
                in_worker = False
            elif "ray/worker.py" in line or "ray/function_manager.py" in line:
                in_worker = True
            else:
                out.append(line)
        return "\n".join(out)


class RayWorkerError(RayError):
    """Indicates that the worker died unexpectedly while executing a task."""

    def __str__(self):
        return "The worker died unexpectedly while executing this task."


class RayActorError(RayError):
    """Indicates that the actor died unexpectedly before finishing a task.

    This exception could happen either because the actor process dies while
    executing a task, or because a task is submitted to a dead actor.
    """

    def __str__(self):
        return "The actor died unexpectedly before finishing this task."


class RayletError(RayError):
    """Indicates that the Raylet client has errored.

    This exception can be thrown when the raylet is killed.
    """

    def __init__(self, client_exc):
        self.client_exc = client_exc

    def __str__(self):
        return "The Raylet died with this message: {}".format(self.client_exc)


class ObjectStoreFullError(RayError):
    """Indicates that the object store is full.

    This is raised if the attempt to store the object fails
    because the object store is full even after multiple retries.
    """
    pass


class UnreconstructableError(RayError):
    """Indicates that an object is lost and cannot be reconstructed.

    Note, this exception only happens for actor objects. If actor's current
    state is after object's creating task, the actor cannot re-run the task to
    reconstruct the object.

    Attributes:
        object_id: ID of the object.
    """

    def __init__(self, object_id):
        self.object_id = object_id

    def __str__(self):
        return (
            "Object {} is lost (either LRU evicted or deleted by user) and "
            "cannot be reconstructed. Try increasing the object store "
            "memory available with ray.init(object_store_memory=<bytes>) "
            "or setting object store limits with "
            "ray.remote(object_store_memory=<bytes>). See also: {}".format(
                self.object_id.hex(),
                "https://ray.readthedocs.io/en/latest/memory-management.html"))


RAY_EXCEPTION_TYPES = [
    RayError,
    RayTaskError,
    RayWorkerError,
    RayActorError,
    ObjectStoreFullError,
    UnreconstructableError,
]<|MERGE_RESOLUTION|>--- conflicted
+++ resolved
@@ -61,18 +61,12 @@
         if issubclass(RayTaskError, self.cause_cls):
             return self  # already satisfied
 
-<<<<<<< HEAD
         if issubclass(self.cause_cls, RayError):
             return self  # don't try to wrap ray internal errors
 
-        class cls(self.cause_cls, RayTaskError):
-            def __init__(self, function_name, traceback_str, cause_cls, pid,
-                         host):
-=======
         class cls(RayTaskError, self.cause_cls):
             def __init__(self, function_name, traceback_str, cause_cls,
                          proctitle, pid, ip):
->>>>>>> c3b2ae26
                 RayTaskError.__init__(self, function_name, traceback_str,
                                       cause_cls, proctitle, pid, ip)
 
