--- conflicted
+++ resolved
@@ -104,11 +104,7 @@
                 logger.info("Ray client server unavailable, "
                             f"retrying in {timeout}s...")
                 logger.debug(f"Received when checking init: {e.details()}")
-<<<<<<< HEAD
-                # Ray is not ready yet, wait a timeout
-=======
                 # Ray is not ready yet, wait a timeout.
->>>>>>> 26beb3b6
                 time.sleep(timeout)
             # Fallthrough, backoff, and retry at the top of the loop
             logger.info("Waiting for Ray to become ready on the server, "
