from libcpp cimport bool as c_bool
from libc.stdint cimport int64_t, uint64_t, uint32_t
from libcpp.string cimport string as c_string
from libcpp.unordered_map cimport unordered_map


cdef extern from "ray/common/ray_config.h" nogil:
    cdef cppclass RayConfig "RayConfig":
        @staticmethod
        RayConfig &instance()

        int64_t ray_cookie() const

        int64_t handler_warning_timeout_ms() const

        int64_t raylet_heartbeat_period_milliseconds() const

        int64_t debug_dump_period_milliseconds() const

        int64_t num_heartbeats_timeout() const

        uint64_t num_heartbeats_warning() const

        int64_t object_timeout_milliseconds() const

        int64_t get_timeout_milliseconds() const

        int64_t worker_get_request_size() const

        int64_t worker_fetch_request_size() const

        int64_t raylet_client_num_connect_attempts() const

        int64_t raylet_client_connect_timeout_milliseconds() const

        int64_t raylet_fetch_timeout_milliseconds() const

        int64_t kill_worker_timeout_milliseconds() const

        int64_t worker_register_timeout_seconds() const

        int64_t redis_db_connect_retries()

        int64_t redis_db_connect_wait_milliseconds() const

        int object_manager_pull_timeout_ms() const

        int object_manager_push_timeout_ms() const

        uint64_t object_manager_default_chunk_size() const

        uint32_t maximum_gcs_deletion_batch_size() const

        int64_t max_direct_call_object_size() const

        c_bool put_small_object_in_memory_store() const

        uint32_t max_tasks_in_flight_per_worker() const

        uint64_t metrics_report_interval_ms() const

        c_bool enable_timeline() const

<<<<<<< HEAD
=======
        c_bool automatic_object_deletion_enabled() const

        c_bool plasma_unlimited() const

>>>>>>> d390344a
        uint32_t max_grpc_message_size() const<|MERGE_RESOLUTION|>--- conflicted
+++ resolved
@@ -61,11 +61,6 @@
 
         c_bool enable_timeline() const
 
-<<<<<<< HEAD
-=======
-        c_bool automatic_object_deletion_enabled() const
-
         c_bool plasma_unlimited() const
 
->>>>>>> d390344a
         uint32_t max_grpc_message_size() const