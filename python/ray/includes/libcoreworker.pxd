# cython: profile = False
# distutils: language = c++
# cython: embedsignature = True

from libc.stdint cimport int64_t
from libcpp cimport bool as c_bool
from libcpp.functional cimport function as c_function
from libcpp.memory cimport shared_ptr, unique_ptr
from libcpp.string cimport string as c_string
from libcpp.unordered_map cimport unordered_map
from libcpp.utility cimport pair
from libcpp.vector cimport vector as c_vector

from ray.includes.unique_ids cimport (
    CActorID,
    CJobID,
    CTaskID,
    CObjectID,
)
from ray.includes.common cimport (
    CActorCreationOptions,
    CActorHandle,
    CBuffer,
    CRayFunction,
    CRayObject,
    CRayStatus,
    CTaskArg,
    CTaskOptions,
    CWorkerType,
    CLanguage,
    CGcsClientOptions,
)
from ray.includes.task cimport CTaskSpec
from ray.includes.libraylet cimport CRayletClient

ctypedef unordered_map[c_string, c_vector[pair[int64_t, double]]] \
    ResourceMappingType

cdef extern from "ray/core_worker/task_execution.h" namespace "ray" nogil:
    cdef cppclass CTaskExecutionInterface "CoreWorkerTaskExecutionInterface":
        void Run()
        void Stop()
        const ResourceMappingType &GetResourceIDs() const

cdef extern from "ray/core_worker/profiling.h" nogil:
    cdef cppclass CProfiler "ray::worker::Profiler":
        void Start()

    cdef cppclass CProfileEvent "ray::worker::ProfileEvent":
        CProfileEvent(const shared_ptr[CProfiler] profiler,
                      const c_string &event_type)
        void SetExtraData(const c_string &extra_data)
<<<<<<< HEAD
=======

cdef extern from "ray/core_worker/profiling.h" nogil:
    cdef cppclass CProfileEvent "ray::worker::ProfileEvent":
        void SetExtraData(const c_string &extra_data)
>>>>>>> 200b92f6

cdef extern from "ray/core_worker/task_interface.h" namespace "ray" nogil:
    cdef cppclass CTaskSubmissionInterface "CoreWorkerTaskInterface":
        CRayStatus SubmitTask(
            const CRayFunction &function, const c_vector[CTaskArg] &args,
            const CTaskOptions &options, c_vector[CObjectID] *return_ids)
        CRayStatus CreateActor(
            const CRayFunction &function, const c_vector[CTaskArg] &args,
            const CActorCreationOptions &options,
            unique_ptr[CActorHandle] *handle)
        CRayStatus SubmitActorTask(
            CActorHandle &handle, const CRayFunction &function,
            const c_vector[CTaskArg] &args, const CTaskOptions &options,
            c_vector[CObjectID] *return_ids)

cdef extern from "ray/core_worker/object_interface.h" nogil:
    cdef cppclass CObjectInterface "ray::CoreWorkerObjectInterface":
        CRayStatus SetClientOptions(c_string client_name, int64_t limit)
        CRayStatus Put(const CRayObject &object, CObjectID *object_id)
        CRayStatus Put(const CRayObject &object, const CObjectID &object_id)
        CRayStatus Create(const shared_ptr[CBuffer] &metadata,
                          const size_t data_size, const CObjectID &object_id,
                          shared_ptr[CBuffer] *data)
        CRayStatus Seal(const CObjectID &object_id)
        CRayStatus Get(const c_vector[CObjectID] &ids, int64_t timeout_ms,
                       c_vector[shared_ptr[CRayObject]] *results)
        CRayStatus Contains(const CObjectID &object_id, c_bool *has_object)
        CRayStatus Wait(const c_vector[CObjectID] &object_ids, int num_objects,
                        int64_t timeout_ms, c_vector[c_bool] *results)
        CRayStatus Delete(const c_vector[CObjectID] &object_ids,
                          c_bool local_only, c_bool delete_creating_tasks)
        c_string MemoryUsageString()

cdef extern from "ray/core_worker/core_worker.h" nogil:
    cdef cppclass CCoreWorker "ray::CoreWorker":
        CCoreWorker(const CWorkerType worker_type, const CLanguage language,
                    const c_string &store_socket,
                    const c_string &raylet_socket, const CJobID &job_id,
                    const CGcsClientOptions &gcs_options,
<<<<<<< HEAD
                    const c_string log_dir, const c_string &node_ip_address,
                    CRayStatus (
                        const CRayFunction &ray_function,
                        const c_vector[shared_ptr[CRayObject]] &args,
                        int num_returns, const CTaskSpec &task_spec,
                        c_vector[shared_ptr[CRayObject]] *returns) nogil,
                    c_bool use_memory_store) nogil
=======
                    const c_string &log_dir, const c_string &node_ip_address,
                    CRayStatus (
                        const CRayFunction &ray_function,
                        const CJobID &job_id, const CTaskID &task_id,
                        const c_vector[CTaskArg] &args,
                        const c_vector[CObjectID] &return_ids,
                        c_vector[shared_ptr[CRayObject]] *returns) nogil,
                    CRayStatus (
                        const CRayFunction &ray_function,
                        const CJobID &job_id, const CTaskID &task_id,
                        const CActorID &actor_id, c_bool create_actor,
                        const unordered_map[c_string, double] &resources,
                        const c_vector[CTaskArg] &args,
                        const c_vector[CObjectID] &return_ids,
                        c_vector[shared_ptr[CRayObject]] *returns) nogil,
                    c_bool use_memory_store_)
>>>>>>> 200b92f6
        void Disconnect()
        CWorkerType &GetWorkerType()
        CLanguage &GetLanguage()
        CObjectInterface &Objects()
        CTaskSubmissionInterface &Tasks()
        CTaskExecutionInterface &Execution()
<<<<<<< HEAD
        const shared_ptr[CProfiler] &Profiler()
=======
        unique_ptr[CProfileEvent] CreateProfileEvent(
            const c_string &event_type)
>>>>>>> 200b92f6

        # TODO(edoakes): remove this once the raylet client is no longer used
        # directly.
        CRayletClient &GetRayletClient()
        # TODO(edoakes): remove these once the Python core worker uses the task
        # interfaces
        void SetCurrentJobId(const CJobID &job_id)
        CTaskID GetCurrentTaskId()
        void SetCurrentTaskId(const CTaskID &task_id)<|MERGE_RESOLUTION|>--- conflicted
+++ resolved
@@ -50,13 +50,10 @@
         CProfileEvent(const shared_ptr[CProfiler] profiler,
                       const c_string &event_type)
         void SetExtraData(const c_string &extra_data)
-<<<<<<< HEAD
-=======
 
 cdef extern from "ray/core_worker/profiling.h" nogil:
     cdef cppclass CProfileEvent "ray::worker::ProfileEvent":
         void SetExtraData(const c_string &extra_data)
->>>>>>> 200b92f6
 
 cdef extern from "ray/core_worker/task_interface.h" namespace "ray" nogil:
     cdef cppclass CTaskSubmissionInterface "CoreWorkerTaskInterface":
@@ -96,15 +93,6 @@
                     const c_string &store_socket,
                     const c_string &raylet_socket, const CJobID &job_id,
                     const CGcsClientOptions &gcs_options,
-<<<<<<< HEAD
-                    const c_string log_dir, const c_string &node_ip_address,
-                    CRayStatus (
-                        const CRayFunction &ray_function,
-                        const c_vector[shared_ptr[CRayObject]] &args,
-                        int num_returns, const CTaskSpec &task_spec,
-                        c_vector[shared_ptr[CRayObject]] *returns) nogil,
-                    c_bool use_memory_store) nogil
-=======
                     const c_string &log_dir, const c_string &node_ip_address,
                     CRayStatus (
                         const CRayFunction &ray_function,
@@ -121,19 +109,14 @@
                         const c_vector[CObjectID] &return_ids,
                         c_vector[shared_ptr[CRayObject]] *returns) nogil,
                     c_bool use_memory_store_)
->>>>>>> 200b92f6
         void Disconnect()
         CWorkerType &GetWorkerType()
         CLanguage &GetLanguage()
         CObjectInterface &Objects()
         CTaskSubmissionInterface &Tasks()
         CTaskExecutionInterface &Execution()
-<<<<<<< HEAD
-        const shared_ptr[CProfiler] &Profiler()
-=======
         unique_ptr[CProfileEvent] CreateProfileEvent(
             const c_string &event_type)
->>>>>>> 200b92f6
 
         # TODO(edoakes): remove this once the raylet client is no longer used
         # directly.
