--- conflicted
+++ resolved
@@ -1,15 +1,13 @@
-<<<<<<< HEAD
 import os
 
 import pandas as pd
 import pyarrow as pa
 import pyarrow.parquet as pq
-=======
-from ray.experimental.data import ArrowDataset, ArrowBlock
->>>>>>> 50932229
 import pytest
 import builtins
 import ray
+
+from ray.experimental.data import ArrowDataset, ArrowBlock
 from ray.tests.conftest import *  # noqa
 
 
@@ -18,7 +16,6 @@
     assert ds.map(lambda x: x + 1).take() == [1, 2, 3, 4, 5]
 
 
-<<<<<<< HEAD
 def test_parquet(ray_start_regular_shared, tmp_path):
     df1 = pd.DataFrame({"one": [1, 2, 3], "two": ["a", "b", "c"]})
     table = pa.Table.from_pandas(df1)
@@ -30,7 +27,8 @@
     ds = ray.experimental.data.read_parquet(tmp_path)
     assert sorted(ds.take()) == [[4, 'e'], [4, 'e'], [5, 'f'], [5, 'f'],
                                  [6, 'g'], [6, 'g']]
-=======
+
+
 def range_arrow(n: int, num_blocks: int = 200) -> "ArrowDataset":
     block_size = max(1, n // num_blocks)
     blocks: List[BlockRef] = []
@@ -55,7 +53,6 @@
         [{"b": 2}, {"b": 4}, {"b": 6}]
     assert ds.filter(lambda x: x["a"] == 0).flat_map(lambda x: [{"b": x["a"] + 2}, {"b": x["a"] + 20}]).take() == \
         [{"b": 2}, {"b": 20}]
->>>>>>> 50932229
 
 
 if __name__ == "__main__":
