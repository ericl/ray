--- conflicted
+++ resolved
@@ -1,11 +1,6 @@
 import logging
-<<<<<<< HEAD
 from typing import List, Any, Callable, Iterator, Iterable, Generic, TypeVar, \
-    Optional, Union, TYPE_CHECKING
-=======
-from typing import List, Any, Callable, Iterator, Generic, TypeVar, \
-    Generator, Optional, Union, TYPE_CHECKING, Dict
->>>>>>> 34cd6a86
+    Dict, Optional, Union, TYPE_CHECKING
 
 import os
 
@@ -280,9 +275,6 @@
         Returns:
             A list of ``n`` disjoint dataset splits.
         """
-<<<<<<< HEAD
-        raise NotImplementedError  # P1
-=======
         if n <= 0:
             raise ValueError(f"The num of splits {n} is not positive.")
 
@@ -392,7 +384,6 @@
         return [
             Dataset(allocation_per_actor[actor]) for actor in locality_hints
         ]
->>>>>>> 34cd6a86
 
     def sort(self,
              key: Union[None, str, List[str], Callable[[T], Any]],
