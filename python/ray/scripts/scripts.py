from __future__ import absolute_import
from __future__ import division
from __future__ import print_function

import click
import json
import logging
import os
import subprocess

import ray.services as services
from ray.autoscaler.commands import (attach_cluster, exec_cluster,
                                     create_or_update_cluster, rsync,
                                     teardown_cluster, get_head_node_ip)
import ray.ray_constants as ray_constants
import ray.utils

logger = logging.getLogger(__name__)


def check_no_existing_redis_clients(node_ip_address, redis_client):
    # The client table prefix must be kept in sync with the file
    # "src/common/redis_module/ray_redis_module.cc" where it is defined.
    REDIS_CLIENT_TABLE_PREFIX = "CL:"
    client_keys = redis_client.keys("{}*".format(REDIS_CLIENT_TABLE_PREFIX))
    # Filter to clients on the same node and do some basic checking.
    for key in client_keys:
        info = redis_client.hgetall(key)
        assert b"ray_client_id" in info
        assert b"node_ip_address" in info
        assert b"client_type" in info
        assert b"deleted" in info
        # Clients that ran on the same node but that are marked dead can be
        # ignored.
        deleted = info[b"deleted"]
        deleted = bool(int(deleted))
        if deleted:
            continue

        if ray.utils.decode(info[b"node_ip_address"]) == node_ip_address:
            raise Exception("This Redis instance is already connected to "
                            "clients with this IP address.")


@click.group()
@click.option(
    "--logging-level",
    required=False,
    default=ray_constants.LOGGER_LEVEL,
    type=str,
    help=ray_constants.LOGGER_LEVEL_HELP)
@click.option(
    "--logging-format",
    required=False,
    default=ray_constants.LOGGER_FORMAT,
    type=str,
    help=ray_constants.LOGGER_FORMAT_HELP)
def cli(logging_level, logging_format):
    level = logging.getLevelName(logging_level.upper())
    logging.basicConfig(level=level, format=logging_format)
    logger.setLevel(level)


@cli.command()
@click.option(
    "--node-ip-address",
    required=False,
    type=str,
    help="the IP address of this node")
@click.option(
    "--redis-address",
    required=False,
    type=str,
    help="the address to use for connecting to Redis")
@click.option(
    "--redis-port",
    required=False,
    type=str,
    help="the port to use for starting Redis")
@click.option(
    "--num-redis-shards",
    required=False,
    type=int,
    help=("the number of additional Redis shards to use in "
          "addition to the primary Redis shard"))
@click.option(
    "--redis-max-clients",
    required=False,
    type=int,
    help=("If provided, attempt to configure Redis with this "
          "maximum number of clients."))
@click.option(
    "--redis-shard-ports",
    required=False,
    type=str,
    help="the port to use for the Redis shards other than the "
    "primary Redis shard")
@click.option(
    "--object-manager-port",
    required=False,
    type=int,
    help="the port to use for starting the object manager")
@click.option(
    "--object-store-memory",
    required=False,
    type=int,
    help="the maximum amount of memory (in bytes) to allow the "
    "object store to use")
@click.option(
    "--num-workers",
    required=False,
    type=int,
    help=("The initial number of workers to start on this node, "
          "note that the local scheduler may start additional "
          "workers. If you wish to control the total number of "
          "concurent tasks, then use --resources instead and "
          "specify the CPU field."))
@click.option(
    "--num-cpus",
    required=False,
    type=int,
    help="the number of CPUs on this node")
@click.option(
    "--num-gpus",
    required=False,
    type=int,
    help="the number of GPUs on this node")
@click.option(
    "--resources",
    required=False,
    default="{}",
    type=str,
    help="a JSON serialized dictionary mapping resource name to "
    "resource quantity")
@click.option(
    "--head",
    is_flag=True,
    default=False,
    help="provide this argument for the head node")
@click.option(
    "--no-ui",
    is_flag=True,
    default=False,
    help="provide this argument if the UI should not be started")
@click.option(
    "--block",
    is_flag=True,
    default=False,
    help="provide this argument to block forever in this command")
@click.option(
    "--plasma-directory",
    required=False,
    type=str,
    help="object store directory for memory mapped files")
@click.option(
    "--huge-pages",
    is_flag=True,
    default=False,
    help="enable support for huge pages in the object store")
@click.option(
    "--autoscaling-config",
    required=False,
    type=str,
    help="the file that contains the autoscaling config")
@click.option(
    "--use-raylet",
    is_flag=True,
    default=None,
    help="use the raylet code path")
@click.option(
    "--no-redirect-worker-output",
    is_flag=True,
    default=False,
    help="do not redirect worker stdout and stderr to files")
@click.option(
    "--no-redirect-output",
    is_flag=True,
    default=False,
    help="do not redirect non-worker stdout and stderr to files")
def start(node_ip_address, redis_address, redis_port, num_redis_shards,
          redis_max_clients, redis_shard_ports, object_manager_port,
          object_store_memory, num_workers, num_cpus, num_gpus, resources,
          head, no_ui, block, plasma_directory, huge_pages, autoscaling_config,
          use_raylet, no_redirect_worker_output, no_redirect_output):
    # Convert hostnames to numerical IP address.
    if node_ip_address is not None:
        node_ip_address = services.address_to_ip(node_ip_address)
    if redis_address is not None:
        redis_address = services.address_to_ip(redis_address)

    if use_raylet is None and os.environ.get("RAY_USE_XRAY") == "1":
        # This environment variable is used in our testing setup.
        logger.info("Detected environment variable 'RAY_USE_XRAY'.")
        use_raylet = True

    try:
        resources = json.loads(resources)
    except Exception as e:
        raise Exception("Unable to parse the --resources argument using "
                        "json.loads. Try using a format like\n\n"
                        "    --resources='{\"CustomResource1\": 3, "
                        "\"CustomReseource2\": 2}'")

    assert "CPU" not in resources, "Use the --num-cpus argument."
    assert "GPU" not in resources, "Use the --num-gpus argument."
    if num_cpus is not None:
        resources["CPU"] = num_cpus
    if num_gpus is not None:
        resources["GPU"] = num_gpus

    if head:
        # Start Ray on the head node.
        if redis_shard_ports is not None:
            redis_shard_ports = redis_shard_ports.split(",")
            # Infer the number of Redis shards from the ports if the number is
            # not provided.
            if num_redis_shards is None:
                num_redis_shards = len(redis_shard_ports)
            # Check that the arguments match.
            if len(redis_shard_ports) != num_redis_shards:
                raise Exception("If --redis-shard-ports is provided, it must "
                                "have the form '6380,6381,6382', and the "
                                "number of ports provided must equal "
                                "--num-redis-shards (which is 1 if not "
                                "provided)")

        if redis_address is not None:
            raise Exception("If --head is passed in, a Redis server will be "
                            "started, so a Redis address should not be "
                            "provided.")

        # Get the node IP address if one is not provided.
        if node_ip_address is None:
            node_ip_address = services.get_node_ip_address()
        logger.info("Using IP address {} for this node."
                    .format(node_ip_address))

        address_info = {}
        # Use the provided object manager port if there is one.
        if object_manager_port is not None:
            address_info["object_manager_ports"] = [object_manager_port]
        if address_info == {}:
            address_info = None

        address_info = services.start_ray_head(
            address_info=address_info,
            node_ip_address=node_ip_address,
            redis_port=redis_port,
            redis_shard_ports=redis_shard_ports,
            object_store_memory=object_store_memory,
            num_workers=num_workers,
            cleanup=False,
            redirect_worker_output=not no_redirect_worker_output,
            redirect_output=not no_redirect_output,
            resources=resources,
            num_redis_shards=num_redis_shards,
            redis_max_clients=redis_max_clients,
            redis_protected_mode=False,
            include_webui=(not no_ui),
            plasma_directory=plasma_directory,
            huge_pages=huge_pages,
            autoscaling_config=autoscaling_config,
            use_raylet=use_raylet)
        logger.info(address_info)
        logger.info(
            "\nStarted Ray on this node. You can add additional nodes to "
            "the cluster by calling\n\n"
            "    ray start --redis-address {}\n\n"
            "from the node you wish to add. You can connect a driver to the "
            "cluster from Python by running\n\n"
            "    import ray\n"
            "    ray.init(redis_address=\"{}\")\n\n"
            "If you have trouble connecting from a different machine, check "
            "that your firewall is configured properly. If you wish to "
            "terminate the processes that have been started, run\n\n"
            "    ray stop".format(address_info["redis_address"],
                                  address_info["redis_address"]))
    else:
        # Start Ray on a non-head node.
        if redis_port is not None:
            raise Exception("If --head is not passed in, --redis-port is not "
                            "allowed")
        if redis_shard_ports is not None:
            raise Exception("If --head is not passed in, --redis-shard-ports "
                            "is not allowed")
        if redis_address is None:
            raise Exception("If --head is not passed in, --redis-address must "
                            "be provided.")
        if num_redis_shards is not None:
            raise Exception("If --head is not passed in, --num-redis-shards "
                            "must not be provided.")
        if redis_max_clients is not None:
            raise Exception("If --head is not passed in, --redis-max-clients "
                            "must not be provided.")
        if no_ui:
            raise Exception("If --head is not passed in, the --no-ui flag is "
                            "not relevant.")
        redis_ip_address, redis_port = redis_address.split(":")

        # Wait for the Redis server to be started. And throw an exception if we
        # can't connect to it.
        services.wait_for_redis_to_start(redis_ip_address, int(redis_port))

        # Create a Redis client.
        redis_client = services.create_redis_client(redis_address)

        # Check that the verion information on this node matches the version
        # information that the cluster was started with.
        services.check_version_info(redis_client)

        # Get the node IP address if one is not provided.
        if node_ip_address is None:
            node_ip_address = services.get_node_ip_address(redis_address)
        logger.info("Using IP address {} for this node."
                    .format(node_ip_address))
        # Check that there aren't already Redis clients with the same IP
        # address connected with this Redis instance. This raises an exception
        # if the Redis server already has clients on this node.
        check_no_existing_redis_clients(node_ip_address, redis_client)
        address_info = services.start_ray_node(
            node_ip_address=node_ip_address,
            redis_address=redis_address,
            object_manager_ports=[object_manager_port],
            num_workers=num_workers,
            object_store_memory=object_store_memory,
            cleanup=False,
            redirect_worker_output=not no_redirect_worker_output,
            redirect_output=not no_redirect_output,
            resources=resources,
            plasma_directory=plasma_directory,
            huge_pages=huge_pages,
            use_raylet=use_raylet)
        logger.info(address_info)
        logger.info("\nStarted Ray on this node. If you wish to terminate the "
                    "processes that have been started, run\n\n"
                    "    ray stop")

    if block:
        import time
        while True:
            time.sleep(30)


@cli.command()
def stop():
    subprocess.call(
        [
            "killall global_scheduler plasma_store_server plasma_manager "
            "local_scheduler raylet raylet_monitor"
        ],
        shell=True)

    # Find the PID of the monitor process and kill it.
    subprocess.call(
        [
            "kill $(ps aux | grep monitor.py | grep -v grep | "
            "awk '{ print $2 }') 2> /dev/null"
        ],
        shell=True)

    # Find the PID of the Redis process and kill it.
    subprocess.call(
        [
            "kill $(ps aux | grep redis-server | grep -v grep | "
            "awk '{ print $2 }') 2> /dev/null"
        ],
        shell=True)

    # Find the PIDs of the worker processes and kill them.
    subprocess.call(
        [
            "kill -9 $(ps aux | grep default_worker.py | "
            "grep -v grep | awk '{ print $2 }') 2> /dev/null"
        ],
        shell=True)

    # Find the PID of the Ray log monitor process and kill it.
    subprocess.call(
        [
            "kill $(ps aux | grep log_monitor.py | grep -v grep | "
            "awk '{ print $2 }') 2> /dev/null"
        ],
        shell=True)

    # Find the PID of the jupyter process and kill it.
    try:
        from notebook.notebookapp import list_running_servers
        pids = [
            str(server["pid"]) for server in list_running_servers()
            if "/tmp/raylogs" in server["notebook_dir"]
        ]
        subprocess.call(
            ["kill {} 2> /dev/null".format(" ".join(pids))], shell=True)
    except ImportError:
        pass


@cli.command()
@click.argument("cluster_config_file", required=True, type=str)
@click.option(
    "--no-restart",
    is_flag=True,
    default=False,
    help=("Whether to skip restarting Ray services during the update. "
          "This avoids interrupting running jobs."))
@click.option(
    "--restart-only",
    is_flag=True,
    default=False,
    help=("Whether to skip running setup commands and only restart Ray. "
          "This cannot be used with 'no-restart'."))
@click.option(
    "--min-workers",
    required=False,
    type=int,
    help=("Override the configured min worker node count for the cluster."))
@click.option(
    "--max-workers",
    required=False,
    type=int,
    help=("Override the configured max worker node count for the cluster."))
@click.option(
    "--cluster-name",
    "-n",
    required=False,
    type=str,
    help=("Override the configured cluster name."))
@click.option(
    "--yes",
    "-y",
    is_flag=True,
    default=False,
    help=("Don't ask for confirmation."))
def create_or_update(cluster_config_file, min_workers, max_workers, no_restart,
                     restart_only, yes, cluster_name):
    if restart_only or no_restart:
        assert restart_only != no_restart, "Cannot set both 'restart_only' " \
            "and 'no_restart' at the same time!"
    create_or_update_cluster(cluster_config_file, min_workers, max_workers,
                             no_restart, restart_only, yes, cluster_name)


@cli.command()
@click.argument("cluster_config_file", required=True, type=str)
@click.option(
    "--workers-only",
    is_flag=True,
    default=False,
    help=("Only destroy the workers."))
@click.option(
    "--yes",
    "-y",
    is_flag=True,
    default=False,
    help=("Don't ask for confirmation."))
@click.option(
    "--cluster-name",
    "-n",
    required=False,
    type=str,
    help=("Override the configured cluster name."))
def teardown(cluster_config_file, yes, workers_only, cluster_name):
    teardown_cluster(cluster_config_file, yes, workers_only, cluster_name)


@cli.command()
@click.argument("cluster_config_file", required=True, type=str)
@click.option(
    "--start",
    is_flag=True,
    default=False,
    help=("Start the cluster if needed."))
@click.option(
    "--tmux", is_flag=True, default=False, help=("Run the command in tmux."))
@click.option(
    "--cluster-name",
    "-n",
    required=False,
    type=str,
    help=("Override the configured cluster name."))
<<<<<<< HEAD
@click.option(
    "--new",
    "-N",
    is_flag=True,
    help=("Force creation of a new screen."))
def attach(cluster_config_file, start, cluster_name, new):
    attach_cluster(cluster_config_file, start, cluster_name, new)
=======
def attach(cluster_config_file, start, tmux, cluster_name):
    attach_cluster(cluster_config_file, start, tmux, cluster_name)
>>>>>>> b3f0dcf2


@cli.command()
@click.argument("cluster_config_file", required=True, type=str)
@click.argument("source", required=True, type=str)
@click.argument("target", required=True, type=str)
@click.option(
    "--cluster-name",
    "-n",
    required=False,
    type=str,
    help=("Override the configured cluster name."))
def rsync_down(cluster_config_file, source, target, cluster_name):
    rsync(cluster_config_file, source, target, cluster_name, down=True)


@cli.command()
@click.argument("cluster_config_file", required=True, type=str)
@click.argument("source", required=True, type=str)
@click.argument("target", required=True, type=str)
@click.option(
    "--cluster-name",
    "-n",
    required=False,
    type=str,
    help=("Override the configured cluster name."))
def rsync_up(cluster_config_file, source, target, cluster_name):
    rsync(cluster_config_file, source, target, cluster_name, down=False)


@cli.command()
@click.argument("cluster_config_file", required=True, type=str)
@click.argument("cmd", required=True, type=str)
@click.option(
    "--stop",
    is_flag=True,
    default=False,
    help=("Stop the cluster after the command finishes running."))
@click.option(
    "--start",
    is_flag=True,
    default=False,
    help=("Start the cluster if needed."))
@click.option(
    "--screen",
    is_flag=True,
    default=False,
    help=("Run the command in a screen."))
@click.option(
    "--tmux", is_flag=True, default=False, help=("Run the command in tmux."))
@click.option(
    "--cluster-name",
    "-n",
    required=False,
    type=str,
    help=("Override the configured cluster name."))
@click.option(
    "--port-forward", required=False, type=int, help=("Port to forward."))
def exec_cmd(cluster_config_file, cmd, screen, tmux, stop, start, cluster_name,
             port_forward):
    assert not (screen and tmux), "Can specify only one of `screen` or `tmux`."
    exec_cluster(cluster_config_file, cmd, screen, tmux, stop, start,
                 cluster_name, port_forward)
    if tmux:
        logger.info("Use `ray attach {} --tmux` "
                    "to check on command status.".format(cluster_config_file))


@cli.command()
@click.argument("cluster_config_file", required=True, type=str)
@click.option(
    "--cluster-name",
    "-n",
    required=False,
    type=str,
    help=("Override the configured cluster name."))
def get_head_ip(cluster_config_file, cluster_name):
    click.echo(get_head_node_ip(cluster_config_file, cluster_name))


cli.add_command(start)
cli.add_command(stop)
cli.add_command(create_or_update)
cli.add_command(create_or_update, name="up")
cli.add_command(attach)
cli.add_command(exec_cmd, name="exec")
cli.add_command(rsync_down)
cli.add_command(rsync_up)
cli.add_command(teardown)
cli.add_command(teardown, name="down")
cli.add_command(get_head_ip)


def main():
    return cli()


if __name__ == "__main__":
    main()<|MERGE_RESOLUTION|>--- conflicted
+++ resolved
@@ -478,18 +478,13 @@
     required=False,
     type=str,
     help=("Override the configured cluster name."))
-<<<<<<< HEAD
 @click.option(
     "--new",
     "-N",
     is_flag=True,
     help=("Force creation of a new screen."))
-def attach(cluster_config_file, start, cluster_name, new):
-    attach_cluster(cluster_config_file, start, cluster_name, new)
-=======
-def attach(cluster_config_file, start, tmux, cluster_name):
-    attach_cluster(cluster_config_file, start, tmux, cluster_name)
->>>>>>> b3f0dcf2
+def attach(cluster_config_file, start, tmux, cluster_name, new):
+    attach_cluster(cluster_config_file, start, tmux, cluster_name, new)
 
 
 @cli.command()
