from __future__ import absolute_import
from __future__ import division
from __future__ import print_function

from contextlib import contextmanager
import colorama
import atexit
import faulthandler
import hashlib
import inspect
import io
import json
import logging
import os
import redis
import signal
from six.moves import queue
import sys
import threading
import time
import traceback
import random

# Ray modules
import pyarrow
import pyarrow.plasma as plasma
import ray.cloudpickle as pickle
import ray.experimental.no_return
import ray.gcs_utils
import ray.memory_monitor as memory_monitor
import ray.node
import ray.parameter
import ray.ray_constants as ray_constants
import ray.remote_function
import ray.serialization as serialization
import ray.services as services
import ray.signature
import ray.state

from ray import (
    ActorID,
    JobID,
    ObjectID,
)
from ray import import_thread
from ray import profiling
from ray._raylet import Pickle5Writer, unpack_pickle5_buffers

from ray.gcs_utils import ErrorType
from ray.exceptions import (
    RayActorError,
    RayError,
    RayTaskError,
    RayWorkerError,
    ObjectStoreFullError,
    UnreconstructableError,
    RAY_EXCEPTION_TYPES,
)
from ray.function_manager import FunctionActorManager
from ray.utils import (
    _random_string,
    check_oversized_pickle,
    is_cython,
    setup_logger,
)
from ray.local_mode_manager import LocalModeManager

SCRIPT_MODE = 0
WORKER_MODE = 1
LOCAL_MODE = 2

ERROR_KEY_PREFIX = b"Error:"

# Logger for this module. It should be configured at the entry point
# into the program using Ray. Ray provides a default configuration at
# entry/init points.
logger = logging.getLogger(__name__)

try:
    import setproctitle
except ImportError:
    setproctitle = None


class ActorCheckpointInfo(object):
    """Information used to maintain actor checkpoints."""

    __slots__ = [
        # Number of tasks executed since last checkpoint.
        "num_tasks_since_last_checkpoint",
        # Timestamp of the last checkpoint, in milliseconds.
        "last_checkpoint_timestamp",
        # IDs of the previous checkpoints.
        "checkpoint_ids",
    ]

    def __init__(self, num_tasks_since_last_checkpoint,
                 last_checkpoint_timestamp, checkpoint_ids):
        self.num_tasks_since_last_checkpoint = num_tasks_since_last_checkpoint
        self.last_checkpoint_timestamp = last_checkpoint_timestamp
        self.checkpoint_ids = checkpoint_ids


class Worker(object):
    """A class used to define the control flow of a worker process.

    Note:
        The methods in this class are considered unexposed to the user. The
        functions outside of this class are considered exposed.

    Attributes:
        connected (bool): True if Ray has been started and False otherwise.
        node (ray.node.Node): The node this worker is attached to.
        mode: The mode of the worker. One of SCRIPT_MODE, LOCAL_MODE, and
            WORKER_MODE.
        cached_functions_to_run (List): A list of functions to run on all of
            the workers that should be exported as soon as connect is called.
    """

    def __init__(self):
        """Initialize a Worker object."""
        self.node = None
        self.mode = None
        self.cached_functions_to_run = []
        self.actor_init_error = None
        self.make_actor = None
        self.actors = {}
        # Information used to maintain actor checkpoints.
        self.actor_checkpoint_info = {}
        self.actor_task_counter = 0
        # The number of threads Plasma should use when putting an object in the
        # object store.
        self.memcopy_threads = 12
        # When the worker is constructed. Record the original value of the
        # CUDA_VISIBLE_DEVICES environment variable.
        self.original_gpu_ids = ray.utils.get_cuda_visible_devices()
        self.memory_monitor = memory_monitor.MemoryMonitor()
        # A dictionary that maps from driver id to SerializationContext
        # TODO: clean up the SerializationContext once the job finished.
        self.serialization_context_map = {}
        self.function_actor_manager = FunctionActorManager(self)
        # This event is checked regularly by all of the threads so that they
        # know when to exit.
        self.threads_stopped = threading.Event()
        # Index of the current session. This number will
        # increment every time when `ray.shutdown` is called.
        self._session_index = 0
        # Functions to run to process the values returned by ray.get. Each
        # postprocessor must take two arguments ("object_ids", and "values").
        self._post_get_hooks = []

    @property
    def connected(self):
        return self.node is not None

    @property
    def node_ip_address(self):
        self.check_connected()
        return self.node.node_ip_address

    @property
    def load_code_from_local(self):
        self.check_connected()
        return self.node.load_code_from_local

    @property
    def use_pickle(self):
        self.check_connected()
        return self.node.use_pickle

    @property
    def current_job_id(self):
        if hasattr(self, "core_worker"):
            return self.core_worker.get_current_job_id()
        return JobID.nil()

    @property
    def actor_id(self):
        if hasattr(self, "core_worker"):
            return self.core_worker.get_actor_id()
        return ActorID.nil()

    @property
    def current_task_id(self):
        return self.core_worker.get_current_task_id()

    @property
    def current_session_and_job(self):
        """Get the current session index and job id as pair."""
        assert isinstance(self._session_index, int)
        assert isinstance(self.current_job_id, ray.JobID)
        return self._session_index, self.current_job_id

    def mark_actor_init_failed(self, error):
        """Called to mark this actor as failed during initialization."""

        self.actor_init_error = error

    def reraise_actor_init_error(self):
        """Raises any previous actor initialization error."""

        if self.actor_init_error is not None:
            raise self.actor_init_error

    def get_serialization_context(self, job_id):
        """Get the SerializationContext of the job that this worker is processing.

        Args:
            job_id: The ID of the job that indicates which job to get
                the serialization context for.

        Returns:
            The serialization context of the given job.
        """
        # This function needs to be proctected by a lock, because it will be
        # called by`register_class_for_serialization`, as well as the import
        # thread, from different threads. Also, this function will recursively
        # call itself, so we use RLock here.
        with self.lock:
            if job_id not in self.serialization_context_map:
                _initialize_serialization(job_id)
            return self.serialization_context_map[job_id]

    def check_connected(self):
        """Check if the worker is connected.

        Raises:
          Exception: An exception is raised if the worker is not connected.
        """
        if not self.connected:
            raise RayConnectionError("Ray has not been started yet. You can "
                                     "start Ray with 'ray.init()'.")

    def set_mode(self, mode):
        """Set the mode of the worker.

        The mode SCRIPT_MODE should be used if this Worker is a driver that is
        being run as a Python script or interactively in a shell. It will print
        information about task failures.

        The mode WORKER_MODE should be used if this Worker is not a driver. It
        will not print information about tasks.

        The mode LOCAL_MODE should be used if this Worker is a driver and if
        you want to run the driver in a manner equivalent to serial Python for
        debugging purposes. It will not send remote function calls to the
        scheduler and will instead execute them in a blocking fashion.

        Args:
            mode: One of SCRIPT_MODE, WORKER_MODE, and LOCAL_MODE.
        """
        self.mode = mode

    def put_object(self, value, object_id=None):
        """Put value in the local object store with object id `objectid`.

        This assumes that the value for `objectid` has not yet been placed in
        the local object store. If the plasma store is full, the worker will
        automatically retry up to DEFAULT_PUT_OBJECT_RETRIES times. Each
        retry will delay for an exponentially doubling amount of time,
        starting with DEFAULT_PUT_OBJECT_DELAY. After this, exception
        will be raised.

        Args:
            value: The value to put in the object store.
            object_id (object_id.ObjectID): The object ID of the value to be
                put. If None, one will be generated.

        Returns:
            object_id.ObjectID: The object ID the object was put under.

        Raises:
            ray.exceptions.ObjectStoreFullError: This is raised if the attempt
                to store the object fails because the object store is full even
                after multiple retries.
        """
        # Make sure that the value is not an object ID.
        if isinstance(value, ObjectID):
            raise TypeError(
                "Calling 'put' on an ray.ObjectID is not allowed "
                "(similarly, returning an ray.ObjectID from a remote "
                "function is not allowed). If you really want to "
                "do this, you can wrap the ray.ObjectID in a list and "
                "call 'put' on it (or return it).")

        if isinstance(value, bytes):
            # If the object is a byte array, skip serializing it and
            # use a special metadata to indicate it's raw binary. So
            # that this object can also be read by Java.
            return self.core_worker.put_raw_buffer(
                value,
                object_id=object_id,
                memcopy_threads=self.memcopy_threads)

        if self.use_pickle:
            return self._serialize_and_put_pickle5(value, object_id=object_id)
        else:
            return self._serialize_and_put_pyarrow(value, object_id=object_id)

    def _serialize_and_put_pickle5(self, value, object_id=None):
        """Serialize an object using pickle5 and store it in the object store.

        Args:
            value: The value to put in the object store.
            object_id: The ID of the object to store. If none, one will be
                generated.

        Raises:
            Exception: An exception is raised if the attempt to store the
                object fails. This can happen if the object store is full.
        """
        writer = Pickle5Writer()
        if ray.cloudpickle.FAST_CLOUDPICKLE_USED:
            inband = pickle.dumps(
                value, protocol=5, buffer_callback=writer.buffer_callback)
        else:
            inband = pickle.dumps(value)
        return self.core_worker.put_pickle5_buffers(
            inband,
            writer,
            object_id=object_id,
            memcopy_threads=self.memcopy_threads)

    def _serialize_and_put_pyarrow(self, value, object_id=None):
        """Wraps `store_and_register` with cases for existence and pickling.

        Args:
            object_id (object_id.ObjectID): The object ID of the value to be
                put.
            value: The value to put in the object store.
        """
        try:
            serialized_value = self._serialize_with_pyarrow(value)
        except TypeError:
            # TypeError can happen because one of the members of the object
            # may not be serializable for cloudpickle. So we need
            # these extra fallbacks here to start from the beginning.
            # Hopefully the object could have a `__reduce__` method.
            _register_custom_serializer(type(value), use_pickle=True)
            logger.warning("WARNING: Serializing the class {} failed, "
                           "falling back to cloudpickle.".format(type(value)))
            serialized_value = self._serialize_with_pyarrow(value)

        return self.core_worker.put_serialized_object(
            serialized_value,
            object_id=object_id,
            memcopy_threads=self.memcopy_threads)

    def _serialize_with_pyarrow(self, value, depth=100):
        """Store an object and attempt to register its class if needed.

        Args:
            value: The value to put in the object store.
            depth: The maximum number of classes to recursively register.

        Raises:
            Exception: An exception is raised if the attempt to serialize the
                object fails.
        """
        counter = 0
        while True:
            if counter == depth:
                raise Exception("Ray exceeded the maximum number of classes "
                                "that it will recursively serialize when "
                                "attempting to serialize an object of "
                                "type {}.".format(type(value)))
            counter += 1
            try:
                serialization_context = self.get_serialization_context(
                    self.current_job_id)
                return pyarrow.serialize(value, serialization_context)
            except pyarrow.SerializationCallbackError as e:
                cls_type = type(e.example_object)
                try:
                    _register_custom_serializer(cls_type, use_dict=True)
                    warning_message = (
                        "WARNING: Serializing objects of type "
                        "{} by expanding them as dictionaries "
                        "of their fields. This behavior may "
                        "be incorrect in some cases.".format(cls_type))
                    logger.debug(warning_message)
                except (serialization.RayNotDictionarySerializable,
                        serialization.CloudPickleError,
                        pickle.pickle.PicklingError, Exception):
                    # We also handle generic exceptions here because
                    # cloudpickle can fail with many different types of errors.
                    warning_message = (
                        "Falling back to serializing {} objects by using "
                        "pickle. Use `ray.register_custom_serializer({},...)` "
                        "to provide faster serialization.".format(
                            cls_type, cls_type))
                    try:
                        _register_custom_serializer(cls_type, use_pickle=True)
                        logger.warning(warning_message)
                    except (serialization.CloudPickleError, ValueError):
                        _register_custom_serializer(
                            cls_type, use_pickle=True, local=True)
                        warning_message = ("WARNING: Pickling the class {} "
                                           "failed, so we are using pickle "
                                           "and only registering the class "
                                           "locally.".format(cls_type))
                        logger.warning(warning_message)

    def deserialize_objects(self,
                            data_metadata_pairs,
                            object_ids,
                            error_timeout=10):
        assert len(data_metadata_pairs) == len(object_ids)

        start_time = time.time()
        serialization_context = self.get_serialization_context(
            self.current_job_id)
        results = []
        warning_sent = False
        i = 0
        while i < len(object_ids):
            object_id = object_ids[i]
            data, metadata = data_metadata_pairs[i]
            try:
                results.append(
                    self._deserialize_object_from_arrow(
                        data, metadata, object_id, serialization_context))
                i += 1
            except pyarrow.DeserializationCallbackError:
                # Wait a little bit for the import thread to import the class.
                # If we currently have the worker lock, we need to release it
                # so that the import thread can acquire it.
                time.sleep(0.01)

                if time.time() - start_time > error_timeout:
                    warning_message = ("This worker or driver is waiting to "
                                       "receive a class definition so that it "
                                       "can deserialize an object from the "
                                       "object store. This may be fine, or it "
                                       "may be a bug.")
                    if not warning_sent:
                        ray.utils.push_error_to_driver(
                            self,
                            ray_constants.WAIT_FOR_CLASS_PUSH_ERROR,
                            warning_message,
                            job_id=self.current_job_id)
                    warning_sent = True

        return results

    def _deserialize_object_from_arrow(self, data, metadata, object_id,
                                       serialization_context):
        if metadata:
            if metadata == ray_constants.PICKLE5_BUFFER_METADATA:
                in_band, buffers = unpack_pickle5_buffers(data)
                if len(buffers) > 0:
                    return pickle.loads(in_band, buffers=buffers)
                else:
                    return pickle.loads(in_band)
            # Check if the object should be returned as raw bytes.
            if metadata == ray_constants.RAW_BUFFER_METADATA:
                if data is None:
                    return b""
                return data.to_pybytes()
            # Otherwise, return an exception object based on
            # the error type.
            error_type = int(metadata)
            if error_type == ErrorType.Value("WORKER_DIED"):
                return RayWorkerError()
            elif error_type == ErrorType.Value("ACTOR_DIED"):
                return RayActorError()
            elif error_type == ErrorType.Value("OBJECT_UNRECONSTRUCTABLE"):
                return UnreconstructableError(ray.ObjectID(object_id.binary()))
            else:
                assert False, "Unrecognized error type " + str(error_type)
        elif data:
            # If data is not empty, deserialize the object.
            return pyarrow.deserialize(data, serialization_context)
        else:
            # Object isn't available in plasma.
            return plasma.ObjectNotAvailable

    def get_objects(self, object_ids):
        """Get the values in the object store associated with the IDs.

        Return the values from the local object store for object_ids. This will
        block until all the values for object_ids have been written to the
        local object store.

        Args:
            object_ids (List[object_id.ObjectID]): A list of the object IDs
                whose values should be retrieved.

        Raises:
            Exception if running in LOCAL_MODE and any of the object IDs do not
            exist in the emulated object store.
        """
        # Make sure that the values are object IDs.
        for object_id in object_ids:
            if not isinstance(object_id, ObjectID):
                raise TypeError(
                    "Attempting to call `get` on the value {}, "
                    "which is not an ray.ObjectID.".format(object_id))

        if self.mode == LOCAL_MODE:
            return self.local_mode_manager.get_objects(object_ids)

        data_metadata_pairs = self.core_worker.get_objects(
            object_ids, self.current_task_id)
        return self.deserialize_objects(data_metadata_pairs, object_ids)

    def run_function_on_all_workers(self, function,
                                    run_on_other_drivers=False):
        """Run arbitrary code on all of the workers.

        This function will first be run on the driver, and then it will be
        exported to all of the workers to be run. It will also be run on any
        new workers that register later. If ray.init has not been called yet,
        then cache the function and export it later.

        Args:
            function (Callable): The function to run on all of the workers. It
                takes only one argument, a worker info dict. If it returns
                anything, its return values will not be used.
            run_on_other_drivers: The boolean that indicates whether we want to
                run this function on other drivers. One case is we may need to
                share objects across drivers.
        """
        # If ray.init has not been called yet, then cache the function and
        # export it when connect is called. Otherwise, run the function on all
        # workers.
        if self.mode is None:
            self.cached_functions_to_run.append(function)
        else:
            # Attempt to pickle the function before we need it. This could
            # fail, and it is more convenient if the failure happens before we
            # actually run the function locally.
            pickled_function = pickle.dumps(function)

            function_to_run_id = hashlib.sha1(pickled_function).digest()
            key = b"FunctionsToRun:" + function_to_run_id
            # First run the function on the driver.
            # We always run the task locally.
            function({"worker": self})
            # Check if the function has already been put into redis.
            function_exported = self.redis_client.setnx(b"Lock:" + key, 1)
            if not function_exported:
                # In this case, the function has already been exported, so
                # we don't need to export it again.
                return

            check_oversized_pickle(pickled_function, function.__name__,
                                   "function", self)

            # Run the function on all workers.
            self.redis_client.hmset(
                key, {
                    "job_id": self.current_job_id.binary(),
                    "function_id": function_to_run_id,
                    "function": pickled_function,
                    "run_on_other_drivers": str(run_on_other_drivers)
                })
            self.redis_client.rpush("Exports", key)
            # TODO(rkn): If the worker fails after it calls setnx and before it
            # successfully completes the hmset and rpush, then the program will
            # most likely hang. This could be fixed by making these three
            # operations into a transaction (or by implementing a custom
            # command that does all three things).

    def _get_arguments_for_execution(self, function_name, serialized_args):
        """Retrieve the arguments for the remote function.

        This retrieves the values for the arguments to the remote function that
        were passed in as object IDs. Arguments that were passed by value are
        not changed. This is called by the worker that is executing the remote
        function.

        Args:
            function_name (str): The name of the remote function whose
                arguments are being retrieved.
            serialized_args (List): The arguments to the function. These are
                either strings representing serialized objects passed by value
                or they are ray.ObjectIDs.

        Returns:
            The retrieved arguments in addition to the arguments that were
                passed by value.

        Raises:
            RayError: This exception is raised if a task that
                created one of the arguments failed.
        """
        arguments = [None] * len(serialized_args)
        object_ids = []
        object_indices = []

        for (i, arg) in enumerate(serialized_args):
            if isinstance(arg, ObjectID):
                object_ids.append(arg)
                object_indices.append(i)
            else:
                # pass the argument by value
                arguments[i] = arg

        # Get the objects from the local object store.
        if len(object_ids) > 0:
            values = self.get_objects(object_ids)
            for i, value in enumerate(values):
                if isinstance(value, RayError):
                    raise value
                else:
                    arguments[object_indices[i]] = value

        return ray.signature.recover_args(arguments)

    def main_loop(self):
        """The main loop a worker runs to receive and execute tasks."""

        def sigterm_handler(signum, frame):
            shutdown(True)
            sys.exit(1)

        signal.signal(signal.SIGTERM, sigterm_handler)
        self.core_worker.run_task_loop()


def get_gpu_ids():
    """Get the IDs of the GPUs that are available to the worker.

    If the CUDA_VISIBLE_DEVICES environment variable was set when the worker
    started up, then the IDs returned by this method will be a subset of the
    IDs in CUDA_VISIBLE_DEVICES. If not, the IDs will fall in the range
    [0, NUM_GPUS - 1], where NUM_GPUS is the number of GPUs that the node has.

    Returns:
        A list of GPU IDs.
    """
    if _mode() == LOCAL_MODE:
        raise Exception("ray.get_gpu_ids() currently does not work in LOCAL "
                        "MODE.")

    all_resource_ids = global_worker.core_worker.resource_ids()
    assigned_ids = [
        resource_id for resource_id, _ in all_resource_ids.get("GPU", [])
    ]
    # If the user had already set CUDA_VISIBLE_DEVICES, then respect that (in
    # the sense that only GPU IDs that appear in CUDA_VISIBLE_DEVICES should be
    # returned).
    if global_worker.original_gpu_ids is not None:
        assigned_ids = [
            global_worker.original_gpu_ids[gpu_id] for gpu_id in assigned_ids
        ]

    return assigned_ids


def get_resource_ids():
    """Get the IDs of the resources that are available to the worker.

    Returns:
        A dictionary mapping the name of a resource to a list of pairs, where
        each pair consists of the ID of a resource and the fraction of that
        resource reserved for this worker.
    """
    if _mode() == LOCAL_MODE:
        raise Exception(
            "ray.get_resource_ids() currently does not work in LOCAL "
            "MODE.")

    return global_worker.core_worker.resource_ids()


def get_webui_url():
    """Get the URL to access the web UI.

    Note that the URL does not specify which node the web UI is on.

    Returns:
        The URL of the web UI as a string.
    """
    if _global_node is None:
        raise Exception("Ray has not been initialized/connected.")
    return _global_node.webui_url


global_worker = Worker()
"""Worker: The global Worker object for this worker process.

We use a global Worker object to ensure that there is a single worker object
per worker process.
"""

_global_node = None
"""ray.node.Node: The global node object that is created by ray.init()."""


class RayConnectionError(Exception):
    pass


def print_failed_task(task_status):
    """Print information about failed tasks.

    Args:
        task_status (Dict): A dictionary containing the name, operationid, and
            error message for a failed task.
    """
    logger.error("""
      Error: Task failed
        Function Name: {}
        Task ID: {}
        Error Message: \n{}
    """.format(task_status["function_name"], task_status["operationid"],
               task_status["error_message"]))


def _initialize_serialization(job_id, worker=global_worker):
    """Initialize the serialization library.

    This defines a custom serializer for object IDs and also tells ray to
    serialize several exception classes that we define for error handling.
    """
    serialization_context = pyarrow.default_serialization_context()
    # Tell the serialization context to use the cloudpickle version that we
    # ship with Ray.
    serialization_context.set_pickle(pickle.dumps, pickle.loads)
    pyarrow.register_torch_serialization_handlers(serialization_context)

    for id_type in ray._raylet._ID_TYPES:
        serialization_context.register_type(
            id_type,
            "{}.{}".format(id_type.__module__, id_type.__name__),
            pickle=True)

    def actor_handle_serializer(obj):
        return obj._serialization_helper(True)

    def actor_handle_deserializer(serialized_obj):
        new_handle = ray.actor.ActorHandle.__new__(ray.actor.ActorHandle)
        new_handle._deserialization_helper(serialized_obj, True)
        return new_handle

    # We register this serializer on each worker instead of calling
    # _register_custom_serializer from the driver so that isinstance still
    # works.
    serialization_context.register_type(
        ray.actor.ActorHandle,
        "ray.ActorHandle",
        pickle=False,
        custom_serializer=actor_handle_serializer,
        custom_deserializer=actor_handle_deserializer)

    worker.serialization_context_map[job_id] = serialization_context

    if not worker.use_pickle:
        for error_cls in RAY_EXCEPTION_TYPES:
            _register_custom_serializer(
                error_cls,
                use_dict=True,
                local=True,
                job_id=job_id,
                class_id=error_cls.__module__ + ". " + error_cls.__name__,
            )
        # Tell Ray to serialize lambdas with pickle.
        _register_custom_serializer(
            type(lambda: 0),
            use_pickle=True,
            local=True,
            job_id=job_id,
            class_id="lambda")
        # Tell Ray to serialize types with pickle.
        _register_custom_serializer(
            type(int),
            use_pickle=True,
            local=True,
            job_id=job_id,
            class_id="type")
        # Tell Ray to serialize RayParameters as dictionaries. This is
        # used when passing around actor handles.
        _register_custom_serializer(
            ray.signature.RayParameter,
            use_dict=True,
            local=True,
            job_id=job_id,
            class_id="ray.signature.RayParameter")
        # Tell Ray to serialize StringIO with pickle. We do this because
        # Ray's default __dict__ serialization is incorrect for this type
        # (the object's __dict__ is empty and therefore doesn't
        # contain the full state of the object).
        _register_custom_serializer(
            io.StringIO,
            use_pickle=True,
            local=True,
            job_id=job_id,
            class_id="io.StringIO")


def init(address=None,
         redis_address=None,
         num_cpus=None,
         num_gpus=None,
         memory=None,
         object_store_memory=None,
         resources=None,
         driver_object_store_memory=None,
         redis_max_memory=None,
         log_to_driver=True,
         node_ip_address=None,
         object_id_seed=None,
         local_mode=False,
         redirect_worker_output=None,
         redirect_output=None,
         ignore_reinit_error=False,
         num_redis_shards=None,
         redis_max_clients=None,
         redis_password=None,
         plasma_directory=None,
         huge_pages=False,
         include_webui=False,
         webui_host="127.0.0.1",
         job_id=None,
         configure_logging=True,
         logging_level=logging.INFO,
         logging_format=ray_constants.LOGGER_FORMAT,
         plasma_store_socket_name=None,
         raylet_socket_name=None,
         temp_dir=None,
         load_code_from_local=False,
         use_pickle=False,
         _internal_config=None):
    """Connect to an existing Ray cluster or start one and connect to it.

    This method handles two cases. Either a Ray cluster already exists and we
    just attach this driver to it, or we start all of the processes associated
    with a Ray cluster and attach to the newly started cluster.

    To start Ray and all of the relevant processes, use this as follows:

    .. code-block:: python

        ray.init()

    To connect to an existing Ray cluster, use this as follows (substituting
    in the appropriate address):

    .. code-block:: python

        ray.init(address="123.45.67.89:6379")

    Args:
        address (str): The address of the Ray cluster to connect to. If
            this address is not provided, then this command will start Redis, a
            raylet, a plasma store, a plasma manager, and some workers.
            It will also kill these processes when Python exits.
        redis_address (str): Deprecated; same as address.
        num_cpus (int): Number of cpus the user wishes all raylets to
            be configured with.
        num_gpus (int): Number of gpus the user wishes all raylets to
            be configured with.
        resources: A dictionary mapping the name of a resource to the quantity
            of that resource available.
        memory: The amount of memory (in bytes) that is available for use by
            workers requesting memory resources. By default, this is autoset
            based on available system memory.
        object_store_memory: The amount of memory (in bytes) to start the
            object store with. By default, this is autoset based on available
            system memory, subject to a 20GB cap.
        redis_max_memory: The max amount of memory (in bytes) to allow each
            redis shard to use. Once the limit is exceeded, redis will start
            LRU eviction of entries. This only applies to the sharded redis
            tables (task, object, and profile tables).  By default, this is
            autoset based on available system memory, subject to a 10GB cap.
        log_to_driver (bool): If true, then output from all of the worker
            processes on all nodes will be directed to the driver.
        node_ip_address (str): The IP address of the node that we are on.
        object_id_seed (int): Used to seed the deterministic generation of
            object IDs. The same value can be used across multiple runs of the
            same driver in order to generate the object IDs in a consistent
            manner. However, the same ID should not be used for different
            drivers.
        local_mode (bool): True if the code should be executed serially
            without Ray. This is useful for debugging.
        driver_object_store_memory (int): Limit the amount of memory the driver
            can use in the object store for creating objects. By default, this
            is autoset based on available system memory, subject to a 20GB cap.
        ignore_reinit_error: True if we should suppress errors from calling
            ray.init() a second time.
        num_redis_shards: The number of Redis shards to start in addition to
            the primary Redis shard.
        redis_max_clients: If provided, attempt to configure Redis with this
            maxclients number.
        redis_password (str): Prevents external clients without the password
            from connecting to Redis if provided.
        plasma_directory: A directory where the Plasma memory mapped files will
            be created.
        huge_pages: Boolean flag indicating whether to start the Object
            Store with hugetlbfs support. Requires plasma_directory.
        include_webui: Boolean flag indicating whether to start the web
            UI, which displays the status of the Ray cluster.
        webui_host: The host to bind the web UI server to. Can either be
            127.0.0.1 (localhost) or 0.0.0.0 (available from all interfaces).
            By default, this is set to 127.0.0.1 to prevent access from
            external machines.
        job_id: The ID of this job.
        configure_logging: True if allow the logging cofiguration here.
            Otherwise, the users may want to configure it by their own.
        logging_level: Logging level, default will be logging.INFO.
        logging_format: Logging format, default contains a timestamp,
            filename, line number, and message. See ray_constants.py.
        plasma_store_socket_name (str): If provided, it will specify the socket
            name used by the plasma store.
        raylet_socket_name (str): If provided, it will specify the socket path
            used by the raylet process.
        temp_dir (str): If provided, it will specify the root temporary
            directory for the Ray process.
        load_code_from_local: Whether code should be loaded from a local module
            or from the GCS.
        use_pickle: Whether data objects should be serialized with cloudpickle.
        _internal_config (str): JSON configuration for overriding
            RayConfig defaults. For testing purposes ONLY.

    Returns:
        Address information about the started processes.

    Raises:
        Exception: An exception is raised if an inappropriate combination of
            arguments is passed in.
    """

    if redis_address is not None or address is not None:
        redis_address, _, _ = services.validate_redis_address(
            address, redis_address)

    if configure_logging:
        setup_logger(logging_level, logging_format)

    if local_mode:
        driver_mode = LOCAL_MODE
    else:
        driver_mode = SCRIPT_MODE

    if setproctitle is None:
        logger.warning(
            "WARNING: Not updating worker name since `setproctitle` is not "
            "installed. Install this with `pip install setproctitle` "
            "(or ray[debug]) to enable monitoring of worker processes.")

    if global_worker.connected:
        if ignore_reinit_error:
            logger.error("Calling ray.init() again after it has already been "
                         "called.")
            return
        else:
            raise Exception("Perhaps you called ray.init twice by accident? "
                            "This error can be suppressed by passing in "
                            "'ignore_reinit_error=True' or by calling "
                            "'ray.shutdown()' prior to 'ray.init()'.")

    # Convert hostnames to numerical IP address.
    if node_ip_address is not None:
        node_ip_address = services.address_to_ip(node_ip_address)

    global _global_node
    if driver_mode == LOCAL_MODE:
        # If starting Ray in LOCAL_MODE, don't start any other processes.
        _global_node = ray.node.LocalNode()
    elif redis_address is None:
        # In this case, we need to start a new cluster.
        ray_params = ray.parameter.RayParams(
            redis_address=redis_address,
            node_ip_address=node_ip_address,
            object_id_seed=object_id_seed,
            local_mode=local_mode,
            driver_mode=driver_mode,
            redirect_worker_output=redirect_worker_output,
            redirect_output=redirect_output,
            num_cpus=num_cpus,
            num_gpus=num_gpus,
            resources=resources,
            num_redis_shards=num_redis_shards,
            redis_max_clients=redis_max_clients,
            redis_password=redis_password,
            plasma_directory=plasma_directory,
            huge_pages=huge_pages,
            include_webui=include_webui,
            webui_host=webui_host,
            memory=memory,
            object_store_memory=object_store_memory,
            redis_max_memory=redis_max_memory,
            plasma_store_socket_name=plasma_store_socket_name,
            raylet_socket_name=raylet_socket_name,
            temp_dir=temp_dir,
            load_code_from_local=load_code_from_local,
            use_pickle=use_pickle,
            _internal_config=_internal_config,
        )
        # Start the Ray processes. We set shutdown_at_exit=False because we
        # shutdown the node in the ray.shutdown call that happens in the atexit
        # handler.
        _global_node = ray.node.Node(
            head=True, shutdown_at_exit=False, ray_params=ray_params)
    else:
        # In this case, we are connecting to an existing cluster.
        if num_cpus is not None or num_gpus is not None:
            raise Exception("When connecting to an existing cluster, num_cpus "
                            "and num_gpus must not be provided.")
        if resources is not None:
            raise Exception("When connecting to an existing cluster, "
                            "resources must not be provided.")
        if num_redis_shards is not None:
            raise Exception("When connecting to an existing cluster, "
                            "num_redis_shards must not be provided.")
        if redis_max_clients is not None:
            raise Exception("When connecting to an existing cluster, "
                            "redis_max_clients must not be provided.")
        if memory is not None:
            raise Exception("When connecting to an existing cluster, "
                            "memory must not be provided.")
        if object_store_memory is not None:
            raise Exception("When connecting to an existing cluster, "
                            "object_store_memory must not be provided.")
        if redis_max_memory is not None:
            raise Exception("When connecting to an existing cluster, "
                            "redis_max_memory must not be provided.")
        if plasma_directory is not None:
            raise Exception("When connecting to an existing cluster, "
                            "plasma_directory must not be provided.")
        if huge_pages:
            raise Exception("When connecting to an existing cluster, "
                            "huge_pages must not be provided.")
        if temp_dir is not None:
            raise Exception("When connecting to an existing cluster, "
                            "temp_dir must not be provided.")
        if plasma_store_socket_name is not None:
            raise Exception("When connecting to an existing cluster, "
                            "plasma_store_socket_name must not be provided.")
        if raylet_socket_name is not None:
            raise Exception("When connecting to an existing cluster, "
                            "raylet_socket_name must not be provided.")
        if _internal_config is not None:
            raise Exception("When connecting to an existing cluster, "
                            "_internal_config must not be provided.")

        # In this case, we only need to connect the node.
        ray_params = ray.parameter.RayParams(
            node_ip_address=node_ip_address,
            redis_address=redis_address,
            redis_password=redis_password,
            object_id_seed=object_id_seed,
            temp_dir=temp_dir,
            load_code_from_local=load_code_from_local,
            use_pickle=use_pickle)
        _global_node = ray.node.Node(
            ray_params, head=False, shutdown_at_exit=False, connect_only=True)

    connect(
        _global_node,
        mode=driver_mode,
        log_to_driver=log_to_driver,
        worker=global_worker,
        driver_object_store_memory=driver_object_store_memory,
        job_id=job_id)

    for hook in _post_init_hooks:
        hook()

    return _global_node.address_info


# Functions to run as callback after a successful ray init.
_post_init_hooks = []


def shutdown(exiting_interpreter=False):
    """Disconnect the worker, and terminate processes started by ray.init().

    This will automatically run at the end when a Python process that uses Ray
    exits. It is ok to run this twice in a row. The primary use case for this
    function is to cleanup state between tests.

    Note that this will clear any remote function definitions, actor
    definitions, and existing actors, so if you wish to use any previously
    defined remote functions or actors after calling ray.shutdown(), then you
    need to redefine them. If they were defined in an imported module, then you
    will need to reload the module.

    Args:
        exiting_interpreter (bool): True if this is called by the atexit hook
            and false otherwise. If we are exiting the interpreter, we will
            wait a little while to print any extra error messages.
    """
    if exiting_interpreter and global_worker.mode == SCRIPT_MODE:
        # This is a duration to sleep before shutting down everything in order
        # to make sure that log messages finish printing.
        time.sleep(0.5)

    disconnect(exiting_interpreter)

    # Disconnect global state from GCS.
    ray.state.state.disconnect()

    # Shut down the Ray processes.
    global _global_node
    if _global_node is not None:
        _global_node.kill_all_processes(check_alive=False, allow_graceful=True)
        _global_node = None

    # TODO(rkn): Instead of manually reseting some of the worker fields, we
    # should simply set "global_worker" to equal "None" or something like that.
    global_worker.set_mode(None)
    global_worker._post_get_hooks = []


atexit.register(shutdown, True)


def sigterm_handler(signum, frame):
    sys.exit(signal.SIGTERM)


signal.signal(signal.SIGTERM, sigterm_handler)

# Define a custom excepthook so that if the driver exits with an exception, we
# can push that exception to Redis.
normal_excepthook = sys.excepthook


def custom_excepthook(type, value, tb):
    # If this is a driver, push the exception to redis.
    if global_worker.mode == SCRIPT_MODE:
        error_message = "".join(traceback.format_tb(tb))
        try:
            global_worker.redis_client.hmset(
                b"Drivers:" + global_worker.worker_id,
                {"exception": error_message})
        except (ConnectionRefusedError, redis.exceptions.ConnectionError):
            logger.warning("Could not push exception to redis.")
    # Call the normal excepthook.
    normal_excepthook(type, value, tb)


sys.excepthook = custom_excepthook

# The last time we raised a TaskError in this process. We use this value to
# suppress redundant error messages pushed from the workers.
last_task_error_raise_time = 0

# The max amount of seconds to wait before printing out an uncaught error.
UNCAUGHT_ERROR_GRACE_PERIOD = 5


def print_logs(redis_client, threads_stopped):
    """Prints log messages from workers on all of the nodes.

    Args:
        redis_client: A client to the primary Redis shard.
        threads_stopped (threading.Event): A threading event used to signal to
            the thread that it should exit.
    """
    pubsub_client = redis_client.pubsub(ignore_subscribe_messages=True)
    pubsub_client.subscribe(ray.gcs_utils.LOG_FILE_CHANNEL)
    localhost = services.get_node_ip_address()
    try:
        # Keep track of the number of consecutive log messages that have been
        # received with no break in between. If this number grows continually,
        # then the worker is probably not able to process the log messages as
        # rapidly as they are coming in.
        num_consecutive_messages_received = 0
        while True:
            # Exit if we received a signal that we should stop.
            if threads_stopped.is_set():
                return

            msg = pubsub_client.get_message()
            if msg is None:
                num_consecutive_messages_received = 0
                threads_stopped.wait(timeout=0.01)
                continue
            num_consecutive_messages_received += 1

            data = json.loads(ray.utils.decode(msg["data"]))

            def color_for(data):
                if data["pid"] == "raylet":
                    return colorama.Fore.YELLOW
                else:
                    return colorama.Fore.CYAN

            if data["ip"] == localhost:
                for line in data["lines"]:
                    print("{}{}(pid={}){} {}".format(
                        colorama.Style.DIM, color_for(data), data["pid"],
                        colorama.Style.RESET_ALL, line))
            else:
                for line in data["lines"]:
                    print("{}{}(pid={}, ip={}){} {}".format(
                        colorama.Style.DIM, color_for(data), data["pid"],
                        data["ip"], colorama.Style.RESET_ALL, line))

            if (num_consecutive_messages_received % 100 == 0
                    and num_consecutive_messages_received > 0):
                logger.warning(
                    "The driver may not be able to keep up with the "
                    "stdout/stderr of the workers. To avoid forwarding logs "
                    "to the driver, use 'ray.init(log_to_driver=False)'.")
    except (OSError, redis.exceptions.ConnectionError) as e:
        logger.error("print_logs: {}".format(e))
    finally:
        # Close the pubsub client to avoid leaking file descriptors.
        pubsub_client.close()


def print_error_messages_raylet(task_error_queue, threads_stopped):
    """Prints message received in the given output queue.

    This checks periodically if any un-raised errors occured in the background.

    Args:
        task_error_queue (queue.Queue): A queue used to receive errors from the
            thread that listens to Redis.
        threads_stopped (threading.Event): A threading event used to signal to
            the thread that it should exit.
    """

    while True:
        # Exit if we received a signal that we should stop.
        if threads_stopped.is_set():
            return

        try:
            error, t = task_error_queue.get(block=False)
        except queue.Empty:
            threads_stopped.wait(timeout=0.01)
            continue
        # Delay errors a little bit of time to attempt to suppress redundant
        # messages originating from the worker.
        while t + UNCAUGHT_ERROR_GRACE_PERIOD > time.time():
            threads_stopped.wait(timeout=1)
            if threads_stopped.is_set():
                break
        if t < last_task_error_raise_time + UNCAUGHT_ERROR_GRACE_PERIOD:
            logger.debug("Suppressing error from worker: {}".format(error))
        else:
            logger.error(
                "Possible unhandled error from worker: {}".format(error))


def listen_error_messages_raylet(worker, task_error_queue, threads_stopped):
    """Listen to error messages in the background on the driver.

    This runs in a separate thread on the driver and pushes (error, time)
    tuples to the output queue.

    Args:
        worker: The worker class that this thread belongs to.
        task_error_queue (queue.Queue): A queue used to communicate with the
            thread that prints the errors found by this thread.
        threads_stopped (threading.Event): A threading event used to signal to
            the thread that it should exit.
    """
    worker.error_message_pubsub_client = worker.redis_client.pubsub(
        ignore_subscribe_messages=True)
    # Exports that are published after the call to
    # error_message_pubsub_client.subscribe and before the call to
    # error_message_pubsub_client.listen will still be processed in the loop.

    # Really we should just subscribe to the errors for this specific job.
    # However, currently all errors seem to be published on the same channel.
    error_pubsub_channel = str(
        ray.gcs_utils.TablePubsub.Value("ERROR_INFO_PUBSUB")).encode("ascii")
    worker.error_message_pubsub_client.subscribe(error_pubsub_channel)
    # worker.error_message_pubsub_client.psubscribe("*")

    try:
        # Get the errors that occurred before the call to subscribe.
        error_messages = ray.errors()
        for error_message in error_messages:
            logger.error(error_message)

        while True:
            # Exit if we received a signal that we should stop.
            if threads_stopped.is_set():
                return

            msg = worker.error_message_pubsub_client.get_message()
            if msg is None:
                threads_stopped.wait(timeout=0.01)
                continue
            gcs_entry = ray.gcs_utils.GcsEntry.FromString(msg["data"])
            assert len(gcs_entry.entries) == 1
            error_data = ray.gcs_utils.ErrorTableData.FromString(
                gcs_entry.entries[0])
            job_id = error_data.job_id
            if job_id not in [
                    worker.current_job_id.binary(),
                    JobID.nil().binary()
            ]:
                continue

            error_message = error_data.error_message
            if (error_data.type == ray_constants.TASK_PUSH_ERROR):
                # Delay it a bit to see if we can suppress it
                task_error_queue.put((error_message, time.time()))
            else:
                logger.warning(error_message)
    except (OSError, redis.exceptions.ConnectionError) as e:
        logger.error("listen_error_messages_raylet: {}".format(e))
    finally:
        # Close the pubsub client to avoid leaking file descriptors.
        worker.error_message_pubsub_client.close()


def is_initialized():
    """Check if ray.init has been called yet.

    Returns:
        True if ray.init has already been called and false otherwise.
    """
    return ray.worker.global_worker.connected


def connect(node,
            mode=WORKER_MODE,
            log_to_driver=False,
            worker=global_worker,
            driver_object_store_memory=None,
            job_id=None):
    """Connect this worker to the raylet, to Plasma, and to Redis.

    Args:
        node (ray.node.Node): The node to connect.
        mode: The mode of the worker. One of SCRIPT_MODE, WORKER_MODE, and
            LOCAL_MODE.
        log_to_driver (bool): If true, then output from all of the worker
            processes on all nodes will be directed to the driver.
        worker: The ray.Worker instance.
        driver_object_store_memory: Limit the amount of memory the driver can
            use in the object store when creating objects.
        job_id: The ID of job. If it's None, then we will generate one.
    """
    # Do some basic checking to make sure we didn't call ray.init twice.
    error_message = "Perhaps you called ray.init twice by accident?"
    assert not worker.connected, error_message
    assert worker.cached_functions_to_run is not None, error_message

    # Enable nice stack traces on SIGSEGV etc.
    if not faulthandler.is_enabled():
        faulthandler.enable(all_threads=False)

    if mode is not LOCAL_MODE:
        # Create a Redis client to primary.
        # The Redis client can safely be shared between threads. However,
        # that is not true of Redis pubsub clients. See the documentation at
        # https://github.com/andymccurdy/redis-py#thread-safety.
        worker.redis_client = node.create_redis_client()

    # Initialize some fields.
    if mode is WORKER_MODE:
        # We should not specify the job_id if it's `WORKER_MODE`.
        assert job_id is None
        job_id = JobID.nil()
        # TODO(qwang): Rename this to `worker_id_str` or type to `WorkerID`
        worker.worker_id = _random_string()
        if setproctitle:
            setproctitle.setproctitle("ray_worker")
    elif mode is LOCAL_MODE:
        # Code path of local mode
        if job_id is None:
            job_id = JobID.from_int(random.randint(1, 100000))
        worker.worker_id = ray.utils.compute_driver_id_from_job(
            job_id).binary()
    else:
        # This is the code path of driver mode.
        if job_id is None:
            # TODO(qwang): use `GcsClient::GenerateJobId()` here.
            job_id = JobID.from_int(
                int(worker.redis_client.incr("JobCounter")))
        # When tasks are executed on remote workers in the context of multiple
        # drivers, the current job ID is used to keep track of which job is
        # responsible for the task so that error messages will be propagated to
        # the correct driver.
        worker.worker_id = ray.utils.compute_driver_id_from_job(
            job_id).binary()

    if not isinstance(job_id, JobID):
        raise TypeError("The type of given job id must be JobID.")

    # All workers start out as non-actors. A worker can be turned into an actor
    # after it is created.
    worker.node = node
    worker.set_mode(mode)

    # If running Ray in LOCAL_MODE, there is no need to create call
    # create_worker or to start the worker service.
    if mode == LOCAL_MODE:
        worker.local_mode_manager = LocalModeManager()
        return

    # For driver's check that the version information matches the version
    # information that the Ray cluster was started with.
    try:
        ray.services.check_version_info(worker.redis_client)
    except Exception as e:
        if mode == SCRIPT_MODE:
            raise e
        elif mode == WORKER_MODE:
            traceback_str = traceback.format_exc()
            ray.utils.push_error_to_driver_through_redis(
                worker.redis_client,
                ray_constants.VERSION_MISMATCH_PUSH_ERROR,
                traceback_str,
                job_id=None)

    worker.lock = threading.RLock()

    # Create an object for interfacing with the global state.
    ray.state.state._initialize_global_state(
        node.redis_address, redis_password=node.redis_password)

    # Register the worker with Redis.
    if mode == SCRIPT_MODE:
        # The concept of a driver is the same as the concept of a "job".
        # Register the driver/job with Redis here.
        import __main__ as main
        driver_info = {
            "node_ip_address": node.node_ip_address,
            "driver_id": worker.worker_id,
            "start_time": time.time(),
            "plasma_store_socket": node.plasma_store_socket_name,
            "raylet_socket": node.raylet_socket_name,
            "name": (main.__file__
                     if hasattr(main, "__file__") else "INTERACTIVE MODE")
        }
        worker.redis_client.hmset(b"Drivers:" + worker.worker_id, driver_info)
    elif mode == WORKER_MODE:
        # Register the worker with Redis.
        worker_dict = {
            "node_ip_address": node.node_ip_address,
            "plasma_store_socket": node.plasma_store_socket_name,
        }
        # Check the RedirectOutput key in Redis and based on its value redirect
        # worker output and error to their own files.
        # This key is set in services.py when Redis is started.
        redirect_worker_output_val = worker.redis_client.get("RedirectOutput")
        if (redirect_worker_output_val is not None
                and int(redirect_worker_output_val) == 1):
            log_stdout_file, log_stderr_file = (
                node.new_worker_redirected_log_file(worker.worker_id))
            # Redirect stdout/stderr at the file descriptor level. If we simply
            # set sys.stdout and sys.stderr, then logging from C++ can fail to
            # be redirected.
            os.dup2(log_stdout_file.fileno(), sys.stdout.fileno())
            os.dup2(log_stderr_file.fileno(), sys.stderr.fileno())
            # We also manually set sys.stdout and sys.stderr because that seems
            # to have an affect on the output buffering. Without doing this,
            # stdout and stderr are heavily buffered resulting in seemingly
            # lost logging statements.
            sys.stdout = log_stdout_file
            sys.stderr = log_stderr_file
            # This should always be the first message to appear in the worker's
            # stdout and stderr log files. The string "Ray worker pid:" is
            # parsed in the log monitor process.
            print("Ray worker pid: {}".format(os.getpid()))
            print("Ray worker pid: {}".format(os.getpid()), file=sys.stderr)
            sys.stdout.flush()
            sys.stderr.flush()

            worker_dict["stdout_file"] = os.path.abspath(log_stdout_file.name)
            worker_dict["stderr_file"] = os.path.abspath(log_stderr_file.name)
        worker.redis_client.hmset(b"Workers:" + worker.worker_id, worker_dict)
    else:
        raise ValueError("Invalid worker mode. Expected DRIVER or WORKER.")

    redis_address, redis_port = node.redis_address.split(":")
    gcs_options = ray._raylet.GcsClientOptions(
        redis_address,
        int(redis_port),
        node.redis_password,
    )
    worker.core_worker = ray._raylet.CoreWorker(
        (mode == SCRIPT_MODE),
        node.plasma_store_socket_name,
        node.raylet_socket_name,
        job_id,
        gcs_options,
        node.get_logs_dir_path(),
        node.node_ip_address,
    )
    worker.raylet_client = ray._raylet.RayletClient(worker.core_worker)

    if driver_object_store_memory is not None:
        worker.core_worker.set_object_store_client_options(
            "ray_driver_{}".format(os.getpid()), driver_object_store_memory)

    # Put something in the plasma store so that subsequent plasma store
    # accesses will be faster. Currently the first access is always slow, and
    # we don't want the user to experience this.
<<<<<<< HEAD
    temporary_object_id = ray.ObjectID.from_random()
    worker.put_object(temporary_object_id, 1)
=======
    temporary_object_id = ray.ObjectID(np.random.bytes(20))
    worker.put_object(1, object_id=temporary_object_id)
>>>>>>> 1ce521a7
    ray.internal.free([temporary_object_id])

    # Start the import thread
    worker.import_thread = import_thread.ImportThread(worker, mode,
                                                      worker.threads_stopped)
    worker.import_thread.start()

    # If this is a driver running in SCRIPT_MODE, start a thread to print error
    # messages asynchronously in the background. Ideally the scheduler would
    # push messages to the driver's worker service, but we ran into bugs when
    # trying to properly shutdown the driver's worker service, so we are
    # temporarily using this implementation which constantly queries the
    # scheduler for new error messages.
    if mode == SCRIPT_MODE:
        q = queue.Queue()
        worker.listener_thread = threading.Thread(
            target=listen_error_messages_raylet,
            name="ray_listen_error_messages",
            args=(worker, q, worker.threads_stopped))
        worker.printer_thread = threading.Thread(
            target=print_error_messages_raylet,
            name="ray_print_error_messages",
            args=(q, worker.threads_stopped))
        worker.listener_thread.daemon = True
        worker.listener_thread.start()
        worker.printer_thread.daemon = True
        worker.printer_thread.start()
        if log_to_driver:
            worker.logger_thread = threading.Thread(
                target=print_logs,
                name="ray_print_logs",
                args=(worker.redis_client, worker.threads_stopped))
            worker.logger_thread.daemon = True
            worker.logger_thread.start()

    if mode == SCRIPT_MODE:
        # Add the directory containing the script that is running to the Python
        # paths of the workers. Also add the current directory. Note that this
        # assumes that the directory structures on the machines in the clusters
        # are the same.
        script_directory = os.path.abspath(os.path.dirname(sys.argv[0]))
        current_directory = os.path.abspath(os.path.curdir)
        worker.run_function_on_all_workers(
            lambda worker_info: sys.path.insert(1, script_directory))
        worker.run_function_on_all_workers(
            lambda worker_info: sys.path.insert(1, current_directory))
        # TODO(rkn): Here we first export functions to run, then remote
        # functions. The order matters. For example, one of the functions to
        # run may set the Python path, which is needed to import a module used
        # to define a remote function. We may want to change the order to
        # simply be the order in which the exports were defined on the driver.
        # In addition, we will need to retain the ability to decide what the
        # first few exports are (mostly to set the Python path). Additionally,
        # note that the first exports to be defined on the driver will be the
        # ones defined in separate modules that are imported by the driver.
        # Export cached functions_to_run.
        for function in worker.cached_functions_to_run:
            worker.run_function_on_all_workers(function)
        # Export cached remote functions and actors to the workers.
        worker.function_actor_manager.export_cached()
    worker.cached_functions_to_run = None


def disconnect(exiting_interpreter=False):
    """Disconnect this worker from the raylet and object store."""
    # Reset the list of cached remote functions and actors so that if more
    # remote functions or actors are defined and then connect is called again,
    # the remote functions will be exported. This is mostly relevant for the
    # tests.
    worker = global_worker
    if worker.connected:
        # Shutdown all of the threads that we've started. TODO(rkn): This
        # should be handled cleanly in the worker object's destructor and not
        # in this disconnect method.
        worker.threads_stopped.set()
        if hasattr(worker, "import_thread"):
            worker.import_thread.join_import_thread()
        if hasattr(worker, "listener_thread"):
            worker.listener_thread.join()
        if hasattr(worker, "printer_thread"):
            worker.printer_thread.join()
        if hasattr(worker, "logger_thread"):
            worker.logger_thread.join()
        worker.threads_stopped.clear()
        worker._session_index += 1

    worker.node = None  # Disconnect the worker from the node.
    worker.cached_functions_to_run = []
    worker.function_actor_manager.reset_cache()
    worker.serialization_context_map.clear()

    # We need to destruct the core worker here because after this function,
    # we will tear down any processes spawned by ray.init() and the background
    # threads in the core worker don't currently handle that gracefully.
    if hasattr(worker, "core_worker"):
        del worker.core_worker


@contextmanager
def _changeproctitle(title, next_title):
    if setproctitle:
        setproctitle.setproctitle(title)
    yield
    if setproctitle:
        setproctitle.setproctitle(next_title)


def _try_to_compute_deterministic_class_id(cls, depth=5):
    """Attempt to produce a deterministic class ID for a given class.

    The goal here is for the class ID to be the same when this is run on
    different worker processes. Pickling, loading, and pickling again seems to
    produce more consistent results than simply pickling. This is a bit crazy
    and could cause problems, in which case we should revert it and figure out
    something better.

    Args:
        cls: The class to produce an ID for.
        depth: The number of times to repeatedly try to load and dump the
            string while trying to reach a fixed point.

    Returns:
        A class ID for this class. We attempt to make the class ID the same
            when this function is run on different workers, but that is not
            guaranteed.

    Raises:
        Exception: This could raise an exception if cloudpickle raises an
            exception.
    """
    # Pickling, loading, and pickling again seems to produce more consistent
    # results than simply pickling. This is a bit
    class_id = pickle.dumps(cls)
    for _ in range(depth):
        new_class_id = pickle.dumps(pickle.loads(class_id))
        if new_class_id == class_id:
            # We appear to have reached a fix point, so use this as the ID.
            return hashlib.sha1(new_class_id).digest()
        class_id = new_class_id

    # We have not reached a fixed point, so we may end up with a different
    # class ID for this custom class on each worker, which could lead to the
    # same class definition being exported many many times.
    logger.warning(
        "WARNING: Could not produce a deterministic class ID for class "
        "{}".format(cls))
    return hashlib.sha1(new_class_id).digest()


def register_custom_serializer(cls,
                               serializer=None,
                               deserializer=None,
                               use_pickle=False,
                               use_dict=False,
                               local=None,
                               job_id=None,
                               class_id=None):
    """Registers custom functions for efficient object serialization.

    The serializer and deserializer are used when transferring objects of
    `cls` across processes and nodes. This can be significantly faster than
    the Ray default fallbacks. Wraps `_register_custom_serializer` underneath.

    `use_pickle` tells Ray to automatically use cloudpickle for serialization,
    and `use_dict` automatically uses `cls.__dict__`.

    When calling this function, you can only provide one of the following:

        1. serializer and deserializer
        2. `use_pickle`
        3. `use_dict`

    Args:
        cls (type): The class that ray should use this custom serializer for.
        serializer: The custom serializer that takes in a cls instance and
            outputs a serialized representation. use_pickle and use_dict
            must be False if provided.
        deserializer: The custom deserializer that takes in a serialized
            representation of the cls and outputs a cls instance. use_pickle
            and use_dict must be False if provided.
        use_pickle (bool): If true, objects of this class will be
            serialized using pickle. Must be False if
            use_dict is true.
        use_dict (bool): If true, objects of this class be serialized turning
            their __dict__ fields into a dictionary. Must be False if
            use_pickle is true.
        local: Deprecated.
        job_id: Deprecated.
        class_id (str): Unique ID of the class. Autogenerated if None.
    """
    if job_id:
        raise DeprecationWarning(
            "`job_id` is no longer a valid parameter and will be removed in "
            "future versions of Ray. If this breaks your application, "
            "see `ray.worker._register_custom_serializer`.")
    if local:
        raise DeprecationWarning(
            "`local` is no longer a valid parameter and will be removed in "
            "future versions of Ray. If this breaks your application, "
            "see `ray.worker._register_custom_serializer`.")
    _register_custom_serializer(
        cls,
        use_pickle=use_pickle,
        use_dict=use_dict,
        serializer=serializer,
        deserializer=deserializer,
        class_id=class_id)


def _register_custom_serializer(cls,
                                use_pickle=False,
                                use_dict=False,
                                serializer=None,
                                deserializer=None,
                                local=False,
                                job_id=None,
                                class_id=None):
    """Enable serialization and deserialization for a particular class.

    This method runs the register_class function defined below on every worker,
    which will enable ray to properly serialize and deserialize objects of
    this class.

    Args:
        cls (type): The class that ray should use this custom serializer for.
        use_pickle (bool): If true, then objects of this class will be
            serialized using pickle.
        use_dict: If true, then objects of this class be serialized turning
            their __dict__ fields into a dictionary. Must be False if
            use_pickle is true.
        serializer: The custom serializer to use. This should be provided if
            and only if use_pickle and use_dict are False.
        deserializer: The custom deserializer to use. This should be provided
            if and only if use_pickle and use_dict are False.
        local: True if the serializers should only be registered on the current
            worker. This should usually be False.
        job_id: ID of the job that we want to register the class for.
        class_id (str): Unique ID of the class. Autogenerated if None.

    Raises:
        RayNotDictionarySerializable: Raised if use_dict is true and cls cannot
            be efficiently serialized by Ray.
        ValueError: Raised if ray could not autogenerate a class_id.
    """
    worker = global_worker
    assert (serializer is None) == (deserializer is None), (
        "The serializer/deserializer arguments must both be provided or "
        "both not be provided.")
    use_custom_serializer = (serializer is not None)

    assert use_custom_serializer + use_pickle + use_dict == 1, (
        "Exactly one of use_pickle, use_dict, or serializer/deserializer must "
        "be specified.")

    if worker.use_pickle and serializer is None:
        # In this case it should do nothing.
        return

    if use_dict:
        # Raise an exception if cls cannot be serialized efficiently by Ray.
        serialization.check_serializable(cls)

    if class_id is None:
        if not local:
            # In this case, the class ID will be used to deduplicate the class
            # across workers. Note that cloudpickle unfortunately does not
            # produce deterministic strings, so these IDs could be different
            # on different workers. We could use something weaker like
            # cls.__name__, however that would run the risk of having
            # collisions.
            # TODO(rkn): We should improve this.
            try:
                # Attempt to produce a class ID that will be the same on each
                # worker. However, determinism is not guaranteed, and the
                # result may be different on different workers.
                class_id = _try_to_compute_deterministic_class_id(cls)
            except Exception:
                raise ValueError(
                    "Failed to use pickle in generating a unique id for '{}'. "
                    "Provide a unique class_id.".format(cls))
        else:
            # In this case, the class ID only needs to be meaningful on this
            # worker and not across workers.
            class_id = _random_string()

        # Make sure class_id is a string.
        class_id = ray.utils.binary_to_hex(class_id)

    if job_id is None:
        job_id = worker.current_job_id
    assert isinstance(job_id, JobID)

    def register_class_for_serialization(worker_info):
        if worker_info["worker"].use_pickle:
            if pickle.FAST_CLOUDPICKLE_USED:
                # construct a reducer
                pickle.CloudPickler.dispatch[
                    cls] = lambda obj: (deserializer, (serializer(obj), ))
            else:

                def _CloudPicklerReducer(_self, obj):
                    _self.save_reduce(
                        deserializer, (serializer(obj), ), obj=obj)

                # use a placeholder for 'self' argument
                pickle.CloudPickler.dispatch[cls] = _CloudPicklerReducer
        else:
            # TODO(rkn): We need to be more thoughtful about what to do if
            # custom serializers have already been registered for class_id.
            # In some cases, we may want to use the last user-defined
            # serializers and ignore subsequent calls to
            # register_custom_serializer that were made by the system.
            serialization_context = worker_info[
                "worker"].get_serialization_context(job_id)
            serialization_context.register_type(
                cls,
                class_id,
                pickle=use_pickle,
                custom_serializer=serializer,
                custom_deserializer=deserializer)

    if not local:
        worker.run_function_on_all_workers(register_class_for_serialization)
    else:
        # Since we are pickling objects of this class, we don't actually need
        # to ship the class definition.
        register_class_for_serialization({"worker": worker})


def get(object_ids):
    """Get a remote object or a list of remote objects from the object store.

    This method blocks until the object corresponding to the object ID is
    available in the local object store. If this object is not in the local
    object store, it will be shipped from an object store that has it (once the
    object has been created). If object_ids is a list, then the objects
    corresponding to each object in the list will be returned.

    Args:
        object_ids: Object ID of the object to get or a list of object IDs to
            get.

    Returns:
        A Python object or a list of Python objects.

    Raises:
        Exception: An exception is raised if the task that created the object
            or that created one of the objects raised an exception.
    """
    worker = global_worker
    worker.check_connected()
    with profiling.profile("ray.get"):
        is_individual_id = isinstance(object_ids, ray.ObjectID)
        if is_individual_id:
            object_ids = [object_ids]

        if not isinstance(object_ids, list):
            raise ValueError("'object_ids' must either be an object ID "
                             "or a list of object IDs.")

        global last_task_error_raise_time
        values = worker.get_objects(object_ids)
        for i, value in enumerate(values):
            if isinstance(value, RayError):
                last_task_error_raise_time = time.time()
                if isinstance(value, ray.exceptions.UnreconstructableError):
                    worker.core_worker.dump_object_store_memory_usage()
                if isinstance(value, RayTaskError):
                    raise value.as_instanceof_cause()
                else:
                    raise value

        # Run post processors.
        for post_processor in worker._post_get_hooks:
            values = post_processor(object_ids, values)

        if is_individual_id:
            values = values[0]
        return values


def put(value, weakref=False):
    """Store an object in the object store.

    The object may not be evicted while a reference to the returned ID exists.
    Note that this pinning only applies to the particular object ID returned
    by put, not object IDs in general.

    Args:
        value: The Python object to be stored.
        weakref: If set, allows the object to be evicted while a reference
            to the returned ID exists. You might want to set this if putting
            a lot of objects that you might not need in the future.

    Returns:
        The object ID assigned to this value.
    """
    worker = global_worker
    worker.check_connected()
    with profiling.profile("ray.put"):
        if worker.mode == LOCAL_MODE:
            object_id = worker.local_mode_manager.put_object(value)
        else:
            try:
                object_id = worker.put_object(value)
            except ObjectStoreFullError:
                logger.info(
                    "Put failed since the value was either too large or the "
                    "store was full of pinned objects. If you are putting "
                    "and holding references to a lot of object ids, consider "
                    "ray.put(value, weakref=True) to allow object data to "
                    "be evicted early.")
                raise
        # Pin the object buffer with the returned id. This avoids put returns
        # from getting evicted out from under the id.
        # TODO(edoakes): we should be able to avoid this extra IPC by holding
        # a reference to the buffer created when putting the object, but the
        # buffer returned by the plasma store create method doesn't prevent
        # the object from being evicted.
        if not weakref and not worker.mode == LOCAL_MODE:
            object_id.set_buffer_ref(
                worker.core_worker.get_objects([object_id],
                                               worker.current_task_id))
        return object_id


def wait(object_ids, num_returns=1, timeout=None):
    """Return a list of IDs that are ready and a list of IDs that are not.

    .. warning::

        The **timeout** argument used to be in **milliseconds** (up through
        ``ray==0.6.1``) and now it is in **seconds**.

    If timeout is set, the function returns either when the requested number of
    IDs are ready or when the timeout is reached, whichever occurs first. If it
    is not set, the function simply waits until that number of objects is ready
    and returns that exact number of object IDs.

    This method returns two lists. The first list consists of object IDs that
    correspond to objects that are available in the object store. The second
    list corresponds to the rest of the object IDs (which may or may not be
    ready).

    Ordering of the input list of object IDs is preserved. That is, if A
    precedes B in the input list, and both are in the ready list, then A will
    precede B in the ready list. This also holds true if A and B are both in
    the remaining list.

    Args:
        object_ids (List[ObjectID]): List of object IDs for objects that may or
            may not be ready. Note that these IDs must be unique.
        num_returns (int): The number of object IDs that should be returned.
        timeout (float): The maximum amount of time in seconds to wait before
            returning.

    Returns:
        A list of object IDs that are ready and a list of the remaining object
        IDs.
    """
    worker = global_worker

    if isinstance(object_ids, ObjectID):
        raise TypeError(
            "wait() expected a list of ray.ObjectID, got a single ray.ObjectID"
        )

    if not isinstance(object_ids, list):
        raise TypeError(
            "wait() expected a list of ray.ObjectID, got {}".format(
                type(object_ids)))

    if isinstance(timeout, int) and timeout != 0:
        logger.warning("The 'timeout' argument now requires seconds instead "
                       "of milliseconds. This message can be suppressed by "
                       "passing in a float.")

    if timeout is not None and timeout < 0:
        raise ValueError("The 'timeout' argument must be nonnegative. "
                         "Received {}".format(timeout))

    for object_id in object_ids:
        if not isinstance(object_id, ObjectID):
            raise TypeError("wait() expected a list of ray.ObjectID, "
                            "got list containing {}".format(type(object_id)))

    worker.check_connected()
    # TODO(swang): Check main thread.
    with profiling.profile("ray.wait"):
        # When Ray is run in LOCAL_MODE, all functions are run immediately,
        # so all objects in object_id are ready.
        if worker.mode == LOCAL_MODE:
            return object_ids[:num_returns], object_ids[num_returns:]

        # TODO(rkn): This is a temporary workaround for
        # https://github.com/ray-project/ray/issues/997. However, it should be
        # fixed in Arrow instead of here.
        if len(object_ids) == 0:
            return [], []

        if len(object_ids) != len(set(object_ids)):
            raise Exception("Wait requires a list of unique object IDs.")
        if num_returns <= 0:
            raise Exception(
                "Invalid number of objects to return %d." % num_returns)
        if num_returns > len(object_ids):
            raise Exception("num_returns cannot be greater than the number "
                            "of objects provided to ray.wait.")

        timeout = timeout if timeout is not None else 10**6
        timeout_milliseconds = int(timeout * 1000)
        ready_ids, remaining_ids = worker.core_worker.wait(
            object_ids,
            num_returns,
            timeout_milliseconds,
            worker.current_task_id,
        )
        return ready_ids, remaining_ids


def _mode(worker=global_worker):
    """This is a wrapper around worker.mode.

    We use this wrapper so that in the remote decorator, we can call _mode()
    instead of worker.mode. The difference is that when we attempt to serialize
    remote functions, we don't attempt to serialize the worker object, which
    cannot be serialized.
    """
    return worker.mode


def get_global_worker():
    return global_worker


def make_decorator(num_return_vals=None,
                   num_cpus=None,
                   num_gpus=None,
                   memory=None,
                   object_store_memory=None,
                   resources=None,
                   max_calls=None,
                   max_reconstructions=None,
                   worker=None):
    def decorator(function_or_class):
        if (inspect.isfunction(function_or_class)
                or is_cython(function_or_class)):
            # Set the remote function default resources.
            if max_reconstructions is not None:
                raise Exception("The keyword 'max_reconstructions' is not "
                                "allowed for remote functions.")

            return ray.remote_function.RemoteFunction(
                function_or_class, num_cpus, num_gpus, memory,
                object_store_memory, resources, num_return_vals, max_calls)

        if inspect.isclass(function_or_class):
            if num_return_vals is not None:
                raise Exception("The keyword 'num_return_vals' is not allowed "
                                "for actors.")
            if max_calls is not None:
                raise Exception("The keyword 'max_calls' is not allowed for "
                                "actors.")

            return worker.make_actor(function_or_class, num_cpus, num_gpus,
                                     memory, object_store_memory, resources,
                                     max_reconstructions)

        raise Exception("The @ray.remote decorator must be applied to "
                        "either a function or to a class.")

    return decorator


def remote(*args, **kwargs):
    """Define a remote function or an actor class.

    This can be used with no arguments to define a remote function or actor as
    follows:

    .. code-block:: python

        @ray.remote
        def f():
            return 1

        @ray.remote
        class Foo(object):
            def method(self):
                return 1

    It can also be used with specific keyword arguments:

    * **num_return_vals:** This is only for *remote functions*. It specifies
      the number of object IDs returned by the remote function invocation.
    * **num_cpus:** The quantity of CPU cores to reserve for this task or for
      the lifetime of the actor.
    * **num_gpus:** The quantity of GPUs to reserve for this task or for the
      lifetime of the actor.
    * **resources:** The quantity of various custom resources to reserve for
      this task or for the lifetime of the actor. This is a dictionary mapping
      strings (resource names) to numbers.
    * **max_calls:** Only for *remote functions*. This specifies the maximum
      number of times that a given worker can execute the given remote function
      before it must exit (this can be used to address memory leaks in
      third-party libraries or to reclaim resources that cannot easily be
      released, e.g., GPU memory that was acquired by TensorFlow). By
      default this is infinite.
    * **max_reconstructions**: Only for *actors*. This specifies the maximum
      number of times that the actor should be reconstructed when it dies
      unexpectedly. The minimum valid value is 0 (default), which indicates
      that the actor doesn't need to be reconstructed. And the maximum valid
      value is ray.ray_constants.INFINITE_RECONSTRUCTIONS.

    This can be done as follows:

    .. code-block:: python

        @ray.remote(num_gpus=1, max_calls=1, num_return_vals=2)
        def f():
            return 1, 2

        @ray.remote(num_cpus=2, resources={"CustomResource": 1})
        class Foo(object):
            def method(self):
                return 1
    """
    worker = get_global_worker()

    if len(args) == 1 and len(kwargs) == 0 and callable(args[0]):
        # This is the case where the decorator is just @ray.remote.
        return make_decorator(worker=worker)(args[0])

    # Parse the keyword arguments from the decorator.
    error_string = ("The @ray.remote decorator must be applied either "
                    "with no arguments and no parentheses, for example "
                    "'@ray.remote', or it must be applied using some of "
                    "the arguments 'num_return_vals', 'num_cpus', 'num_gpus', "
                    "'memory', 'object_store_memory', 'resources', "
                    "'max_calls', or 'max_reconstructions', like "
                    "'@ray.remote(num_return_vals=2, "
                    "resources={\"CustomResource\": 1})'.")
    assert len(args) == 0 and len(kwargs) > 0, error_string
    for key in kwargs:
        assert key in [
            "num_return_vals",
            "num_cpus",
            "num_gpus",
            "memory",
            "object_store_memory",
            "resources",
            "max_calls",
            "max_reconstructions",
        ], error_string

    num_cpus = kwargs["num_cpus"] if "num_cpus" in kwargs else None
    num_gpus = kwargs["num_gpus"] if "num_gpus" in kwargs else None
    resources = kwargs.get("resources")
    if not isinstance(resources, dict) and resources is not None:
        raise Exception("The 'resources' keyword argument must be a "
                        "dictionary, but received type {}.".format(
                            type(resources)))
    if resources is not None:
        assert "CPU" not in resources, "Use the 'num_cpus' argument."
        assert "GPU" not in resources, "Use the 'num_gpus' argument."

    # Handle other arguments.
    num_return_vals = kwargs.get("num_return_vals")
    max_calls = kwargs.get("max_calls")
    max_reconstructions = kwargs.get("max_reconstructions")
    memory = kwargs.get("memory")
    object_store_memory = kwargs.get("object_store_memory")

    return make_decorator(
        num_return_vals=num_return_vals,
        num_cpus=num_cpus,
        num_gpus=num_gpus,
        memory=memory,
        object_store_memory=object_store_memory,
        resources=resources,
        max_calls=max_calls,
        max_reconstructions=max_reconstructions,
        worker=worker)<|MERGE_RESOLUTION|>--- conflicted
+++ resolved
@@ -1490,13 +1490,8 @@
     # Put something in the plasma store so that subsequent plasma store
     # accesses will be faster. Currently the first access is always slow, and
     # we don't want the user to experience this.
-<<<<<<< HEAD
     temporary_object_id = ray.ObjectID.from_random()
-    worker.put_object(temporary_object_id, 1)
-=======
-    temporary_object_id = ray.ObjectID(np.random.bytes(20))
     worker.put_object(1, object_id=temporary_object_id)
->>>>>>> 1ce521a7
     ray.internal.free([temporary_object_id])
 
     # Start the import thread
