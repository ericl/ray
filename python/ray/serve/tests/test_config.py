import pytest

from ray import serve
from ray.serve.config import BackendConfig, ReplicaConfig


def test_backend_config_validation():
    # Test unknown key.
    with pytest.raises(ValueError, match="unknown_key"):
        BackendConfig({"unknown_key": -1})

    # Test that the input dict isn't modified.
    config = {"num_replicas": 2}
    BackendConfig(config)
    assert len(config) == 1 and config["num_replicas"] == 2

    # Test num_replicas validation.
    BackendConfig({"num_replicas": 1})
    with pytest.raises(TypeError):
        BackendConfig({"num_replicas": "hello"})
    with pytest.raises(ValueError):
        BackendConfig({"num_replicas": -1})

    # Test max_batch_size validation.
    BackendConfig({"max_batch_size": 10}, accepts_batches=True)
    with pytest.raises(ValueError):
        BackendConfig({"max_batch_size": 10}, accepts_batches=False)
    with pytest.raises(TypeError):
        BackendConfig({"max_batch_size": 1.0})
    with pytest.raises(TypeError):
        BackendConfig({"max_batch_size": "hello"})
    with pytest.raises(ValueError):
        BackendConfig({"max_batch_size": 0})
    with pytest.raises(ValueError):
        BackendConfig({"max_batch_size": -1})


def test_backend_config_update():
    b = BackendConfig({"num_replicas": 1, "max_batch_size": 1})

    # Test updating a key works.
    b.update({"num_replicas": 2})
    assert b.num_replicas == 2
    # Check that not specifying a key doesn't update it.
    assert b.max_batch_size == 1

    # Check that passing an invalid key fails.
    with pytest.raises(ValueError):
        b.update({"unknown": 1})

    # Check that input is validated.
    with pytest.raises(TypeError):
        b.update({"num_replicas": "hello"})
    with pytest.raises(ValueError):
        b.update({"num_replicas": -1})

    # Test batch validation.
    b = BackendConfig({}, accepts_batches=False)
    b.update({"max_batch_size": 1})
    with pytest.raises(ValueError):
        b.update({"max_batch_size": 2})

    b = BackendConfig({}, accepts_batches=True)
    b.update({"max_batch_size": 2})


def test_replica_config_validation():
    class Class:
        pass

    class BatchClass:
        @serve.accept_batch
        def __call__(self):
            pass

    def function():
        pass

    @serve.accept_batch
    def batch_function():
        pass

    ReplicaConfig(Class)
    ReplicaConfig(function)
    with pytest.raises(TypeError):
        ReplicaConfig(Class())

    # Check max_batch_size validation.
    assert not ReplicaConfig(function).accepts_batches
    assert not ReplicaConfig(Class).accepts_batches
    assert ReplicaConfig(batch_function).accepts_batches
    assert ReplicaConfig(BatchClass).accepts_batches

    # Check ray_actor_options validation.
    ReplicaConfig(
        Class,
        ray_actor_options={
            "num_cpus": 1.0,
            "num_gpus": 10,
            "resources": {
                "abc": 1.0
            },
            "memory": 1000000.0,
            "object_store_memory": 1000000,
        })
    with pytest.raises(TypeError):
        ReplicaConfig(Class, ray_actor_options=1.0)
    with pytest.raises(TypeError):
        ReplicaConfig(Class, ray_actor_options=False)
    with pytest.raises(TypeError):
        ReplicaConfig(Class, ray_actor_options={"num_cpus": "hello"})
    with pytest.raises(ValueError):
        ReplicaConfig(Class, ray_actor_options={"num_cpus": -1})
    with pytest.raises(TypeError):
        ReplicaConfig(Class, ray_actor_options={"num_gpus": "hello"})
    with pytest.raises(ValueError):
        ReplicaConfig(Class, ray_actor_options={"num_gpus": -1})
    with pytest.raises(TypeError):
        ReplicaConfig(Class, ray_actor_options={"memory": "hello"})
    with pytest.raises(ValueError):
        ReplicaConfig(Class, ray_actor_options={"memory": -1})
    with pytest.raises(TypeError):
        ReplicaConfig(
            Class, ray_actor_options={"object_store_memory": "hello"})
    with pytest.raises(ValueError):
        ReplicaConfig(Class, ray_actor_options={"object_store_memory": -1})
    with pytest.raises(TypeError):
        ReplicaConfig(Class, ray_actor_options={"resources": None})
    with pytest.raises(ValueError):
        ReplicaConfig(Class, ray_actor_options={"name": None})
    with pytest.raises(ValueError):
<<<<<<< HEAD
=======
        ReplicaConfig(Class, ray_actor_options={"lifetime": None})
    with pytest.raises(ValueError):
>>>>>>> 94a069e5
        ReplicaConfig(Class, ray_actor_options={"max_restarts": None})


if __name__ == "__main__":
    import sys
    sys.exit(pytest.main(["-v", "-s", __file__]))<|MERGE_RESOLUTION|>--- conflicted
+++ resolved
@@ -129,11 +129,8 @@
     with pytest.raises(ValueError):
         ReplicaConfig(Class, ray_actor_options={"name": None})
     with pytest.raises(ValueError):
-<<<<<<< HEAD
-=======
         ReplicaConfig(Class, ray_actor_options={"lifetime": None})
     with pytest.raises(ValueError):
->>>>>>> 94a069e5
         ReplicaConfig(Class, ray_actor_options={"max_restarts": None})
 
 
