--- conflicted
+++ resolved
@@ -4,10 +4,7 @@
 import datetime
 import logging
 import os
-<<<<<<< HEAD
-=======
 import signal
->>>>>>> 863c1b82
 import sys
 import time
 
@@ -275,12 +272,9 @@
             ``ray.tune.callback.Callback`` class. If not passed,
             `LoggerCallback` and `SyncerCallback` callbacks are automatically
             added.
-<<<<<<< HEAD
         _remote (bool): Whether to run the Tune driver in a remote function.
             This is disabled automatically if a custom trial executor is
             passed in. This is enabled by default in Ray client mode.
-=======
->>>>>>> 863c1b82
 
     Returns:
         ExperimentAnalysis: Object for experiment analysis.
