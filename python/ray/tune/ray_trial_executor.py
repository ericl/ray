# coding: utf-8
from __future__ import absolute_import
from __future__ import division
from __future__ import print_function

import logging
import os
import random
import time
import traceback

import ray
from ray.tune.error import TuneError, AbortTrialExecution
from ray.tune.logger import NoopLogger
from ray.tune.trial import Trial, Resources, Checkpoint
from ray.tune.trial_executor import TrialExecutor
from ray.tune.util import warn_if_slow

logger = logging.getLogger(__name__)


class _LocalWrapper(object):
    def __init__(self, result):
        self._result = result

    def unwrap(self):
        """Returns the wrapped result."""
        return self._result


class RayTrialExecutor(TrialExecutor):
    """An implemention of TrialExecutor based on Ray."""

    def __init__(self, queue_trials=False, reuse_actors=False):
        super(RayTrialExecutor, self).__init__(queue_trials)
        self._running = {}
        # Since trial resume after paused should not run
        # trial.train.remote(), thus no more new remote object id generated.
        # We use self._paused to store paused trials here.
        self._paused = {}
        self._avail_resources = Resources(cpu=0, gpu=0)
        self._committed_resources = Resources(cpu=0, gpu=0)
        self._resources_initialized = False
        self._reuse_actors = reuse_actors
        self._cached_actor = None
        if ray.is_initialized():
            self._update_avail_resources()

    def _setup_runner(self, trial, reuse_allowed):
        if (self._reuse_actors and reuse_allowed
                and self._cached_actor is not None):
            logger.debug("Reusing cached runner {} for {}".format(
                self._cached_actor, trial.trial_id))
            existing_runner = self._cached_actor
            self._cached_actor = None
        else:
            if self._cached_actor:
                logger.debug(
                    "Cannot reuse cached runner {} for new trial".format(
                        self._cached_actor))
                self._cached_actor.stop.remote()
                self._cached_actor.__ray_terminate__.remote()
                self._cached_actor = None
            existing_runner = None
            cls = ray.remote(
                num_cpus=trial.resources.cpu,
                num_gpus=trial.resources.gpu,
                resources=trial.resources.custom_resources)(
                    trial._get_trainable_cls())

        trial.init_logger()
        # We checkpoint metadata here to try mitigating logdir duplication
        self.try_checkpoint_metadata(trial)
        remote_logdir = trial.logdir

        if existing_runner:
            trial.runner = existing_runner
            if not self.reset_trial(trial, trial.config, trial.experiment_tag):
                raise AbortTrialExecution(
                    "Trial runner reuse requires reset_trial() to be "
                    "implemented and return True.")
            return existing_runner

        def logger_creator(config):
            # Set the working dir in the remote process, for user file writes
            if not os.path.exists(remote_logdir):
                os.makedirs(remote_logdir)
            os.chdir(remote_logdir)
            return NoopLogger(config, remote_logdir)

        # Logging for trials is handled centrally by TrialRunner, so
        # configure the remote runner to use a noop-logger.
        return cls.remote(config=trial.config, logger_creator=logger_creator)

    def _train(self, trial):
        """Start one iteration of training and save remote id."""

        assert trial.status == Trial.RUNNING, trial.status
        remote = trial.runner.train.remote()

        # Local Mode
        if isinstance(remote, dict):
            remote = _LocalWrapper(remote)

        self._running[remote] = trial

    def _start_trial(self, trial, checkpoint=None):
        """Starts trial and restores last result if trial was paused.

        Raises:
            ValueError if restoring from checkpoint fails.
        """
        prior_status = trial.status
        self.set_status(trial, Trial.RUNNING)
        trial.runner = self._setup_runner(
            trial,
            reuse_allowed=checkpoint is not None
            or trial._checkpoint.value is not None)
        if not self.restore(trial, checkpoint):
            if trial.status == Trial.ERROR:
                raise RuntimeError(
                    "Restore from checkpoint failed for Trial {}.".format(
                        str(trial)))

        previous_run = self._find_item(self._paused, trial)
        if (prior_status == Trial.PAUSED and previous_run):
            # If Trial was in flight when paused, self._paused stores result.
            self._paused.pop(previous_run[0])
            self._running[previous_run[0]] = trial
        else:
            self._train(trial)

    def _stop_trial(self, trial, error=False, error_msg=None,
                    stop_logger=True):
        """Stops this trial.

        Stops this trial, releasing all allocating resources. If stopping the
        trial fails, the run will be marked as terminated in error, but no
        exception will be thrown.

        Args:
            error (bool): Whether to mark this trial as terminated in error.
            error_msg (str): Optional error message.
            stop_logger (bool): Whether to shut down the trial logger.
        """

        if stop_logger:
            trial.close_logger()

        if error:
            self.set_status(trial, Trial.ERROR)
        else:
            self.set_status(trial, Trial.TERMINATED)

        try:
            trial.write_error_log(error_msg)
            if hasattr(trial, 'runner') and trial.runner:
                if (not error and self._reuse_actors
                        and self._cached_actor is None):
                    logger.debug("Reusing actor for {}".format(trial.runner))
                    self._cached_actor = trial.runner
                else:
                    logger.info(
                        "Destroying actor for trial {}. If your trainable is "
                        "slow to initialize, consider setting "
                        "reuse_actors=True to reduce actor creation "
                        "overheads.".format(trial))
                    trial.runner.stop.remote()
                    trial.runner.__ray_terminate__.remote()
        except Exception:
            logger.exception("Error stopping runner for Trial %s", str(trial))
            self.set_status(trial, Trial.ERROR)
        finally:
            trial.runner = None

    def start_trial(self, trial, checkpoint=None):
        """Starts the trial.

        Will not return resources if trial repeatedly fails on start.

        Args:
            trial (Trial): Trial to be started.
            checkpoint (Checkpoint): A Python object or path storing the state
                of trial.
        """

        self._commit_resources(trial.resources)
        try:
            self._start_trial(trial, checkpoint)
        except Exception as e:
            logger.exception("Error starting runner for Trial %s", str(trial))
            error_msg = traceback.format_exc()
            time.sleep(2)
            self._stop_trial(trial, error=True, error_msg=error_msg)
            if isinstance(e, AbortTrialExecution):
                return  # don't retry fatal Tune errors
            try:
                # This forces the trial to not start from checkpoint.
                trial.clear_checkpoint()
                logger.info(
                    "Trying to start runner for Trial %s without checkpoint.",
                    str(trial))
                self._start_trial(trial)
            except Exception:
                logger.exception(
                    "Error starting runner for Trial %s, aborting!",
                    str(trial))
                error_msg = traceback.format_exc()
                self._stop_trial(trial, error=True, error_msg=error_msg)
                # note that we don't return the resources, since they may
                # have been lost

    def _find_item(self, dictionary, item):
        out = [rid for rid, t in dictionary.items() if t is item]
        return out

    def stop_trial(self, trial, error=False, error_msg=None, stop_logger=True):
        """Only returns resources if resources allocated."""
        prior_status = trial.status
        self._stop_trial(
            trial, error=error, error_msg=error_msg, stop_logger=stop_logger)
        if prior_status == Trial.RUNNING:
            logger.debug("Returning resources for Trial %s.", str(trial))
            self._return_resources(trial.resources)
            out = self._find_item(self._running, trial)
            for result_id in out:
                self._running.pop(result_id)

    def continue_training(self, trial):
        """Continues the training of this trial."""

        self._train(trial)

    def pause_trial(self, trial):
        """Pauses the trial.

        If trial is in-flight, preserves return value in separate queue
        before pausing, which is restored when Trial is resumed.
        """

        trial_future = self._find_item(self._running, trial)
        if trial_future:
            self._paused[trial_future[0]] = trial
        super(RayTrialExecutor, self).pause_trial(trial)

    def reset_trial(self, trial, new_config, new_experiment_tag):
        """Tries to invoke `Trainable.reset_config()` to reset trial.

        Args:
            trial (Trial): Trial to be reset.
            new_config (dict): New configuration for Trial
                trainable.
            new_experiment_tag (str): New experiment name
                for trial.

        Returns:
            True if `reset_config` is successful else False.
        """
        trial.experiment_tag = new_experiment_tag
        trial.config = new_config
        trainable = trial.runner
        with warn_if_slow("reset_config"):
            reset_val = ray.get(trainable.reset_config.remote(new_config))
        return reset_val

    def get_running_trials(self):
        """Returns the running trials."""

        return list(self._running.values())

    def get_next_available_trial(self):
<<<<<<< HEAD
        candidates = list(self._running)
        random.shuffle(candidates)
        [result_id], _ = ray.wait(candidates)
=======
        shuffled_results = list(self._running.keys())
        random.shuffle(shuffled_results)
        # Note: We shuffle the results because `ray.wait` by default returns
        # the first available result, and we want to guarantee that slower
        # trials (i.e. trials that run remotely) also get fairly reported.
        # See https://github.com/ray-project/ray/issues/4211 for details.
        [result_id], _ = ray.wait(shuffled_results)
>>>>>>> 36cbde65
        return self._running[result_id]

    def fetch_result(self, trial):
        """Fetches one result of the running trials.

        Returns:
            Result of the most recent trial training run."""
        trial_future = self._find_item(self._running, trial)
        if not trial_future:
            raise ValueError("Trial was not running.")
        self._running.pop(trial_future[0])
<<<<<<< HEAD
        with warn_if_slow("fetch_result"):
            result = ray.get(trial_future[0])
=======
        result = ray.get(trial_future[0])

        # For local mode
        if isinstance(result, _LocalWrapper):
            result = result.unwrap()
>>>>>>> 36cbde65
        return result

    def _commit_resources(self, resources):
        committed = self._committed_resources
        all_keys = set(resources.custom_resources).union(
            set(committed.custom_resources))

        custom_resources = {
            k: committed.get(k) + resources.get_res_total(k)
            for k in all_keys
        }

        self._committed_resources = Resources(
            committed.cpu + resources.cpu_total(),
            committed.gpu + resources.gpu_total(),
            custom_resources=custom_resources)

    def _return_resources(self, resources):
        committed = self._committed_resources

        all_keys = set(resources.custom_resources).union(
            set(committed.custom_resources))

        custom_resources = {
            k: committed.get(k) - resources.get_res_total(k)
            for k in all_keys
        }
        self._committed_resources = Resources(
            committed.cpu - resources.cpu_total(),
            committed.gpu - resources.gpu_total(),
            custom_resources=custom_resources)

        assert self._committed_resources.is_nonnegative(), (
            "Resource invalid: {}".format(resources))

    def _update_avail_resources(self, num_retries=5):
        for i in range(num_retries):
            try:
                resources = ray.global_state.cluster_resources()
            except Exception:
                # TODO(rliaw): Remove this when local mode is fixed.
                # https://github.com/ray-project/ray/issues/4147
                logger.debug("Using resources for local machine.")
                resources = ray.services.check_and_update_resources(
                    None, None, None)
            if not resources:
                logger.warning("Cluster resources not detected. Retrying...")
                time.sleep(0.5)

        if not resources or "CPU" not in resources:
            raise TuneError("Cluster resources cannot be detected. "
                            "You can resume this experiment by passing in "
                            "`resume=True` to `run_experiments`.")

        resources = resources.copy()
        num_cpus = resources.pop("CPU")
        num_gpus = resources.pop("GPU")
        custom_resources = resources

        self._avail_resources = Resources(
            int(num_cpus), int(num_gpus), custom_resources=custom_resources)
        self._resources_initialized = True

    def has_resources(self, resources):
        """Returns whether this runner has at least the specified resources."""
        self._update_avail_resources()
        currently_available = Resources.subtract(self._avail_resources,
                                                 self._committed_resources)

        have_space = (
            resources.cpu_total() <= currently_available.cpu
            and resources.gpu_total() <= currently_available.gpu and all(
                resources.get_res_total(res) <= currently_available.get(res)
                for res in resources.custom_resources))

        if have_space:
            return True

        can_overcommit = self._queue_trials

        if (resources.cpu_total() > 0 and currently_available.cpu <= 0) or \
           (resources.gpu_total() > 0 and currently_available.gpu <= 0) or \
           any((resources.get_res_total(res_name) > 0
                and currently_available.get(res_name) <= 0)
               for res_name in resources.custom_resources):
            can_overcommit = False  # requested resource is already saturated

        if can_overcommit:
            logger.warning(
                "Allowing trial to start even though the "
                "cluster does not have enough free resources. Trial actors "
                "may appear to hang until enough resources are added to the "
                "cluster (e.g., via autoscaling). You can disable this "
                "behavior by specifying `queue_trials=False` in "
                "ray.tune.run_experiments().")
            return True

        return False

    def debug_string(self):
        """Returns a human readable message for printing to the console."""

        if self._resources_initialized:
            status = "Resources requested: {}/{} CPUs, {}/{} GPUs".format(
                self._committed_resources.cpu, self._avail_resources.cpu,
                self._committed_resources.gpu, self._avail_resources.gpu)
            customs = ", ".join([
                "{}/{} {}".format(
                    self._committed_resources.get_res_total(name),
                    self._avail_resources.get_res_total(name), name)
                for name in self._avail_resources.custom_resources
            ])
            if customs:
                status += " ({})".format(customs)
            return status
        else:
            return "Resources requested: ?"

    def resource_string(self):
        """Returns a string describing the total resources available."""

        if self._resources_initialized:
            res_str = "{} CPUs, {} GPUs".format(self._avail_resources.cpu,
                                                self._avail_resources.gpu)
            if self._avail_resources.custom_resources:
                custom = ", ".join(
                    "{} {}".format(
                        self._avail_resources.get_res_total(name), name)
                    for name in self._avail_resources.custom_resources)
                res_str += " ({})".format(custom)
            return res_str
        else:
            return "? CPUs, ? GPUs"

    def on_step_begin(self):
        """Before step() called, update the available resources."""

        self._update_avail_resources()

    def save(self, trial, storage=Checkpoint.DISK):
        """Saves the trial's state to a checkpoint."""
        trial._checkpoint.storage = storage
        trial._checkpoint.last_result = trial.last_result
        if storage == Checkpoint.MEMORY:
            trial._checkpoint.value = trial.runner.save_to_object.remote()
        else:
            with warn_if_slow("save_to_disk"):
                trial._checkpoint.value = ray.get(trial.runner.save.remote())
        return trial._checkpoint.value

    def restore(self, trial, checkpoint=None):
        """Restores training state from a given model checkpoint.

        This will also sync the trial results to a new location
        if restoring on a different node.
        """
        if checkpoint is None or checkpoint.value is None:
            checkpoint = trial._checkpoint
        if checkpoint is None or checkpoint.value is None:
            return True
        if trial.runner is None:
            logger.error("Unable to restore - no runner.")
            self.set_status(trial, Trial.ERROR)
            return False
        try:
            value = checkpoint.value
            if checkpoint.storage == Checkpoint.MEMORY:
                assert type(value) != Checkpoint, type(value)
                trial.runner.restore_from_object.remote(value)
            else:
                worker_ip = ray.get(trial.runner.current_ip.remote())
                trial.sync_logger_to_new_location(worker_ip)
                with warn_if_slow("restore_from_disk"):
                    ray.get(trial.runner.restore.remote(value))
            trial.last_result = checkpoint.last_result
            return True
        except Exception:
            logger.exception("Error restoring runner for Trial %s.", trial)
            self.set_status(trial, Trial.ERROR)
            return False

    def export_trial_if_needed(self, trial):
        """Exports model of this trial based on trial.export_formats.

        Return:
            A dict that maps ExportFormats to successfully exported models.
        """
        if trial.export_formats and len(trial.export_formats) > 0:
            return ray.get(
                trial.runner.export_model.remote(trial.export_formats))
        return {}<|MERGE_RESOLUTION|>--- conflicted
+++ resolved
@@ -269,11 +269,6 @@
         return list(self._running.values())
 
     def get_next_available_trial(self):
-<<<<<<< HEAD
-        candidates = list(self._running)
-        random.shuffle(candidates)
-        [result_id], _ = ray.wait(candidates)
-=======
         shuffled_results = list(self._running.keys())
         random.shuffle(shuffled_results)
         # Note: We shuffle the results because `ray.wait` by default returns
@@ -281,7 +276,6 @@
         # trials (i.e. trials that run remotely) also get fairly reported.
         # See https://github.com/ray-project/ray/issues/4211 for details.
         [result_id], _ = ray.wait(shuffled_results)
->>>>>>> 36cbde65
         return self._running[result_id]
 
     def fetch_result(self, trial):
@@ -293,16 +287,12 @@
         if not trial_future:
             raise ValueError("Trial was not running.")
         self._running.pop(trial_future[0])
-<<<<<<< HEAD
         with warn_if_slow("fetch_result"):
             result = ray.get(trial_future[0])
-=======
-        result = ray.get(trial_future[0])
 
         # For local mode
         if isinstance(result, _LocalWrapper):
             result = result.unwrap()
->>>>>>> 36cbde65
         return result
 
     def _commit_resources(self, resources):
