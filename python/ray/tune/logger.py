from __future__ import absolute_import
from __future__ import division
from __future__ import print_function

import csv
import json
import numpy as np
import os

from ray.tune.result import TrainingResult
from ray.tune.log_sync import get_syncer

try:
    import tensorflow as tf
except ImportError:
    tf = None
    print("Couldn't import TensorFlow - this disables TensorBoard logging.")


class Logger(object):
    """Logging interface for ray.tune; specialized implementations follow.

    By default, the UnifiedLogger implementation is used which logs results in
    multiple formats (TensorBoard, rllab/viskit, plain json) at once.
    """

    def __init__(self, config, logdir, upload_uri=None):
        self.config = config
        self.logdir = logdir
        self.uri = upload_uri
        self._init()

    def _init(self):
        pass

    def on_result(self, result):
        """Given a result, appends it to the existing log."""

        raise NotImplementedError

    def close(self):
        """Releases all resources used by this logger."""

        pass

    def flush(self):
        """Flushes all disk writes to storage."""

        pass


class UnifiedLogger(Logger):
    """Unified result logger for TensorBoard, rllab/viskit, plain json.

    This class also periodically syncs output to the given upload uri."""

    def _init(self):
        self._loggers = []
        for cls in [_JsonLogger, _TFLogger, _VisKitLogger]:
            if cls is _TFLogger and tf is None:
                print("TF not installed - cannot log with {}...".format(cls))
                continue
            self._loggers.append(cls(self.config, self.logdir, self.uri))
        self._log_syncer = get_syncer(self.logdir, self.uri)

    def on_result(self, result):
        for logger in self._loggers:
            logger.on_result(result)
        self._log_syncer.set_worker_ip(result.node_ip)
        self._log_syncer.sync_if_needed()

    def close(self):
        for logger in self._loggers:
            logger.close()
        self._log_syncer.sync_now(force=True)

    def flush(self):
        self._log_syncer.sync_now(force=True)
        self._log_syncer.wait()


class NoopLogger(Logger):
    def on_result(self, result):
        pass


class _JsonLogger(Logger):
    def _init(self):
        config_out = os.path.join(self.logdir, "params.json")
        with open(config_out, "w") as f:
            json.dump(self.config, f, sort_keys=True, cls=_CustomEncoder)
        local_file = os.path.join(self.logdir, "result.json")
        self.local_out = open(local_file, "w")

    def on_result(self, result):
        json.dump(result._asdict(), self, cls=_CustomEncoder)
        self.write("\n")

    def write(self, b):
        self.local_out.write(b)
        self.local_out.flush()

    def close(self):
        self.local_out.close()


def to_tf_values(result, path):
    values = []
<<<<<<< HEAD
    for attr in result.keys():
        value = result[attr]
=======
    for attr, value in result.items():
>>>>>>> 3ff03950
        if value is not None:
            if type(value) in [int, float]:
                values.append(tf.Summary.Value(
                    tag="/".join(path + [attr]),
                    simple_value=value))
            elif type(value) is dict:
                values.extend(to_tf_values(value, path + [attr]))
    return values


class _TFLogger(Logger):
    def _init(self):
        self._file_writer = tf.summary.FileWriter(self.logdir)

    def on_result(self, result):
        tmp = result._asdict()
        for k in [
                "config", "pid", "timestamp", "time_total_s",
                "timesteps_total"]:
            del tmp[k]  # not useful to tf log these
        values = to_tf_values(tmp, ["ray", "tune"])
        train_stats = tf.Summary(value=values)
        self._file_writer.add_summary(train_stats, result.timesteps_total)

    def close(self):
        self._file_writer.close()


class _VisKitLogger(Logger):
    def _init(self):
        # Note that we assume params.json was already created by JsonLogger
        self._file = open(os.path.join(self.logdir, "progress.csv"), "w")
        self._csv_out = csv.DictWriter(self._file, TrainingResult._fields)
        self._csv_out.writeheader()

    def on_result(self, result):
        self._csv_out.writerow(result._asdict())

    def close(self):
        self._file.close()


class _CustomEncoder(json.JSONEncoder):
    def __init__(self, nan_str="null", **kwargs):
        super(_CustomEncoder, self).__init__(**kwargs)
        self.nan_str = nan_str

    def iterencode(self, o, _one_shot=False):
        if self.ensure_ascii:
            _encoder = json.encoder.encode_basestring_ascii
        else:
            _encoder = json.encoder.encode_basestring

        def floatstr(o, allow_nan=self.allow_nan, nan_str=self.nan_str):
            return repr(o) if not np.isnan(o) else nan_str

        _iterencode = json.encoder._make_iterencode(
                None, self.default, _encoder, self.indent, floatstr,
                self.key_separator, self.item_separator, self.sort_keys,
                self.skipkeys, _one_shot)
        return _iterencode(o, 0)

    def default(self, value):
        if np.isnan(value):
            return None
        if np.issubdtype(value, float):
            return float(value)
        if np.issubdtype(value, int):
            return int(value)<|MERGE_RESOLUTION|>--- conflicted
+++ resolved
@@ -106,12 +106,7 @@
 
 def to_tf_values(result, path):
     values = []
-<<<<<<< HEAD
-    for attr in result.keys():
-        value = result[attr]
-=======
     for attr, value in result.items():
->>>>>>> 3ff03950
         if value is not None:
             if type(value) in [int, float]:
                 values.append(tf.Summary.Value(
