from __future__ import absolute_import
from __future__ import division

import collections
import numpy as np

from ray.tune.trial import Trial


class TrialScheduler(object):
    CONTINUE = "CONTINUE"
    PAUSE = "PAUSE"
    STOP = "STOP"

    def on_trial_add(self, trial_runner, trial):
        """Called when a new trial is added to the trial runner."""

        raise NotImplementedError

    def on_trial_error(self, trial_runner, trial):
        """Notification for the error of trial.

        This will only be called when the trial is in the RUNNING state."""

        raise NotImplementedError

    def on_trial_result(self, trial_runner, trial, result):
        """Called on each intermediate result returned by a trial.

        At this point, the trial scheduler can make a decision by returning
        one of CONTINUE, PAUSE, and STOP."""

        raise NotImplementedError

    def on_trial_complete(self, trial_runner, trial, result):
        """Notification for the completion of trial.

        This will only be called when the trial completes naturally."""

        raise NotImplementedError

    def choose_trial_to_run(self, trial_runner, trials):
        """Called to choose a new trial to run.

        This should return one of the trials in trial_runner that is in
        the PENDING or PAUSED state."""

        raise NotImplementedError

    def debug_string(self):
        """Returns a human readable message for printing to the console."""

        raise NotImplementedError


class FIFOScheduler(TrialScheduler):
    """Simple scheduler that just runs trials in submission order."""

<<<<<<< HEAD
    def on_trial_add(self, trial_runner, trial, result):
        pass

    def on_trial_error(self, trial_runner, trial, result):
        pass

=======
>>>>>>> 7215f7d2
    def on_trial_result(self, trial_runner, trial, result):
        return TrialScheduler.CONTINUE

    def on_trial_complete(self, trial_runner, trial, result):
        pass

    def choose_trial_to_run(self, trial_runner):
        for trial in trial_runner.get_trials():
            if (trial.status == Trial.PENDING and
                    trial_runner.has_resources(trial.resources)):
                return trial
        return None

    def debug_string(self):
        return "Using FIFO scheduling algorithm."


# TODO(ekl) expose this in the command line API
class MedianStoppingRule(FIFOScheduler):
    """Implements the median stopping rule as described in the Vizier paper:

        https://research.google.com/pubs/pub46180.html

    Args:
        time_attr (str): The TrainingResult attr to use for comparing time.
<<<<<<< HEAD
        reward_attr (str): The TrainingResult objective value attribute.
        grace_period (float): Only stop trials at least this old in time.
=======
            Note that you can pass in something non-temporal such as
            `training_iteration` as a measure of progress, the only requirement
            is that the attribute should increase monotonically.
        reward_attr (str): The TrainingResult objective value attribute. As
            with `time_attr`, this may refer to any objective value that
            is supposed to increase with time.
        grace_period (float): Only stop trials at least this old in time.
            The units are the same as the attribute named by `time_attr`.
>>>>>>> 7215f7d2
        min_samples_required (int): Min samples to compute median over.
    """

    def __init__(
            self, time_attr='time_total_s', reward_attr='episode_reward_mean',
            grace_period=60.0, min_samples_required=3):
        FIFOScheduler.__init__(self)
        self._completed_trials = set()
        self._results = collections.defaultdict(list)
        self._grace_period = grace_period
        self._min_samples_required = min_samples_required
        self._reward_attr = reward_attr
        self._time_attr = time_attr
        self._num_stopped = 0

    def on_trial_result(self, trial_runner, trial, result):
<<<<<<< HEAD
=======
        """Callback for early stopping.

        This stopping rule stops a running trial if the trial's best objective
        value by step `t` is strictly worse than the median of the running
        averages of all completed trials' objectives reported up to step `t`.
        """

>>>>>>> 7215f7d2
        time = getattr(result, self._time_attr)
        self._results[trial].append(result)
        median_result = self._get_median_result(time)
        best_result = self._best_result(trial)
        print("Trial {} best res={} vs median res={} at t={}".format(
            trial, best_result, median_result, time))
        if best_result < median_result and time > self._grace_period:
            print("MedianStoppingRule: early stopping {}".format(trial))
            self._num_stopped += 1
            return TrialScheduler.STOP
        else:
            return TrialScheduler.CONTINUE

    def on_trial_complete(self, trial_runner, trial, result):
        self._results[trial].append(result)
        self._completed_trials.add(trial)

    def debug_string(self):
        return "Using MedianStoppingRule: num_stopped={}.".format(
            self._num_stopped)

    def _get_median_result(self, time):
        scores = []
        for trial in self._completed_trials:
            scores.append(self._running_result(trial, time))
        if len(scores) >= self._min_samples_required:
            return np.median(scores)
        else:
            return float('-inf')

    def _running_result(self, trial, t_max=float('inf')):
        results = self._results[trial]
        # TODO(ekl) we could do interpolation to be more precise, but for now
        # assume len(results) is large and the time diffs are roughly equal
        return np.mean(
            [getattr(r, self._reward_attr)
                for r in results if getattr(r, self._time_attr) <= t_max])

    def _best_result(self, trial):
        results = self._results[trial]
        return max([getattr(r, self._reward_attr) for r in results])<|MERGE_RESOLUTION|>--- conflicted
+++ resolved
@@ -56,15 +56,12 @@
 class FIFOScheduler(TrialScheduler):
     """Simple scheduler that just runs trials in submission order."""
 
-<<<<<<< HEAD
     def on_trial_add(self, trial_runner, trial, result):
         pass
 
     def on_trial_error(self, trial_runner, trial, result):
         pass
 
-=======
->>>>>>> 7215f7d2
     def on_trial_result(self, trial_runner, trial, result):
         return TrialScheduler.CONTINUE
 
@@ -90,10 +87,6 @@
 
     Args:
         time_attr (str): The TrainingResult attr to use for comparing time.
-<<<<<<< HEAD
-        reward_attr (str): The TrainingResult objective value attribute.
-        grace_period (float): Only stop trials at least this old in time.
-=======
             Note that you can pass in something non-temporal such as
             `training_iteration` as a measure of progress, the only requirement
             is that the attribute should increase monotonically.
@@ -102,7 +95,6 @@
             is supposed to increase with time.
         grace_period (float): Only stop trials at least this old in time.
             The units are the same as the attribute named by `time_attr`.
->>>>>>> 7215f7d2
         min_samples_required (int): Min samples to compute median over.
     """
 
@@ -119,8 +111,6 @@
         self._num_stopped = 0
 
     def on_trial_result(self, trial_runner, trial, result):
-<<<<<<< HEAD
-=======
         """Callback for early stopping.
 
         This stopping rule stops a running trial if the trial's best objective
@@ -128,7 +118,6 @@
         averages of all completed trials' objectives reported up to step `t`.
         """
 
->>>>>>> 7215f7d2
         time = getattr(result, self._time_attr)
         self._results[trial].append(result)
         median_result = self._get_median_result(time)
