from __future__ import absolute_import
from __future__ import division
from __future__ import print_function

from collections import namedtuple
from datetime import datetime
import tempfile
import time
import traceback
import ray
import os

<<<<<<< HEAD
from ray.tune.registry import _default_registry, get_registry, TRAINABLE_CLASS
=======
from collections import namedtuple
from ray.utils import random_string, binary_to_hex
>>>>>>> a7d54442
from ray.tune import TuneError
from ray.tune.logger import NoopLogger, UnifiedLogger
from ray.tune.result import TrainingResult, DEFAULT_RESULTS_DIR, pretty_print

DEBUG_PRINT_INTERVAL = 5


class Resources(
        namedtuple("Resources", [
            "cpu", "gpu", "driver_cpu_limit", "driver_gpu_limit"])):
    """Ray resources required to schedule a trial.

    Attributes:
        cpu (int): Number of CPUs required for the trial total.
        gpu (int): Number of GPUs required for the trial total.
        driver_cpu_limit (int): Max CPUs allocated to the driver.
            Defaults to all of the required CPUs.
        driver_gpu_limit (int): Max GPUs allocated to the driver.
            Defaults to all of the required GPUs.
    """
    __slots__ = ()

    def __new__(cls, cpu, gpu, driver_cpu_limit=None, driver_gpu_limit=None):
        if driver_cpu_limit is not None:
            assert driver_cpu_limit <= cpu
        else:
            driver_cpu_limit = cpu
        if driver_gpu_limit is not None:
            assert driver_gpu_limit <= gpu
        else:
            driver_gpu_limit = gpu
        return super(Resources, cls).__new__(
            cls, cpu, gpu, driver_cpu_limit, driver_gpu_limit)

    def summary_string(self):
        return "{} CPUs, {} GPUs".format(self.cpu, self.gpu)


class Trial(object):
    """A trial object holds the state for one model training run.

    Trials are themselves managed by the TrialRunner class, which implements
    the event loop for submitting trial runs to a Ray cluster.

    Trials start in the PENDING state, and transition to RUNNING once started.
    On error it transitions to ERROR, otherwise TERMINATED on success.

    The driver for the trial will be allocated at most `driver_cpu_limit` and
    `driver_gpu_limit` CPUs and GPUs.
    """

    PENDING = "PENDING"
    RUNNING = "RUNNING"
    PAUSED = "PAUSED"
    TERMINATED = "TERMINATED"
    ERROR = "ERROR"

    def __init__(
            self, trainable_name, config={}, local_dir=DEFAULT_RESULTS_DIR,
            experiment_tag=None, resources=Resources(cpu=1, gpu=0),
            stopping_criterion={}, checkpoint_freq=0,
            restore_path=None, upload_dir=None):
        """Initialize a new trial.

        The args here take the same meaning as the command line flags defined
        in ray.tune.config_parser.
        """

        if not _default_registry.contains(
                TRAINABLE_CLASS, trainable_name):
            raise TuneError("Unknown trainable: " + trainable_name)

        for k in stopping_criterion:
            if k not in TrainingResult._fields:
                raise TuneError(
                    "Stopping condition key `{}` must be one of {}".format(
                        k, TrainingResult._fields))

        # Immutable config
        self.trainable_name = trainable_name
        self.config = config
        self.local_dir = local_dir
        self.experiment_tag = experiment_tag
        self.resources = resources
        self.stopping_criterion = stopping_criterion
        self.checkpoint_freq = checkpoint_freq
        self.upload_dir = upload_dir

        # Local trial state that is updated during the run
        self.last_result = None
        self._checkpoint_path = restore_path
        self._checkpoint_obj = None
        self.runner = None
        self.status = Trial.PENDING
        self.location = None
        self.logdir = None
        self.result_logger = None
<<<<<<< HEAD
        self.last_debug = 0
=======
        self.trial_id = binary_to_hex(random_string())[:8]
>>>>>>> a7d54442

    def start(self):
        """Starts this trial.

        If an error is encountered when starting the trial, an exception will
        be thrown.
        """

        self._setup_runner()
        if self._checkpoint_path:
            self.restore_from_path(self._checkpoint_path)
        elif self._checkpoint_obj:
            self.restore_from_obj(self._checkpoint_obj)

    def stop(self, error=False, stop_logger=True):
        """Stops this trial.

        Stops this trial, releasing all allocating resources. If stopping the
        trial fails, the run will be marked as terminated in error, but no
        exception will be thrown.

        Args:
            error (bool): Whether to mark this trial as terminated in error.
        """

        if error:
            self.status = Trial.ERROR
        else:
            self.status = Trial.TERMINATED

        try:
            if self.runner:
                stop_tasks = []
                stop_tasks.append(self.runner.stop.remote())
                stop_tasks.append(self.runner.__ray_terminate__.remote(
                    self.runner._ray_actor_id.id()))
                # TODO(ekl)  seems like wait hangs when killing actors
                _, unfinished = ray.wait(
                        stop_tasks, num_returns=2, timeout=250)
                if unfinished:
                    print(("Stopping %s Actor timed out, "
                           "but moving on...") % self)
        except Exception:
            print("Error stopping runner:", traceback.format_exc())
            self.status = Trial.ERROR
        finally:
            self.runner = None

        if stop_logger and self.result_logger:
            self.result_logger.close()
            self.result_logger = None

    def pause(self):
        """We want to release resources (specifically GPUs) when pausing an
        experiment. This results in a state similar to TERMINATED."""

        assert self.status == Trial.RUNNING, self.status
        try:
            self.checkpoint(to_object_store=True)
            self.stop(stop_logger=False)
            self.status = Trial.PAUSED
        except Exception:
            print("Error pausing runner:", traceback.format_exc())
            self.status = Trial.ERROR

    def unpause(self):
        """Sets PAUSED trial to pending to allow scheduler to start."""
        assert self.status == Trial.PAUSED, self.status
        self.status = Trial.PENDING

    def resume(self):
        """Resume PAUSED trials. This is a blocking call."""

        assert self.status == Trial.PAUSED, self.status
        self.start()

    def train_remote(self):
        """Returns Ray future for one iteration of training."""

        assert self.status == Trial.RUNNING, self.status
        return self.runner.train.remote()

    def should_stop(self, result):
        """Whether the given result meets this trial's stopping criteria."""

        if result.done:
            return True

        for criteria, stop_value in self.stopping_criterion.items():
            if getattr(result, criteria) >= stop_value:
                return True

        return False

    def should_checkpoint(self):
        """Whether this trial is due for checkpointing."""

        if not self.checkpoint_freq:
            return False

        return self.last_result.training_iteration % self.checkpoint_freq == 0

    def progress_string(self):
        """Returns a progress message for printing out to the console."""

        if self.last_result is None:
            return self.status

        def location_string(hostname, pid):
            if hostname == os.uname()[1]:
                return 'pid={}'.format(pid)
            else:
                return '{} pid={}'.format(hostname, pid)

        pieces = [
            '{} [{}]'.format(
                self.status, location_string(
                    self.last_result.hostname, self.last_result.pid)),
            '{} s'.format(int(self.last_result.time_total_s)),
            '{} ts'.format(int(self.last_result.timesteps_total))]

        if self.last_result.episode_reward_mean is not None:
            pieces.append('{} rew'.format(
                format(self.last_result.episode_reward_mean, '.3g')))

        if self.last_result.mean_loss is not None:
            pieces.append('{} loss'.format(
                format(self.last_result.mean_loss, '.3g')))

        if self.last_result.mean_accuracy is not None:
            pieces.append('{} acc'.format(
                format(self.last_result.mean_accuracy, '.3g')))

        return ', '.join(pieces)

    def checkpoint(self, to_object_store=False):
        """Checkpoints the state of this trial.

        Args:
            to_object_store (bool): Whether to save to the Ray object store
                (async) vs a path on local disk (sync).
        """

        obj = None
        path = None
        if to_object_store:
            obj = self.runner.save_to_object.remote()
        else:
            path = ray.get(self.runner.save.remote())
        self._checkpoint_path = path
        self._checkpoint_obj = obj

        print("Saved checkpoint to:", path or obj)
        return path or obj

    def restore_from_path(self, path):
        """Restores runner state from specified path.

        Args:
            path (str): A path where state will be restored.
        """

        if self.runner is None:
            print("Unable to restore - no runner")
        else:
            try:
                ray.get(self.runner.restore.remote(path))
            except Exception:
                print("Error restoring runner:", traceback.format_exc())
                self.status = Trial.ERROR

    def restore_from_obj(self, obj):
        """Restores runner state from the specified object."""

        if self.runner is None:
            print("Unable to restore - no runner")
        else:
            try:
                ray.get(self.runner.restore_from_object.remote(obj))
            except Exception:
                print("Error restoring runner:", traceback.format_exc())
                self.status = Trial.ERROR

    def update_last_result(self, result, terminate=False):
        if terminate:
            result = result._replace(done=True)
        if terminate or time.time() - self.last_debug > DEBUG_PRINT_INTERVAL:
            print("TrainingResult for {}:".format(self))
            print("  {}".format(pretty_print(result).replace("\n", "\n  ")))
            self.last_debug = time.time()
        self.last_result = result
        self.result_logger.on_result(self.last_result)

    def _setup_runner(self):
        self.status = Trial.RUNNING
        trainable_cls = get_registry().get(
            TRAINABLE_CLASS, self.trainable_name)
        cls = ray.remote(
            num_cpus=self.resources.driver_cpu_limit,
            num_gpus=self.resources.driver_gpu_limit)(trainable_cls)
        if not self.result_logger:
            if not os.path.exists(self.local_dir):
                os.makedirs(self.local_dir)
            self.logdir = tempfile.mkdtemp(
                prefix="{}_{}".format(
                    self,
                    datetime.today().strftime("%Y-%m-%d_%H-%M-%S")),
                dir=self.local_dir)
            self.result_logger = UnifiedLogger(
                self.config, self.logdir, self.upload_dir)
        remote_logdir = self.logdir

        def logger_creator(config):
            # Set the working dir in the remote process, for user file writes
            if not os.path.exists(remote_logdir):
                os.makedirs(remote_logdir)
            os.chdir(remote_logdir)
            return NoopLogger(config, remote_logdir)

        # Logging for trials is handled centrally by TrialRunner, so
        # configure the remote runner to use a noop-logger.
        self.runner = cls.remote(
            config=self.config, registry=get_registry(),
            logger_creator=logger_creator)

    def __str__(self):
        if "env" in self.config:
            identifier = "{}_{}".format(
                self.trainable_name, self.config["env"])
        else:
            identifier = self.trainable_name
        if self.experiment_tag:
            identifier += "_" + self.experiment_tag
        return identifier<|MERGE_RESOLUTION|>--- conflicted
+++ resolved
@@ -10,15 +10,11 @@
 import ray
 import os
 
-<<<<<<< HEAD
-from ray.tune.registry import _default_registry, get_registry, TRAINABLE_CLASS
-=======
-from collections import namedtuple
-from ray.utils import random_string, binary_to_hex
->>>>>>> a7d54442
 from ray.tune import TuneError
 from ray.tune.logger import NoopLogger, UnifiedLogger
+from ray.tune.registry import _default_registry, get_registry, TRAINABLE_CLASS
 from ray.tune.result import TrainingResult, DEFAULT_RESULTS_DIR, pretty_print
+from ray.utils import random_string, binary_to_hex
 
 DEBUG_PRINT_INTERVAL = 5
 
@@ -113,11 +109,8 @@
         self.location = None
         self.logdir = None
         self.result_logger = None
-<<<<<<< HEAD
         self.last_debug = 0
-=======
         self.trial_id = binary_to_hex(random_string())[:8]
->>>>>>> a7d54442
 
     def start(self):
         """Starts this trial.
