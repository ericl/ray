from __future__ import absolute_import
from __future__ import division
from __future__ import print_function

import traceback
import ray
import os

from collections import namedtuple
from ray.rllib.agent import get_agent_class


class Resources(
        namedtuple("Resources", ["cpu", "gpu", "driver_cpu", "driver_gpu"])):
    """Ray resources required to schedule a trial.

    Attributes:
        cpu (int): Number of CPUs required for the trial total.
        gpu (int): Number of GPUs required for the trial total.
        driver_cpu (int): Number of the total CPUs to assign to the driver.
            Defaults to all of the required CPUs.
        driver_gpu (int): Number of the total GPUs to assign to the driver.
            Defaults to all of the required GPUs.
    """
    __slots__ = ()

    def __new__(cls, cpu, gpu, driver_cpu=None, driver_gpu=None):
        if driver_cpu is not None:
            assert driver_cpu <= cpu
        else:
            driver_cpu = cpu
        if driver_gpu is not None:
            assert driver_gpu <= gpu
        else:
            driver_gpu = gpu
        return super(Resources, cls).__new__(
            cls, cpu, gpu, driver_cpu, driver_gpu)


class Trial(object):
    """A trial object holds the state for one model training run.

    Trials are themselves managed by the TrialRunner class, which implements
    the event loop for submitting trial runs to a Ray cluster.

    Trials start in the PENDING state, and transition to RUNNING once started.
    On error it transitions to ERROR, otherwise TERMINATED on success.
    """

    PENDING = "PENDING"
    RUNNING = "RUNNING"
    PAUSED = "PAUSED"
    TERMINATED = "TERMINATED"
    ERROR = "ERROR"

    def __init__(
            self, env_creator, alg, config={}, local_dir='/tmp/ray',
            experiment_tag=None, resources=Resources(cpu=1, gpu=0),
            stopping_criterion={}, checkpoint_freq=None,
            restore_path=None, upload_dir=None):
        """Initialize a new trial.

        The args here take the same meaning as the command line flags defined
        in ray.tune.config_parser.
        """

        # Immutable config
        self.env_creator = env_creator
        if type(env_creator) is str:
            self.env_name = env_creator
        else:
            if hasattr(env_creator, "env_name"):
                self.env_name = env_creator.env_name
            else:
                self.env_name = "custom"
        self.alg = alg
        self.config = config
        self.local_dir = local_dir
        self.experiment_tag = experiment_tag
        self.resources = resources
        self.stopping_criterion = stopping_criterion
        self.checkpoint_freq = checkpoint_freq
        self.upload_dir = upload_dir

        # Local trial state that is updated during the run
        self.last_result = None
        self._checkpoint_path = restore_path
        self.agent = None
        self.status = Trial.PENDING
        self.location = None

    def start(self):
        """Starts this trial.

        If an error is encountered when starting the trial, an exception will
        be thrown.
        """

<<<<<<< HEAD
        self.status = Trial.RUNNING
        agent_cls = get_agent_class(self.alg)
        cls = ray.remote(
            num_cpus=self.resources.driver_cpu,
            num_gpus=self.resources.driver_gpu)(agent_cls)
        self.agent = cls.remote(
            self.env_creator, self.config, self.local_dir, self.upload_dir,
            agent_id=self.agent_id)
        if self.restore_path:
            ray.get(self.agent.restore.remote(self.restore_path))
=======
        self._setup_agent()
        if self._checkpoint_path:
            self.restore_from_path(path=self._checkpoint_path)
>>>>>>> 797f4fcb

    def stop(self, error=False):
        """Stops this trial.

        Stops this trial, releasing all allocating resources. If stopping the
        trial fails, the run will be marked as terminated in error, but no
        exception will be thrown.

        Args:
            error (bool): Whether to mark this trial as terminated in error.
        """

        if error:
            self.status = Trial.ERROR
        else:
            self.status = Trial.TERMINATED

        try:
            if self.agent:
                self.agent.stop.remote()
                self.agent.__ray_terminate__.remote(
                    self.agent._ray_actor_id.id())
        except Exception:
            print("Error stopping agent:", traceback.format_exc())
            self.status = Trial.ERROR
        finally:
            self.agent = None

    def pause(self):
        """We want to release resources (specifically GPUs) when pausing an
        experiment. This results in a state similar to TERMINATED."""

        assert self.status == Trial.RUNNING, self.status
        self.checkpoint()
        self.stop()
        self.status = Trial.PAUSED

    def resume(self):
        """Resume PAUSED tasks. This is a blocking call."""

        assert self.status == Trial.PAUSED, self.status
        self.start()

    def train_remote(self):
        """Returns Ray future for one iteration of training."""

        assert self.status == Trial.RUNNING, self.status
        return self.agent.train.remote()

    def should_stop(self, result):
        """Whether the given result meets this trial's stopping criteria."""

        for criteria, stop_value in self.stopping_criterion.items():
            if getattr(result, criteria) >= stop_value:
                return True

        return False

    def should_checkpoint(self):
        """Whether this trial is due for checkpointing."""

        if self.checkpoint_freq is None:
            return False

        return self.last_result.training_iteration % self.checkpoint_freq == 0

    def progress_string(self):
        """Returns a progress message for printing out to the console."""

        if self.last_result is None:
            return self.status

        def location_string(hostname, pid):
            if hostname == os.uname()[1]:
                return 'pid={}'.format(pid)
            else:
                return '{} pid={}'.format(hostname, pid)

        pieces = [
            '{} [{}]'.format(
                self.status, location_string(
                    self.last_result.hostname, self.last_result.pid)),
            '{} s'.format(int(self.last_result.time_total_s)),
            '{} ts'.format(int(self.last_result.timesteps_total))]

        if self.last_result.episode_reward_mean is not None:
            pieces.append('{} rew'.format(
                format(self.last_result.episode_reward_mean, '.3g')))

        if self.last_result.mean_loss is not None:
            pieces.append('{} loss'.format(
                format(self.last_result.mean_loss, '.3g')))

        if self.last_result.mean_accuracy is not None:
            pieces.append('{} acc'.format(
                format(self.last_result.mean_accuracy, '.3g')))

        return ', '.join(pieces)

    def checkpoint(self):
        """Synchronously checkpoints the state of this trial.

        TODO(ekl): we should support a PAUSED state based on checkpointing.
        """

        path = ray.get(self.agent.save.remote())
        self._checkpoint_path = path
        print("Saved checkpoint to:", path)
        return path

    def restore_from_path(self, path):
        """Restores agent state from specified path.

        Args:
            path (str): A path where state will be restored.
        """

        if self.agent is None:
            print("Unable to restore - no agent")
        else:
            try:
                ray.get(self.agent.restore.remote(path))
            except Exception:
                print("Error restoring agent:", traceback.format_exc())
                self.status = Trial.ERROR

    def _setup_agent(self):
        self.status = Trial.RUNNING
        agent_cls = get_agent_class(self.alg)
        cls = ray.remote(
            num_cpus=self.resources.cpu, num_gpus=self.resources.gpu)(
                agent_cls)
        self.agent = cls.remote(
            self.env_creator, self.config, self.local_dir, self.upload_dir,
            experiment_tag=self.experiment_tag)

    def __str__(self):
        identifier = '{}_{}'.format(self.alg, self.env_name)
        if self.experiment_tag:
            identifier += '_' + self.experiment_tag
        return identifier

    def __eq__(self, other):
        return str(self) == str(other)

    def __hash__(self):
        return hash(str(self))<|MERGE_RESOLUTION|>--- conflicted
+++ resolved
@@ -96,22 +96,9 @@
         be thrown.
         """
 
-<<<<<<< HEAD
-        self.status = Trial.RUNNING
-        agent_cls = get_agent_class(self.alg)
-        cls = ray.remote(
-            num_cpus=self.resources.driver_cpu,
-            num_gpus=self.resources.driver_gpu)(agent_cls)
-        self.agent = cls.remote(
-            self.env_creator, self.config, self.local_dir, self.upload_dir,
-            agent_id=self.agent_id)
-        if self.restore_path:
-            ray.get(self.agent.restore.remote(self.restore_path))
-=======
         self._setup_agent()
         if self._checkpoint_path:
             self.restore_from_path(path=self._checkpoint_path)
->>>>>>> 797f4fcb
 
     def stop(self, error=False):
         """Stops this trial.
@@ -242,8 +229,8 @@
         self.status = Trial.RUNNING
         agent_cls = get_agent_class(self.alg)
         cls = ray.remote(
-            num_cpus=self.resources.cpu, num_gpus=self.resources.gpu)(
-                agent_cls)
+            num_cpus=self.resources.driver_cpu,
+            num_gpus=self.resources.driver_gpu)(agent_cls)
         self.agent = cls.remote(
             self.env_creator, self.config, self.local_dir, self.upload_dir,
             experiment_tag=self.experiment_tag)
