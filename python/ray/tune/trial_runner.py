--- conflicted
+++ resolved
@@ -150,18 +150,11 @@
             if trial.should_stop(result):
                 self._stop_trial(trial)
             else:
-<<<<<<< HEAD
-                decision = self._scheduler_alg.on_trial_result(self, trial, result)
-                if decision == TrialScheduler.KEEP_RUNNING:
-                    # TODO(rliaw): This implements checkpoint in a blocking manner
-                    if trial.should_checkpoint():
-=======
                 decision = self._scheduler_alg.on_trial_result(
                     self, trial, result)
                 if decision == TrialScheduler.CONTINUE:
                     if trial.should_checkpoint():
                         # TODO(rliaw): This is a blocking call
->>>>>>> 2b6c7af8
                         trial.checkpoint()
                     self._running[trial.train_remote()] = trial
                 elif decision == TrialScheduler.PAUSE:
@@ -169,14 +162,9 @@
                 elif decision == TrialScheduler.STOP:
                     self._stop_trial(trial)
                 else:
-<<<<<<< HEAD
-                    assert False, "Invalid scheduling decision: {}".format(decision)
-        except:
-=======
                     assert False, "Invalid scheduling decision: {}".format(
                         decision)
         except Exception:
->>>>>>> 2b6c7af8
             print("Error processing event:", traceback.format_exc())
             if trial.status == Trial.RUNNING:
                 self._stop_trial(trial, error=True)
