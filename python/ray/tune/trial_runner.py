from __future__ import absolute_import
from __future__ import division
from __future__ import print_function

import ray
import time
import traceback

from ray.tune.trial import Trial, Resources
from ray.tune.trial_scheduler import FIFOScheduler, TrialScheduler


class TrialRunner(object):
    """A TrialRunner implements the event loop for scheduling trials on Ray.

    Example:
        runner = TrialRunner()
        runner.add_trial(Trial(...))
        runner.add_trial(Trial(...))
        while not runner.is_finished():
            runner.step()
            print(runner.debug_string())

    The main job of TrialRunner is scheduling trials to efficiently use cluster
    resources, without overloading the cluster.

    While Ray itself provides resource management for tasks and actors, this is
    not sufficient when scheduling trials that may instantiate multiple actors.
    This is because if insufficient resources are available, concurrent agents
    could deadlock waiting for new resources to become available. Furthermore,
    oversubscribing the cluster could degrade training performance, leading to
    misleading benchmark results.
    """

    def __init__(self, scheduler=None):
        """Initializes a new TrialRunner."""

        self._scheduler_alg = scheduler or FIFOScheduler()
        self._trials = []
        self._running = {}
        self._avail_resources = Resources(cpu=0, gpu=0)
        self._committed_resources = Resources(cpu=0, gpu=0)
        self._resources_initialized = False
<<<<<<< HEAD
        self._total_time = 0
=======
>>>>>>> e798a652

    def is_finished(self):
        """Returns whether all trials have finished running."""

        if self._total_time > 20000:
            return True

        for t in self._trials:
            if t.status in [Trial.PENDING, Trial.RUNNING, Trial.PAUSED]:
                return False
        return True

    def step(self):
        """Runs one step of the trial event loop.

        Callers should typically run this method repeatedly in a loop. They
        may inspect or modify the runner's state in between calls to step().
        """

        if self._can_launch_more():
            self._launch_trial()
        elif self._running:
            self._process_events()
        else:
            for trial in self._trials:
                if trial.status == Trial.PENDING:
                    assert self.has_resources(trial.resources), \
                        ("Insufficient cluster resources to launch trial",
                         (trial.resources, self._avail_resources))
                elif trial.status == Trial.PAUSED:
<<<<<<< HEAD
                    assert False, "There are paused trials, but no more"\
=======
                    assert False, "There are paused trials, but no more "\
>>>>>>> e798a652
                        "pending trials with sufficient resources."
            assert False, "Called step when all trials finished?"

    def get_trials(self):
        """Returns the list of trials managed by this TrialRunner.

        Note that the caller usually should not mutate trial state directly.
        """

        return self._trials

    def add_trial(self, trial):
        """Adds a new trial to this TrialRunner.

        Trials may be added at any time.
        """
        self._scheduler_alg.on_trial_add(self, trial)
        self._trials.append(trial)

    def debug_string(self):
        """Returns a human readable message for printing to the console."""

        messages = ["== Status =="]
        messages.append(self._scheduler_alg.debug_string())
        if self._resources_initialized:
            messages.append(
                "Resources used: {}/{} CPUs, {}/{} GPUs".format(
                    self._committed_resources.cpu,
                    self._avail_resources.cpu,
                    self._committed_resources.gpu,
                    self._avail_resources.gpu))
        for local_dir in sorted(set([t.local_dir for t in self._trials])):
            messages.append("Tensorboard logdir: {}".format(local_dir))
            for t in self._trials:
                if t.local_dir == local_dir:
                    messages.append(
                        " - {}:\t{}".format(t, t.progress_string()))
        return "\n".join(messages) + "\n"

    def has_resources(self, resources):
        """Returns whether this runner has at least the specified resources."""

        cpu_avail = self._avail_resources.cpu - self._committed_resources.cpu
        gpu_avail = self._avail_resources.gpu - self._committed_resources.gpu
        assert cpu_avail >= 0 and gpu_avail >= 0
        return resources.cpu <= cpu_avail and resources.gpu <= gpu_avail

    def _can_launch_more(self):
        self._update_avail_resources()
        trial = self._get_runnable()
        return trial is not None

    def _launch_trial(self):
        trial = self._get_runnable()
        self._commit_resources(trial.resources)
        try:
            trial.start()
            self._running[trial.train_remote()] = trial
        except Exception:
            print("Error starting agent, retrying:", traceback.format_exc())
            time.sleep(2)
            trial.stop(error=True)
            try:
                trial.start()
                self._running[trial.train_remote()] = trial
            except Exception:
                print("Error starting agent, abort:", traceback.format_exc())
                trial.stop(error=True)
                # note that we don't return the resources, since they may
                # have been lost

    def _process_events(self):
        [result_id], _ = ray.wait(self._running.keys())
        trial = self._running[result_id]
        del self._running[result_id]
        try:
            result = ray.get(result_id)
            print("result", result)
            trial.last_result = result
            self._total_time += result.time_this_iter_s

            if trial.should_stop(result):
                self._scheduler_alg.on_trial_complete(self, trial, result)
                self._stop_trial(trial)
            else:
                decision = self._scheduler_alg.on_trial_result(
                    self, trial, result)
                if decision == TrialScheduler.CONTINUE:
                    if trial.should_checkpoint():
                        # TODO(rliaw): This is a blocking call
                        trial.checkpoint()
                    self._running[trial.train_remote()] = trial
                elif decision == TrialScheduler.PAUSE:
                    self._pause_trial(trial)
                elif decision == TrialScheduler.STOP:
                    self._stop_trial(trial)
                else:
                    assert False, "Invalid scheduling decision: {}".format(
                        decision)
        except Exception:
            print("Error processing event:", traceback.format_exc())
            if trial.status == Trial.RUNNING:
                self._scheduler_alg.on_trial_error(self, trial)
                self._stop_trial(trial, error=True)

    def _get_runnable(self):
        return self._scheduler_alg.choose_trial_to_run(self)

    def _commit_resources(self, resources):
        self._committed_resources = Resources(
            self._committed_resources.cpu + resources.cpu,
            self._committed_resources.gpu + resources.gpu)

    def _return_resources(self, resources):
        self._committed_resources = Resources(
            self._committed_resources.cpu - resources.cpu,
            self._committed_resources.gpu - resources.gpu)
        assert self._committed_resources.cpu >= 0
        assert self._committed_resources.gpu >= 0

    def _stop_trial(self, trial, error=False):
        """Only returns resources if resources allocated."""
        prior_status = trial.status
        trial.stop(error=error)
        if prior_status == Trial.RUNNING:
            self._return_resources(trial.resources)

    def _pause_trial(self, trial):
        """Only returns resources if resources allocated."""
        prior_status = trial.status
        trial.pause()
        if prior_status == Trial.RUNNING:
            self._return_resources(trial.resources)

    def _update_avail_resources(self):
        clients = ray.global_state.client_table()
        local_schedulers = [
            entry for client in clients.values() for entry in client
            if (entry['ClientType'] == 'local_scheduler' and not
                entry['Deleted'])
        ]
        num_cpus = sum(ls['NumCPUs'] for ls in local_schedulers)
        num_gpus = sum(ls['NumGPUs'] for ls in local_schedulers)
        self._avail_resources = Resources(int(num_cpus), int(num_gpus))
        self._resources_initialized = True<|MERGE_RESOLUTION|>--- conflicted
+++ resolved
@@ -41,10 +41,7 @@
         self._avail_resources = Resources(cpu=0, gpu=0)
         self._committed_resources = Resources(cpu=0, gpu=0)
         self._resources_initialized = False
-<<<<<<< HEAD
         self._total_time = 0
-=======
->>>>>>> e798a652
 
     def is_finished(self):
         """Returns whether all trials have finished running."""
@@ -75,11 +72,7 @@
                         ("Insufficient cluster resources to launch trial",
                          (trial.resources, self._avail_resources))
                 elif trial.status == Trial.PAUSED:
-<<<<<<< HEAD
-                    assert False, "There are paused trials, but no more"\
-=======
                     assert False, "There are paused trials, but no more "\
->>>>>>> e798a652
                         "pending trials with sufficient resources."
             assert False, "Called step when all trials finished?"
 
