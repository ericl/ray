from __future__ import absolute_import
from __future__ import division
from __future__ import print_function

import copy
import inspect
import logging
import six
import sys

from abc import ABCMeta, abstractmethod
from collections import namedtuple

from ray.function_manager import FunctionDescriptor
import ray.ray_constants as ray_constants
import ray._raylet
import ray.signature as signature
import ray.worker
from ray import ActorID, ActorClassID

logger = logging.getLogger(__name__)


def method(*args, **kwargs):
    """Annotate an actor method.

    .. code-block:: python

        @ray.remote
        class Foo(object):
            @ray.method(num_return_vals=2)
            def bar(self):
                return 1, 2

        f = Foo.remote()

        _, _ = f.bar.remote()

    Args:
        num_return_vals: The number of object IDs that should be returned by
            invocations of this actor method.
    """
    assert len(args) == 0
    assert len(kwargs) == 1
    assert "num_return_vals" in kwargs
    num_return_vals = kwargs["num_return_vals"]

    def annotate_method(method):
        method.__ray_num_return_vals__ = num_return_vals
        return method

    return annotate_method


# Create objects to wrap method invocations. This is done so that we can
# invoke methods with actor.method.remote() instead of actor.method().
class ActorMethod(object):
    """A class used to invoke an actor method.

    Note: This class is instantiated only while the actor method is being
    invoked (so that it doesn't keep a reference to the actor handle and
    prevent it from going out of scope).

    Attributes:
        _actor: A handle to the actor.
        _method_name: The name of the actor method.
        _num_return_vals: The default number of return values that the method
            invocation should return.
        _decorator: An optional decorator that should be applied to the actor
            method invocation (as opposed to the actor method execution) before
            invoking the method. The decorator must return a function that
            takes in two arguments ("args" and "kwargs"). In most cases, it
            should call the function that was passed into the decorator and
            return the resulting ObjectIDs. For an example, see
            "test_decorated_method" in "python/ray/tests/test_actor.py".
    """

    def __init__(self, actor, method_name, num_return_vals, decorator=None):
        self._actor = actor
        self._method_name = method_name
        self._num_return_vals = num_return_vals
        # This is a decorator that is used to wrap the function invocation (as
        # opposed to the function execution). The decorator must return a
        # function that takes in two arguments ("args" and "kwargs"). In most
        # cases, it should call the function that was passed into the decorator
        # and return the resulting ObjectIDs.
        self._decorator = decorator

    def __call__(self, *args, **kwargs):
        raise Exception("Actor methods cannot be called directly. Instead "
                        "of running 'object.{}()', try "
                        "'object.{}.remote()'.".format(self._method_name,
                                                       self._method_name))

    def remote(self, *args, **kwargs):
        return self._remote(args, kwargs)

    def _remote(self, args=None, kwargs=None, num_return_vals=None):
        if args is None:
            args = []
        if kwargs is None:
            kwargs = {}
        if num_return_vals is None:
            num_return_vals = self._num_return_vals

        def invocation(args, kwargs):
            return self._actor._actor_method_call(
                self._method_name,
                args=args,
                kwargs=kwargs,
                num_return_vals=num_return_vals)

        # Apply the decorator if there is one.
        if self._decorator is not None:
            invocation = self._decorator(invocation)

        return invocation(args, kwargs)


class ActorClassMetadata(object):
    """Metadata for an actor class.

    Attributes:
        modified_class: The original class that was decorated (with some
            additional methods added like __ray_terminate__).
        class_id: The ID of this actor class.
        class_name: The name of this class.
        num_cpus: The default number of CPUs required by the actor creation
            task.
        num_gpus: The default number of GPUs required by the actor creation
            task.
        memory: The heap memory quota for this actor.
        object_store_memory: The object store memory quota for this actor.
        resources: The default resources required by the actor creation task.
        actor_method_cpus: The number of CPUs required by actor method tasks.
        last_export_session_and_job: A pair of the last exported session
            and job to help us to know whether this function was exported.
            This is an imperfect mechanism used to determine if we need to
            export the remote function again. It is imperfect in the sense that
            the actor class definition could be exported multiple times by
            different workers.
        actor_methods: The actor methods.
        method_decorators: Optional decorators that should be applied to the
            method invocation function before invoking the actor methods. These
            can be set by attaching the attribute
            "__ray_invocation_decorator__" to the actor method.
        method_signatures: The signatures of the methods.
        actor_method_names: The names of the actor methods.
        actor_method_num_return_vals: The default number of return values for
            each actor method.
    """

    def __init__(self, modified_class, class_id, max_reconstructions, num_cpus,
                 num_gpus, memory, object_store_memory, resources):
        self.modified_class = modified_class
        self.class_id = class_id
        self.class_name = modified_class.__name__
        self.max_reconstructions = max_reconstructions
        self.num_cpus = num_cpus
        self.num_gpus = num_gpus
        self.memory = memory
        self.object_store_memory = object_store_memory
        self.resources = resources
        self.last_export_session_and_job = None

        self.actor_methods = inspect.getmembers(
            self.modified_class, ray.utils.is_function_or_method)
        self.actor_method_names = [
            method_name for method_name, _ in self.actor_methods
        ]

        constructor_name = "__init__"
        if constructor_name not in self.actor_method_names:
            # Add __init__ if it does not exist.
            # Actor creation will be executed with __init__ together.

            # Assign an __init__ function will avoid many checks later on.
            def __init__(self):
                pass

            self.modified_class.__init__ = __init__
            self.actor_method_names.append(constructor_name)
            self.actor_methods.append((constructor_name, __init__))

        # Extract the signatures of each of the methods. This will be used
        # to catch some errors if the methods are called with inappropriate
        # arguments.
        self.method_decorators = {}
        self.method_signatures = {}
        self.actor_method_num_return_vals = {}
        for method_name, method in self.actor_methods:
            # Print a warning message if the method signature is not
            # supported. We don't raise an exception because if the actor
            # inherits from a class that has a method whose signature we
            # don't support, there may not be much the user can do about it.
            self.method_signatures[method_name] = signature.extract_signature(
                method, ignore_first=not ray.utils.is_class_method(method))
            # Set the default number of return values for this method.
            if hasattr(method, "__ray_num_return_vals__"):
                self.actor_method_num_return_vals[method_name] = (
                    method.__ray_num_return_vals__)
            else:
                self.actor_method_num_return_vals[method_name] = (
                    ray_constants.DEFAULT_ACTOR_METHOD_NUM_RETURN_VALS)

            if hasattr(method, "__ray_invocation_decorator__"):
                self.method_decorators[method_name] = (
                    method.__ray_invocation_decorator__)


class ActorClass(object):
    """An actor class.

    This is a decorated class. It can be used to create actors.

    Attributes:
        __ray_metadata__: Contains metadata for the actor.
    """

    def __init__(cls, name, bases, attr):
        """Prevents users from directly inheriting from an ActorClass.

        This will be called when a class is defined with an ActorClass object
        as one of its base classes. To intentionally construct an ActorClass,
        use the '_ray_from_modified_class' classmethod.

        Raises:
            TypeError: Always.
        """
        for base in bases:
            if isinstance(base, ActorClass):
                raise TypeError("Attempted to define subclass '{}' of actor "
                                "class '{}'. Inheriting from actor classes is "
                                "not currently supported. You can instead "
                                "inherit from a non-actor base class and make "
                                "the derived class an actor class (with "
                                "@ray.remote).".format(
                                    name, base.__ray_metadata__.class_name))

        # This shouldn't be reached because one of the base classes must be
        # an actor class if this was meant to be subclassed.
        assert False, ("ActorClass.__init__ should not be called. Please use "
                       "the @ray.remote decorator instead.")

    def __call__(self, *args, **kwargs):
        """Prevents users from directly instantiating an ActorClass.

        This will be called instead of __init__ when 'ActorClass()' is executed
        because an is an object rather than a metaobject. To properly
        instantiated a remote actor, use 'ActorClass.remote()'.

        Raises:
            Exception: Always.
        """
        raise Exception("Actors cannot be instantiated directly. "
                        "Instead of '{}()', use '{}.remote()'.".format(
                            self.__ray_metadata__.class_name,
                            self.__ray_metadata__.class_name))

    @classmethod
    def _ray_from_modified_class(cls, modified_class, class_id,
                                 max_reconstructions, num_cpus, num_gpus,
                                 memory, object_store_memory, resources):
        for attribute in ["remote", "_remote", "_ray_from_modified_class"]:
            if hasattr(modified_class, attribute):
                logger.warning("Creating an actor from class {} overwrites "
                               "attribute {} of that class".format(
                                   modified_class.__name__, attribute))

        # Make sure the actor class we are constructing inherits from the
        # original class so it retains all class properties.
        class DerivedActorClass(cls, modified_class):
            pass

        name = "ActorClass({})".format(modified_class.__name__)
        DerivedActorClass.__module__ = modified_class.__module__
        DerivedActorClass.__name__ = name
        DerivedActorClass.__qualname__ = name
        # Construct the base object.
        self = DerivedActorClass.__new__(DerivedActorClass)

        self.__ray_metadata__ = ActorClassMetadata(
            modified_class, class_id, max_reconstructions, num_cpus, num_gpus,
            memory, object_store_memory, resources)

        return self

    def remote(self, *args, **kwargs):
        """Create an actor.

        Args:
            args: These arguments are forwarded directly to the actor
                constructor.
            kwargs: These arguments are forwarded directly to the actor
                constructor.

        Returns:
            A handle to the newly created actor.
        """
        return self._remote(args=args, kwargs=kwargs)

    def _remote(self,
                args=None,
                kwargs=None,
                num_cpus=None,
                num_gpus=None,
                memory=None,
                object_store_memory=None,
                resources=None,
                is_direct_call=None):
        """Create an actor.

        This method allows more flexibility than the remote method because
        resource requirements can be specified and override the defaults in the
        decorator.

        Args:
            args: The arguments to forward to the actor constructor.
            kwargs: The keyword arguments to forward to the actor constructor.
            num_cpus: The number of CPUs required by the actor creation task.
            num_gpus: The number of GPUs required by the actor creation task.
            memory: Restrict the heap memory usage of this actor.
            object_store_memory: Restrict the object store memory used by
                this actor when creating objects.
            resources: The custom resources required by the actor creation
                task.
            is_direct_call: Use direct actor calls.

        Returns:
            A handle to the newly created actor.
        """
        if args is None:
            args = []
        if kwargs is None:
            kwargs = {}

        worker = ray.worker.get_global_worker()
        if worker.mode is None:
            raise Exception("Actors cannot be created before ray.init() "
                            "has been called.")

        meta = self.__ray_metadata__

        # Set the actor's default resources if not already set. First three
        # conditions are to check that no resources were specified in the
        # decorator. Last three conditions are to check that no resources were
        # specified when _remote() was called.
        if (meta.num_cpus is None and meta.num_gpus is None
                and meta.resources is None and num_cpus is None
                and num_gpus is None and resources is None):
            # In the default case, actors acquire no resources for
            # their lifetime, and actor methods will require 1 CPU.
            cpus_to_use = ray_constants.DEFAULT_ACTOR_CREATION_CPU_SIMPLE
            actor_method_cpu = ray_constants.DEFAULT_ACTOR_METHOD_CPU_SIMPLE
        else:
            # If any resources are specified (here or in decorator), then
            # all resources are acquired for the actor's lifetime and no
            # resources are associated with methods.
            cpus_to_use = (ray_constants.DEFAULT_ACTOR_CREATION_CPU_SPECIFIED
                           if meta.num_cpus is None else meta.num_cpus)
            actor_method_cpu = ray_constants.DEFAULT_ACTOR_METHOD_CPU_SPECIFIED

        function_name = "__init__"
        function_descriptor = FunctionDescriptor(
            meta.modified_class.__module__, function_name,
            meta.modified_class.__name__)

        # Do not export the actor class or the actor if run in LOCAL_MODE
        # Instead, instantiate the actor locally and add it to the worker's
        # dictionary
        if worker.mode == ray.LOCAL_MODE:
            actor_id = ActorID.from_random()
            worker.actors[actor_id] = meta.modified_class(
                *copy.deepcopy(args), **copy.deepcopy(kwargs))
        else:
            # Export the actor.
            if (meta.last_export_session_and_job !=
                    worker.current_session_and_job):
                # If this actor class was not exported in this session and job,
                # we need to export this function again, because current GCS
                # doesn't have it.
                meta.last_export_session_and_job = (
                    worker.current_session_and_job)
                worker.function_actor_manager.export_actor_class(
                    meta.modified_class, meta.actor_method_names)

            resources = ray.utils.resources_from_resource_arguments(
                cpus_to_use, meta.num_gpus, meta.memory,
                meta.object_store_memory, meta.resources, num_cpus, num_gpus,
                memory, object_store_memory, resources)

            # If the actor methods require CPU resources, then set the required
            # placement resources. If actor_placement_resources is empty, then
            # the required placement resources will be the same as resources.
            actor_placement_resources = {}
            assert actor_method_cpu in [0, 1]
            if actor_method_cpu == 1:
                actor_placement_resources = resources.copy()
                actor_placement_resources["CPU"] += 1
            function_signature = meta.method_signatures[function_name]
            creation_args = signature.flatten_args(function_signature, args,
                                                   kwargs)
            actor_id = worker.core_worker.create_actor(
                function_descriptor.get_function_descriptor_list(),
                creation_args, meta.max_reconstructions, resources,
                actor_placement_resources, is_direct_call)

        actor_handle = ActorHandle(
            actor_id,
            meta.modified_class.__module__,
            meta.class_name,
            meta.actor_method_names,
            meta.method_decorators,
            meta.method_signatures,
            meta.actor_method_num_return_vals,
            actor_method_cpu,
            worker.current_session_and_job,
            original_handle=True)

        return actor_handle


class ActorHandle(object):
    """A handle to an actor.

    The fields in this class are prefixed with _ray_ to hide them from the user
    and to avoid collision with actor method names.

    An ActorHandle can be created in three ways. First, by calling .remote() on
    an ActorClass. Second, by passing an actor handle into a task (forking the
    ActorHandle). Third, by directly serializing the ActorHandle (e.g., with
    cloudpickle).

    Attributes:
        _ray_actor_id: Actor ID.
        _ray_module_name: The module name of this actor.
        _ray_actor_method_names: The names of the actor methods.
        _ray_method_decorators: Optional decorators for the function
            invocation. This can be used to change the behavior on the
            invocation side, whereas a regular decorator can be used to change
            the behavior on the execution side.
        _ray_method_signatures: The signatures of the actor methods.
        _ray_method_num_return_vals: The default number of return values for
            each method.
        _ray_class_name: The name of the actor class.
        _ray_actor_method_cpus: The number of CPUs required by actor methods.
        _ray_original_handle: True if this is the original actor handle for a
            given actor. If this is true, then the actor will be destroyed when
            this handle goes out of scope.
    """

    def __init__(self,
                 actor_id,
                 module_name,
                 class_name,
                 actor_method_names,
                 method_decorators,
                 method_signatures,
                 method_num_return_vals,
                 actor_method_cpus,
                 session_and_job,
                 original_handle=False):
        self._ray_actor_id = actor_id
        self._ray_module_name = module_name
        self._ray_original_handle = original_handle
        self._ray_actor_method_names = actor_method_names
        self._ray_method_decorators = method_decorators
        self._ray_method_signatures = method_signatures
        self._ray_method_num_return_vals = method_num_return_vals
        self._ray_class_name = class_name
        self._ray_actor_method_cpus = actor_method_cpus
        self._ray_session_and_job = session_and_job
        self._ray_function_descriptor_lists = {
            method_name: FunctionDescriptor(
                self._ray_module_name, method_name,
                self._ray_class_name).get_function_descriptor_list()
            for method_name in self._ray_method_signatures.keys()
        }

    def _actor_method_call(self,
                           method_name,
                           args=None,
                           kwargs=None,
                           num_return_vals=None):
        """Method execution stub for an actor handle.

        This is the function that executes when
        `actor.method_name.remote(*args, **kwargs)` is called. Instead of
        executing locally, the method is packaged as a task and scheduled
        to the remote actor instance.

        Args:
            method_name: The name of the actor method to execute.
            args: A list of arguments for the actor method.
            kwargs: A dictionary of keyword arguments for the actor method.
            num_return_vals (int): The number of return values for the method.

        Returns:
            object_ids: A list of object IDs returned by the remote actor
                method.
        """
        worker = ray.worker.get_global_worker()

        worker.check_connected()

        function_signature = self._ray_method_signatures[method_name]
        args = args or []
        kwargs = kwargs or {}

        list_args = signature.flatten_args(function_signature, args, kwargs)
<<<<<<< HEAD
        with profiling.profile("submit_task"):
            if worker.mode == ray.LOCAL_MODE:
                function = getattr(worker.actors[self._actor_id], method_name)
                object_ids = worker.local_mode_manager.execute(
                    function, method_name, args, kwargs, num_return_vals)
            else:
                object_ids = worker.core_worker.submit_actor_task(
                    self._ray_actor_id,
                    self._ray_function_descriptor_lists[method_name],
                    list_args, num_return_vals,
                    {"CPU": self._ray_actor_method_cpus})
=======
        if worker.mode == ray.LOCAL_MODE:
            function = getattr(worker.actors[self._actor_id], method_name)
            object_ids = worker.local_mode_manager.execute(
                function, method_name, args, kwargs, num_return_vals)
        else:
            object_ids = worker.core_worker.submit_actor_task(
                self._ray_actor_id,
                self._ray_function_descriptor_lists[method_name], list_args,
                num_return_vals, {"CPU": self._ray_actor_method_cpus})
>>>>>>> 34fbc7fb

        if len(object_ids) == 1:
            object_ids = object_ids[0]
        elif len(object_ids) == 0:
            object_ids = None

        return object_ids

    # Make tab completion work.
    def __dir__(self):
        return self._ray_actor_method_names

    def __getattribute__(self, attr):
        try:
            # Check whether this is an actor method.
            actor_method_names = object.__getattribute__(
                self, "_ray_actor_method_names")
            if attr in actor_method_names:
                # We create the ActorMethod on the fly here so that the
                # ActorHandle doesn't need a reference to the ActorMethod.
                # The ActorMethod has a reference to the ActorHandle and
                # this was causing cyclic references which were prevent
                # object deallocation from behaving in a predictable
                # manner.
                return ActorMethod(
                    self,
                    attr,
                    self._ray_method_num_return_vals[attr],
                    decorator=self._ray_method_decorators.get(attr))
        except AttributeError:
            pass

        # If the requested attribute is not a registered method, fall back
        # to default __getattribute__.
        return object.__getattribute__(self, attr)

    def __repr__(self):
        return "Actor({}, {})".format(self._ray_class_name,
                                      self._actor_id.hex())

    def __del__(self):
        """Kill the worker that is running this actor."""
        # TODO(swang): Also clean up forked actor handles.
        # Kill the worker if this is the original actor handle, created
        # with Class.remote(). TODO(rkn): Even without passing handles around,
        # this is not the right policy. the actor should be alive as long as
        # there are ANY handles in scope in the process that created the actor,
        # not just the first one.
        worker = ray.worker.get_global_worker()
        exported_in_current_session_and_job = (
            self._ray_session_and_job == worker.current_session_and_job)
        if (worker.mode == ray.worker.SCRIPT_MODE
                and not exported_in_current_session_and_job):
            # If the worker is a driver and driver id has changed because
            # Ray was shut down re-initialized, the actor is already cleaned up
            # and we don't need to send `__ray_terminate__` again.
            logger.warning(
                "Actor is garbage collected in the wrong driver." +
                " Actor id = %s, class name = %s.", self._ray_actor_id,
                self._ray_class_name)
            return
        if worker.connected and self._ray_original_handle:
            # TODO(rkn): Should we be passing in the actor cursor as a
            # dependency here?
            self.__ray_terminate__.remote()

    @property
    def _actor_id(self):
        return self._ray_actor_id

    def _serialization_helper(self, ray_forking):
        """This is defined in order to make pickling work.

        Args:
            ray_forking: True if this is being called because Ray is forking
                the actor handle and false if it is being called by pickling.

        Returns:
            A dictionary of the information needed to reconstruct the object.
        """
        worker = ray.worker.get_global_worker()
        worker.check_connected()
        state = {
            # Local mode just uses the actor ID.
            "core_handle": worker.core_worker.serialize_actor_handle(
                self._ray_actor_id)
            if hasattr(worker, "core_worker") else self._ray_actor_id,
            "module_name": self._ray_module_name,
            "class_name": self._ray_class_name,
            "actor_method_names": self._ray_actor_method_names,
            "method_decorators": self._ray_method_decorators,
            "method_signatures": self._ray_method_signatures,
            "method_num_return_vals": self._ray_method_num_return_vals,
            "actor_method_cpus": self._ray_actor_method_cpus
        }

        return state

    def _deserialization_helper(self, state, ray_forking):
        """This is defined in order to make pickling work.

        Args:
            state: The serialized state of the actor handle.
            ray_forking: True if this is being called because Ray is forking
                the actor handle and false if it is being called by pickling.
        """
        worker = ray.worker.get_global_worker()
        worker.check_connected()

        self.__init__(
            # TODO(swang): Accessing the worker's current task ID is not
            # thread-safe.
            # Local mode just uses the actor ID.
            worker.core_worker.deserialize_and_register_actor_handle(
                state["core_handle"])
            if hasattr(worker, "core_worker") else state["core_handle"],
            state["module_name"],
            state["class_name"],
            state["actor_method_names"],
            state["method_decorators"],
            state["method_signatures"],
            state["method_num_return_vals"],
            state["actor_method_cpus"],
            worker.current_session_and_job)

    def __getstate__(self):
        """This code path is used by pickling but not by Ray forking."""
        return self._serialization_helper(False)

    def __setstate__(self, state):
        """This code path is used by pickling but not by Ray forking."""
        return self._deserialization_helper(state, False)


def make_actor(cls, num_cpus, num_gpus, memory, object_store_memory, resources,
               max_reconstructions):
    # Give an error if cls is an old-style class.
    if not issubclass(cls, object):
        raise TypeError(
            "The @ray.remote decorator cannot be applied to old-style "
            "classes. In Python 2, you must declare the class with "
            "'class ClassName(object):' instead of 'class ClassName:'.")

    if issubclass(cls, Checkpointable) and inspect.isabstract(cls):
        raise TypeError(
            "A checkpointable actor class should implement all abstract "
            "methods in the `Checkpointable` interface.")

    if max_reconstructions is None:
        max_reconstructions = 0

    if not (ray_constants.NO_RECONSTRUCTION <= max_reconstructions <=
            ray_constants.INFINITE_RECONSTRUCTION):
        raise Exception("max_reconstructions must be in range [%d, %d]." %
                        (ray_constants.NO_RECONSTRUCTION,
                         ray_constants.INFINITE_RECONSTRUCTION))

    # Modify the class to have an additional method that will be used for
    # terminating the worker.
    class Class(cls):
        def __ray_terminate__(self):
            worker = ray.worker.get_global_worker()
            if worker.mode != ray.LOCAL_MODE:
                ray.actor.exit_actor()

        def __ray_checkpoint__(self):
            """Save a checkpoint.

            This task saves the current state of the actor, the current task
            frontier according to the raylet, and the checkpoint index
            (number of tasks executed so far).
            """
            worker = ray.worker.global_worker
            if not isinstance(self, ray.actor.Checkpointable):
                raise Exception(
                    "__ray_checkpoint__.remote() may only be called on actors "
                    "that implement ray.actor.Checkpointable")
            return worker._save_actor_checkpoint()

    Class.__module__ = cls.__module__
    Class.__name__ = cls.__name__

    return ActorClass._ray_from_modified_class(
        Class, ActorClassID.from_random(), max_reconstructions, num_cpus,
        num_gpus, memory, object_store_memory, resources)


def exit_actor():
    """Intentionally exit the current actor.

    This function is used to disconnect an actor and exit the worker.

    Raises:
        Exception: An exception is raised if this is a driver or this
            worker is not an actor.
    """
    worker = ray.worker.global_worker
    if worker.mode == ray.WORKER_MODE and not worker.actor_id.is_nil():
        # Intentionally disconnect the core worker from the raylet so the
        # raylet won't push an error message to the driver.
        worker.core_worker.disconnect()
        ray.disconnect()
        # Disconnect global state from GCS.
        ray.state.state.disconnect()
        sys.exit(0)
        assert False, "This process should have terminated."
    else:
        raise Exception("exit_actor called on a non-actor worker.")


ray.worker.global_worker.make_actor = make_actor

CheckpointContext = namedtuple(
    "CheckpointContext",
    [
        # Actor's ID.
        "actor_id",
        # Number of tasks executed since last checkpoint.
        "num_tasks_since_last_checkpoint",
        # Time elapsed since last checkpoint, in milliseconds.
        "time_elapsed_ms_since_last_checkpoint",
    ],
)
"""A namedtuple that contains information about actor's last checkpoint."""

Checkpoint = namedtuple(
    "Checkpoint",
    [
        # ID of this checkpoint.
        "checkpoint_id",
        # The timestamp at which this checkpoint was saved,
        # represented as milliseconds elapsed since Unix epoch.
        "timestamp",
    ],
)
"""A namedtuple that represents a checkpoint."""


class Checkpointable(six.with_metaclass(ABCMeta, object)):
    """An interface that indicates an actor can be checkpointed."""

    @abstractmethod
    def should_checkpoint(self, checkpoint_context):
        """Whether this actor needs to be checkpointed.

        This method will be called after every task. You should implement this
        callback to decide whether this actor needs to be checkpointed at this
        time, based on the checkpoint context, or any other factors.

        Args:
            checkpoint_context: A namedtuple that contains info about last
                checkpoint.

        Returns:
            A boolean value that indicates whether this actor needs to be
            checkpointed.
        """
        pass

    @abstractmethod
    def save_checkpoint(self, actor_id, checkpoint_id):
        """Save a checkpoint to persistent storage.

        If `should_checkpoint` returns true, this method will be called. You
        should implement this callback to save actor's checkpoint and the given
        checkpoint id to persistent storage.

        Args:
            actor_id: Actor's ID.
            checkpoint_id: ID of this checkpoint. You should save it together
                with actor's checkpoint data. And it will be used by the
                `load_checkpoint` method.
        Returns:
            None.
        """
        pass

    @abstractmethod
    def load_checkpoint(self, actor_id, available_checkpoints):
        """Load actor's previous checkpoint, and restore actor's state.

        This method will be called when an actor is reconstructed, after
        actor's constructor.
        If the actor needs to restore from previous checkpoint, this function
        should restore actor's state and return the checkpoint ID. Otherwise,
        it should do nothing and return None.
        Note, this method must return one of the checkpoint IDs in the
        `available_checkpoints` list, or None. Otherwise, an exception will be
        raised.

        Args:
            actor_id: Actor's ID.
            available_checkpoints: A list of `Checkpoint` namedtuples that
                contains all available checkpoint IDs and their timestamps,
                sorted by timestamp in descending order.
        Returns:
            The ID of the checkpoint from which the actor was resumed, or None
            if the actor should restart from the beginning.
        """
        pass

    @abstractmethod
    def checkpoint_expired(self, actor_id, checkpoint_id):
        """Delete an expired checkpoint.

        This method will be called when an checkpoint is expired. You should
        implement this method to delete your application checkpoint data.
        Note, the maximum number of checkpoints kept in the backend can be
        configured at `RayConfig.num_actor_checkpoints_to_keep`.

        Args:
            actor_id: ID of the actor.
            checkpoint_id: ID of the checkpoint that has expired.
        Returns:
            None.
        """
        pass


def get_checkpoints_for_actor(actor_id):
    """Get the available checkpoints for the given actor ID, return a list
    sorted by checkpoint timestamp in descending order.
    """
    checkpoint_info = ray.state.state.actor_checkpoint_info(actor_id)
    if checkpoint_info is None:
        return []
    checkpoints = [
        Checkpoint(checkpoint_id, timestamp) for checkpoint_id, timestamp in
        zip(checkpoint_info["CheckpointIds"], checkpoint_info["Timestamps"])
    ]
    return sorted(
        checkpoints,
        key=lambda checkpoint: checkpoint.timestamp,
        reverse=True,
    )<|MERGE_RESOLUTION|>--- conflicted
+++ resolved
@@ -508,19 +508,6 @@
         kwargs = kwargs or {}
 
         list_args = signature.flatten_args(function_signature, args, kwargs)
-<<<<<<< HEAD
-        with profiling.profile("submit_task"):
-            if worker.mode == ray.LOCAL_MODE:
-                function = getattr(worker.actors[self._actor_id], method_name)
-                object_ids = worker.local_mode_manager.execute(
-                    function, method_name, args, kwargs, num_return_vals)
-            else:
-                object_ids = worker.core_worker.submit_actor_task(
-                    self._ray_actor_id,
-                    self._ray_function_descriptor_lists[method_name],
-                    list_args, num_return_vals,
-                    {"CPU": self._ray_actor_method_cpus})
-=======
         if worker.mode == ray.LOCAL_MODE:
             function = getattr(worker.actors[self._actor_id], method_name)
             object_ids = worker.local_mode_manager.execute(
@@ -530,7 +517,6 @@
                 self._ray_actor_id,
                 self._ray_function_descriptor_lists[method_name], list_args,
                 num_return_vals, {"CPU": self._ray_actor_method_cpus})
->>>>>>> 34fbc7fb
 
         if len(object_ids) == 1:
             object_ids = object_ids[0]
