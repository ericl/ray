--- conflicted
+++ resolved
@@ -1071,11 +1071,8 @@
                  include_java=False,
                  java_worker_options=None,
                  load_code_from_local=False,
-<<<<<<< HEAD
+                 use_pickle=False,
                  single_node=False):
-=======
-                 use_pickle=False):
->>>>>>> 02931e08
     """Start a raylet, which is a combined local scheduler and object manager.
 
     Args:
