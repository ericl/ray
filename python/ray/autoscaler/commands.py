--- conflicted
+++ resolved
@@ -334,12 +334,8 @@
             no_restart=False,
             yes=True,
             override_cluster_name=override_cluster_name)
-<<<<<<< HEAD
-        return _get_head_node(config, config_file, create_if_needed=False)
-=======
         return _get_head_node(
             config, config_file, override_cluster_name, create_if_needed=False)
->>>>>>> 9473da69
     else:
         print("Head node of cluster ({}) not found!".format(
             config["cluster_name"]))
