from collections import defaultdict
from typing import Optional
import copy
import logging
import math
import numpy as np
import os
import subprocess
import threading
import time
import yaml

from ray.experimental.internal_kv import _internal_kv_put, \
    _internal_kv_initialized
from ray.autoscaler.node_provider import get_node_provider
from ray.autoscaler.tags import (
    TAG_RAY_LAUNCH_CONFIG, TAG_RAY_RUNTIME_CONFIG,
    TAG_RAY_FILE_MOUNTS_CONTENTS, TAG_RAY_NODE_STATUS, TAG_RAY_NODE_KIND,
    TAG_RAY_USER_NODE_TYPE, STATUS_UP_TO_DATE, NODE_TYPE_WORKER)
from ray.autoscaler.updater import NodeUpdaterThread
from ray.autoscaler.node_launcher import NodeLauncher
from ray.autoscaler.resource_demand_scheduler import ResourceDemandScheduler
from ray.autoscaler.util import ConcurrentCounter, validate_config, \
    with_head_node_ip, hash_launch_conf, hash_runtime_conf, \
    DEBUG_AUTOSCALING_STATUS, DEBUG_AUTOSCALING_ERROR
from ray.ray_constants import AUTOSCALER_MAX_NUM_FAILURES, \
    AUTOSCALER_MAX_LAUNCH_BATCH, AUTOSCALER_MAX_CONCURRENT_LAUNCHES, \
    AUTOSCALER_UPDATE_INTERVAL_S, AUTOSCALER_HEARTBEAT_TIMEOUT_S
from six.moves import queue

logger = logging.getLogger(__name__)


class StandardAutoscaler:
    """The autoscaling control loop for a Ray cluster.

    There are two ways to start an autoscaling cluster: manually by running
    `ray start --head --autoscaling-config=/path/to/config.yaml` on a
    instance that has permission to launch other instances, or you can also use
    `ray create_or_update /path/to/config.yaml` from your laptop, which will
    configure the right AWS/Cloud roles automatically.

    StandardAutoscaler's `update` method is periodically called by `monitor.py`
    to add and remove nodes as necessary. Currently, load-based autoscaling is
    not implemented, so all this class does is try to maintain a constant
    cluster size.

    StandardAutoscaler is also used to bootstrap clusters (by adding workers
    until the target cluster size is met).
    """

    def __init__(self,
                 config_path,
                 load_metrics,
                 max_launch_batch=AUTOSCALER_MAX_LAUNCH_BATCH,
                 max_concurrent_launches=AUTOSCALER_MAX_CONCURRENT_LAUNCHES,
                 max_failures=AUTOSCALER_MAX_NUM_FAILURES,
                 process_runner=subprocess,
                 update_interval_s=AUTOSCALER_UPDATE_INTERVAL_S):
        self.config_path = config_path
        self.reload_config(errors_fatal=True)
        self.load_metrics = load_metrics
        self.provider = get_node_provider(self.config["provider"],
                                          self.config["cluster_name"])

        # Check whether we can enable the resource demand scheduler.
        if "available_node_types" in self.config:
            self.available_node_types = self.config["available_node_types"]
            self.resource_demand_scheduler = ResourceDemandScheduler(
                self.provider, self.available_node_types,
                self.config["max_workers"])
        else:
            self.available_node_types = None
            self.resource_demand_scheduler = None

        self.max_failures = max_failures
        self.max_launch_batch = max_launch_batch
        self.max_concurrent_launches = max_concurrent_launches
        self.process_runner = process_runner

        # Map from node_id to NodeUpdater processes
        self.updaters = {}
        self.num_failed_updates = defaultdict(int)
        self.num_successful_updates = defaultdict(int)
        self.num_failures = 0
        self.last_update_time = 0.0
        self.update_interval_s = update_interval_s
        self.bringup = True

        # Node launchers
        self.launch_queue = queue.Queue()
        self.pending_launches = ConcurrentCounter()
        max_batches = math.ceil(
            max_concurrent_launches / float(max_launch_batch))
        for i in range(int(max_batches)):
            node_launcher = NodeLauncher(
                provider=self.provider,
                queue=self.launch_queue,
                index=i,
                pending=self.pending_launches,
                node_types=self.available_node_types,
            )
            node_launcher.daemon = True
            node_launcher.start()

        # Expand local file_mounts to allow ~ in the paths. This can't be done
        # earlier when the config is written since we might be on different
        # platform and the expansion would result in wrong path.
        self.config["file_mounts"] = {
            remote: os.path.expanduser(local)
            for remote, local in self.config["file_mounts"].items()
        }

        for local_path in self.config["file_mounts"].values():
            assert os.path.exists(local_path)

        # Aggregate resources the user is requesting of the cluster.
        self.resource_requests = defaultdict(int)
        # List of resource bundles the user is requesting of the cluster.
        self.resource_demand_vector = None

        logger.info("StandardAutoscaler: {}".format(self.config))

    def update(self):
        try:
            self.reload_config(errors_fatal=False)
            self._update()
        except Exception as e:
            logger.exception("StandardAutoscaler: "
                             "Error during autoscaling.")
            if _internal_kv_initialized():
                _internal_kv_put(
                    DEBUG_AUTOSCALING_ERROR, str(e), overwrite=True)
            self.num_failures += 1
            if self.num_failures > self.max_failures:
                logger.critical("StandardAutoscaler: "
                                "Too many errors, abort.")
                raise e

    def _update(self):
        now = time.time()

        # Throttle autoscaling updates to this interval to avoid exceeding
        # rate limits on API calls.
        if now - self.last_update_time < self.update_interval_s:
            return

        self.last_update_time = now
        nodes = self.workers()
        # Check pending nodes immediately after fetching the number of running
        # nodes to minimize chance number of pending nodes changing after
        # additional nodes are launched.
        num_pending = self.pending_launches.value
        self.load_metrics.prune_active_ips(
            [self.provider.internal_ip(node_id) for node_id in nodes])
        target_workers = self.target_num_workers()

        if len(nodes) >= target_workers:
            if "CPU" in self.resource_requests:
                del self.resource_requests["CPU"]

        self.log_info_string(nodes, target_workers)

        # Terminate any idle or out of date nodes
        last_used = self.load_metrics.last_used_time_by_ip
        horizon = now - (60 * self.config["idle_timeout_minutes"])

        nodes_to_terminate = []
        for node_id in nodes:
            node_ip = self.provider.internal_ip(node_id)
            if node_ip in last_used and last_used[node_ip] < horizon and \
                    len(nodes) - len(nodes_to_terminate) > target_workers:
                logger.info("StandardAutoscaler: "
                            "{}: Terminating idle node".format(node_id))
                nodes_to_terminate.append(node_id)
            elif not self.launch_config_ok(node_id):
                logger.info("StandardAutoscaler: "
                            "{}: Terminating outdated node".format(node_id))
                nodes_to_terminate.append(node_id)

        if nodes_to_terminate:
            self.provider.terminate_nodes(nodes_to_terminate)
            nodes = self.workers()
            self.log_info_string(nodes, target_workers)

        # Terminate nodes if there are too many
        nodes_to_terminate = []
        while len(nodes) > self.config["max_workers"]:
            logger.info("StandardAutoscaler: "
                        "{}: Terminating unneeded node".format(nodes[-1]))
            nodes_to_terminate.append(nodes[-1])
            nodes = nodes[:-1]

        if nodes_to_terminate:
            self.provider.terminate_nodes(nodes_to_terminate)
            nodes = self.workers()
            self.log_info_string(nodes, target_workers)

        # First let the resource demand scheduler launch nodes, if enabled.
        if self.resource_demand_scheduler and self.resource_demand_vector:
            # TODO(ekl) include head node in the node list
            instances = (
                self.resource_demand_scheduler.get_instances_to_launch(
                    nodes, self.pending_launches.breakdown(),
                    self.resource_demand_vector))
            # TODO(ekl) also enforce max launch concurrency here?
            for node_type, count in instances:
                self.launch_new_node(count, node_type=node_type)

        # Launch additional nodes of the default type, if still needed.
        num_workers = len(nodes) + num_pending
        if num_workers < target_workers:
            max_allowed = min(self.max_launch_batch,
                              self.max_concurrent_launches - num_pending)

            num_launches = min(max_allowed, target_workers - num_workers)
            self.launch_new_node(num_launches,
                                 self.config.get("worker_default_node_type"))
            nodes = self.workers()
            self.log_info_string(nodes, target_workers)
        elif self.load_metrics.num_workers_connected() >= target_workers:
            self.bringup = False
            self.log_info_string(nodes, target_workers)

        # Process any completed updates
        completed = []
        for node_id, updater in self.updaters.items():
            if not updater.is_alive():
                completed.append(node_id)
        if completed:
            for node_id in completed:
                if self.updaters[node_id].exitcode == 0:
                    self.num_successful_updates[node_id] += 1
                else:
                    self.num_failed_updates[node_id] += 1
                del self.updaters[node_id]
            # Mark the node as active to prevent the node recovery logic
            # immediately trying to restart Ray on the new node.
            self.load_metrics.mark_active(self.provider.internal_ip(node_id))
            nodes = self.workers()
            self.log_info_string(nodes, target_workers)

        # Update nodes with out-of-date files.
        # TODO(edoakes): Spawning these threads directly seems to cause
        # problems. They should at a minimum be spawned as daemon threads.
        # See https://github.com/ray-project/ray/pull/5903 for more info.
        T = []
        for node_id, commands, ray_start in (self.should_update(node_id)
                                             for node_id in nodes):
            if node_id is not None:
                resources = self._node_resources(node_id)
                T.append(
                    threading.Thread(
                        target=self.spawn_updater,
                        args=(node_id, commands, ray_start, resources)))
        for t in T:
            t.start()
        for t in T:
            t.join()

        # Attempt to recover unhealthy nodes
        for node_id in nodes:
            self.recover_if_needed(node_id, now)

    def _node_resources(self, node_id):
<<<<<<< HEAD
        node_type = self.provider.node_tags(node_id).get(
            TAG_RAY_USER_NODE_TYPE)
        if node_type:
            return self.available_node_types[node_type].get("resources", {})
=======
        instance_type = self.provider.node_tags(node_id).get(
            TAG_RAY_INSTANCE_TYPE)
        if self.instance_types and instance_type in self.instance_types:
            return self.instance_types[instance_type].get("resources", {})
>>>>>>> 7fbf6259
        else:
            return {}

    def reload_config(self, errors_fatal=False):
        sync_continuously = False
        if hasattr(self, "config"):
            sync_continuously = self.config.get(
                "file_mounts_sync_continuously", False)
        try:
            with open(self.config_path) as f:
                new_config = yaml.safe_load(f.read())
            validate_config(new_config)
            new_launch_hash = hash_launch_conf(new_config["worker_nodes"],
                                               new_config["auth"])
            (new_runtime_hash,
             new_file_mounts_contents_hash) = hash_runtime_conf(
                 new_config["file_mounts"],
                 new_config["cluster_synced_files"],
                 [
                     new_config["worker_setup_commands"],
                     new_config["worker_start_ray_commands"],
                 ],
                 generate_file_mounts_contents_hash=sync_continuously,
             )
            self.config = new_config
            self.launch_hash = new_launch_hash
            self.runtime_hash = new_runtime_hash
            self.file_mounts_contents_hash = new_file_mounts_contents_hash
        except Exception as e:
            if errors_fatal:
                raise e
            else:
                logger.exception("StandardAutoscaler: "
                                 "Error parsing config.")

    def target_num_workers(self):
        target_frac = self.config["target_utilization_fraction"]
        cur_used = self.load_metrics.approx_workers_used()
        ideal_num_nodes = int(np.ceil(cur_used / float(target_frac)))
        ideal_num_workers = ideal_num_nodes - 1  # subtract 1 for head node

        initial_workers = self.config["initial_workers"]
        aggressive = self.config["autoscaling_mode"] == "aggressive"
        if self.bringup:
            ideal_num_workers = max(ideal_num_workers, initial_workers)
        elif aggressive and cur_used > 0:
            # If we want any workers, we want at least initial_workers
            ideal_num_workers = max(ideal_num_workers, initial_workers)

        # Other resources are not supported at present.
        if "CPU" in self.resource_requests:
            try:
                cores_per_worker = self.config["worker_nodes"]["Resources"][
                    "CPU"]
            except KeyError:
                cores_per_worker = 1  # Assume the worst

            cores_desired = self.resource_requests["CPU"]

            ideal_num_workers = max(
                ideal_num_workers,
                int(np.ceil(cores_desired / cores_per_worker)))

        return min(self.config["max_workers"],
                   max(self.config["min_workers"], ideal_num_workers))

    def launch_config_ok(self, node_id):
        launch_conf = self.provider.node_tags(node_id).get(
            TAG_RAY_LAUNCH_CONFIG)
        if self.launch_hash != launch_conf:
            return False
        return True

    def files_up_to_date(self, node_id):
        node_tags = self.provider.node_tags(node_id)
        applied_config_hash = node_tags.get(TAG_RAY_RUNTIME_CONFIG)
        applied_file_mounts_contents_hash = node_tags.get(
            TAG_RAY_FILE_MOUNTS_CONTENTS)
        if (applied_config_hash != self.runtime_hash
                or (self.file_mounts_contents_hash is not None
                    and self.file_mounts_contents_hash !=
                    applied_file_mounts_contents_hash)):
            logger.info("StandardAutoscaler: "
                        "{}: Runtime state is ({},{}), want ({},{})".format(
                            node_id, applied_config_hash,
                            applied_file_mounts_contents_hash,
                            self.runtime_hash, self.file_mounts_contents_hash))
            return False
        return True

    def recover_if_needed(self, node_id, now):
        if not self.can_update(node_id):
            return
        key = self.provider.internal_ip(node_id)
        if key not in self.load_metrics.last_heartbeat_time_by_ip:
            self.load_metrics.last_heartbeat_time_by_ip[key] = now
        last_heartbeat_time = self.load_metrics.last_heartbeat_time_by_ip[key]
        delta = now - last_heartbeat_time
        if delta < AUTOSCALER_HEARTBEAT_TIMEOUT_S:
            return
        logger.warning("StandardAutoscaler: "
                       "{}: No heartbeat in {}s, "
                       "restarting Ray to recover...".format(node_id, delta))
        updater = NodeUpdaterThread(
            node_id=node_id,
            provider_config=self.config["provider"],
            provider=self.provider,
            auth_config=self.config["auth"],
            cluster_name=self.config["cluster_name"],
            file_mounts={},
            initialization_commands=[],
            setup_commands=[],
            ray_start_commands=with_head_node_ip(
                self.config["worker_start_ray_commands"]),
            runtime_hash=self.runtime_hash,
            file_mounts_contents_hash=self.file_mounts_contents_hash,
            process_runner=self.process_runner,
            use_internal_ip=True,
            docker_config=self.config.get("docker"))
        updater.start()
        self.updaters[node_id] = updater

    def should_update(self, node_id):
        if not self.can_update(node_id):
            return None, None, None  # no update

        status = self.provider.node_tags(node_id).get(TAG_RAY_NODE_STATUS)
        if status == STATUS_UP_TO_DATE and self.files_up_to_date(node_id):
            return None, None, None  # no update

        successful_updated = self.num_successful_updates.get(node_id, 0) > 0
        if successful_updated and self.config.get("restart_only", False):
            init_commands = []
            ray_commands = self.config["worker_start_ray_commands"]
        elif successful_updated and self.config.get("no_restart", False):
            init_commands = self.config["worker_setup_commands"]
            ray_commands = []
        else:
            init_commands = self.config["worker_setup_commands"]
            ray_commands = self.config["worker_start_ray_commands"]

        return (node_id, init_commands, ray_commands)

    def spawn_updater(self, node_id, init_commands, ray_start_commands,
                      node_resources):
        updater = NodeUpdaterThread(
            node_id=node_id,
            provider_config=self.config["provider"],
            provider=self.provider,
            auth_config=self.config["auth"],
            cluster_name=self.config["cluster_name"],
            file_mounts=self.config["file_mounts"],
            initialization_commands=with_head_node_ip(
                self.config["initialization_commands"]),
            setup_commands=with_head_node_ip(init_commands),
            ray_start_commands=with_head_node_ip(ray_start_commands),
            runtime_hash=self.runtime_hash,
            file_mounts_contents_hash=self.file_mounts_contents_hash,
            cluster_synced_files=self.config["cluster_synced_files"],
            process_runner=self.process_runner,
            use_internal_ip=True,
            docker_config=self.config.get("docker"),
            node_resources=node_resources)
        updater.start()
        self.updaters[node_id] = updater

    def can_update(self, node_id):
        if node_id in self.updaters:
            return False
        if not self.launch_config_ok(node_id):
            return False
        if self.num_failed_updates.get(node_id, 0) > 0:  # TODO(ekl) retry?
            return False
        return True

    def launch_new_node(self, count: int, node_type: Optional[str]) -> None:
        logger.info(
            "StandardAutoscaler: Queue {} new nodes for launch".format(count))
        self.pending_launches.inc(node_type, count)
        config = copy.deepcopy(self.config)
        self.launch_queue.put((config, count, node_type))

    def workers(self):
        return self.provider.non_terminated_nodes(
            tag_filters={TAG_RAY_NODE_KIND: NODE_TYPE_WORKER})

    def log_info_string(self, nodes, target):
        tmp = "Cluster status: "
        tmp += self.info_string(nodes, target)
        tmp += "\n"
        tmp += self.load_metrics.info_string()
        tmp += "\n"
        if self.resource_demand_scheduler:
            tmp += self.resource_demand_scheduler.debug_string(
                nodes, self.pending_launches.breakdown())
        if _internal_kv_initialized():
            _internal_kv_put(DEBUG_AUTOSCALING_STATUS, tmp, overwrite=True)
        logger.info(tmp)

    def info_string(self, nodes, target):
        suffix = ""
        if self.pending_launches:
            suffix += " ({} pending)".format(self.pending_launches.value)
        if self.updaters:
            suffix += " ({} updating)".format(len(self.updaters))
        if self.num_failed_updates:
            suffix += " ({} failed to update)".format(
                len(self.num_failed_updates))
        if self.bringup:
            suffix += " (bringup=True)"

        return "{}/{} target nodes{}".format(len(nodes), target, suffix)

    def request_resources(self, resources):
        """Called by monitor to request resources (EXPERIMENTAL).

        Args:
            resources: Either a list of resource bundles or a single resource
                demand dictionary.
        """
        logger.info(
            "StandardAutoscaler: resource_requests={}".format(resources))
        if isinstance(resources, list):
            self.resource_demand_vector = resources
        else:
            for resource, count in resources.items():
                self.resource_requests[resource] = max(
                    self.resource_requests[resource], count)

    def kill_workers(self):
        logger.error("StandardAutoscaler: kill_workers triggered")
        nodes = self.workers()
        if nodes:
            self.provider.terminate_nodes(nodes)
        logger.error("StandardAutoscaler: terminated {} node(s)".format(
            len(nodes)))


def request_resources(num_cpus=None, num_gpus=None):
    raise DeprecationWarning(
        "Please use ray.autoscaler.commands.request_resources instead.")<|MERGE_RESOLUTION|>--- conflicted
+++ resolved
@@ -263,17 +263,11 @@
             self.recover_if_needed(node_id, now)
 
     def _node_resources(self, node_id):
-<<<<<<< HEAD
         node_type = self.provider.node_tags(node_id).get(
             TAG_RAY_USER_NODE_TYPE)
-        if node_type:
-            return self.available_node_types[node_type].get("resources", {})
-=======
-        instance_type = self.provider.node_tags(node_id).get(
-            TAG_RAY_INSTANCE_TYPE)
-        if self.instance_types and instance_type in self.instance_types:
-            return self.instance_types[instance_type].get("resources", {})
->>>>>>> 7fbf6259
+        if self.available_node_types:
+            return self.available_node_types.get(node_type, {}).get(
+                "resources", {})
         else:
             return {}
 
