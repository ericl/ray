--- conflicted
+++ resolved
@@ -198,18 +198,12 @@
 
         # First let the resource demand scheduler launch nodes, if enabled.
         if self.resource_demand_scheduler and self.resource_demand_vector:
-<<<<<<< HEAD
-            instances = (self.resource_demand_scheduler.get_nodes_to_launch(
+            nodes = (self.resource_demand_scheduler.get_nodes_to_launch(
                 self.provider.non_terminated_nodes(tag_filters={}),
                 self.pending_launches.breakdown(),
-=======
-            # TODO(ekl) include head node in the node list
-            instances = (self.resource_demand_scheduler.get_nodes_to_launch(
-                nodes, self.pending_launches.breakdown(),
->>>>>>> 0baf992a
                 self.resource_demand_vector))
             # TODO(ekl) also enforce max launch concurrency here?
-            for node_type, count in instances:
+            for node_type, count in nodes:
                 self.launch_new_node(count, node_type=node_type)
 
         # Launch additional nodes of the default type, if still needed.
