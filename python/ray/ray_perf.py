"""This is the script for `ray microbenchmark`."""

import os
import time
import numpy as np
import multiprocessing
import ray

# Only run tests matching this filter pattern.
filter_pattern = os.environ.get("TESTS_TO_RUN", "")


@ray.remote
class Actor(object):
    def small_value(self):
        return 0

    def small_value_arg(self, x):
        return 0

    def small_value_batch(self, n):
        ray.get([small_value.remote() for _ in range(n)])


@ray.remote
class Client(object):
    def __init__(self, servers):
        if not isinstance(servers, list):
            servers = [servers]
        self.servers = servers

    def small_value_batch(self, n):
        results = []
        for s in self.servers:
            results.extend([s.small_value.remote() for _ in range(n)])
        ray.get(results)

    def small_value_batch_arg(self, n):
        x = ray.put(0)
        results = []
        for s in self.servers:
            results.extend([s.small_value_arg.remote(x) for _ in range(n)])
        ray.get(results)


@ray.remote
def small_value():
    return 0


@ray.remote
def small_value_batch(n):
    submitted = [small_value.remote() for _ in range(n)]
    ray.get(submitted)
    return 0


def timeit(name, fn, multiplier=1):
    if filter_pattern not in name:
        return
    # warmup
    start = time.time()
    while time.time() - start < 1:
        fn()
    # real run
    stats = []
    for _ in range(4):
        start = time.time()
        count = 0
        while time.time() - start < 2:
            fn()
            count += 1
        end = time.time()
        stats.append(multiplier * count / (end - start))
    print(name, "per second", round(np.mean(stats), 2), "+-",
          round(np.std(stats), 2))


def main():
    print("Tip: set TESTS_TO_RUN='pattern' to run a subset of benchmarks")
    ray.init()
    value = ray.put(0)
    arr = np.zeros(100 * 1024 * 1024, dtype=np.int64)

    def get_small():
        ray.get(value)

    timeit("single client get calls", get_small)

    def put_small():
        ray.put(0)

    timeit("single client put calls", put_small)

    def put_large():
        ray.put(arr)

    timeit("single client put gigabytes", put_large, 8 * 0.1)

    @ray.remote
    def do_put_small():
        for _ in range(100):
            ray.put(0)

    def put_multi_small():
        ray.get([do_put_small.remote() for _ in range(10)])

    timeit("multi client put calls", put_multi_small, 1000)

    @ray.remote
    def do_put():
        for _ in range(10):
            ray.put(np.zeros(10 * 1024 * 1024, dtype=np.int64))

    def put_multi():
        ray.get([do_put.remote() for _ in range(10)])

    timeit("multi client put gigabytes", put_multi, 10 * 8 * 0.1)

    def small_task():
        ray.get(small_value.remote())

    timeit("single client tasks sync", small_task)

    def small_task_async():
        ray.get([small_value.remote() for _ in range(1000)])

    timeit("single client tasks async", small_task_async, 1000)

    n = 10000
    m = 4
    actors = [Actor.remote() for _ in range(m)]

    def multi_task():
        submitted = [a.small_value_batch.remote(n) for a in actors]
        ray.get(submitted)

    timeit("multi client tasks async", multi_task, n * m)

    a = Actor.remote()

    def actor_sync():
        ray.get(a.small_value.remote())

    timeit("1:1 actor calls sync", actor_sync)

    a = Actor.remote()

    def actor_async():
        ray.get([a.small_value.remote() for _ in range(1000)])

    timeit("1:1 actor calls async", actor_async, 1000)

    a = Actor.options(is_direct_call=True).remote()

    def actor_concurrent():
        ray.get([a.small_value.remote() for _ in range(1000)])

    timeit("1:1 direct actor calls async", actor_concurrent, 1000)

    a = Actor.options(is_direct_call=True, max_concurrency=16).remote()

    def actor_concurrent():
        ray.get([a.small_value.remote() for _ in range(1000)])

    timeit("1:1 direct actor calls concurrent", actor_concurrent, 1000)

    n_cpu = multiprocessing.cpu_count() // 2
    a = [Actor.remote() for _ in range(n_cpu)]

    @ray.remote
    def work(actors):
        ray.get([actors[i % n_cpu].small_value.remote() for i in range(n)])

    def actor_multi2():
        ray.get([work.remote(a) for _ in range(m)])

    timeit("n:n actor calls async", actor_multi2, m * n)

    n = 5000
    n_cpu = multiprocessing.cpu_count() // 2
    actors = [Actor._remote(is_direct_call=True) for _ in range(n_cpu)]
    client = Client.remote(actors)
<<<<<<< HEAD

    def actor_async_direct():
        ray.get(client.small_value_batch.remote(n))

    timeit("1:n direct actor calls async", actor_async_direct, n * len(actors))

    clients = [Client.remote(a) for a in actors]

    def actor_multi2_direct():
        ray.get([c.small_value_batch.remote(n) for c in clients])

    timeit("n:n direct actor calls async", actor_multi2_direct,
           n * len(clients))

    n = 1000
    actors = [Actor._remote(is_direct_call=True) for _ in range(n_cpu)]
=======

    def actor_async_direct():
        ray.get(client.small_value_batch.remote(n))

    timeit("single client direct actor calls async", actor_async_direct,
           n * len(actors))

>>>>>>> c86f9455
    clients = [Client.remote(a) for a in actors]

    def actor_multi2_direct_arg():
        ray.get([c.small_value_batch_arg.remote(n) for c in clients])

    timeit("n:n direct actor calls with arg async", actor_multi2_direct_arg,
           n * len(clients))

    n = 1000
    actors = [Actor._remote(is_direct_call=True) for _ in range(n_cpu)]
    clients = [Client.remote(a) for a in actors]

    def actor_multi2_direct_arg():
        ray.get([c.small_value_batch_arg.remote(n) for c in clients])

    timeit("multi client direct actor calls with arg async",
           actor_multi2_direct_arg, n * len(clients))


if __name__ == "__main__":
    main()<|MERGE_RESOLUTION|>--- conflicted
+++ resolved
@@ -181,7 +181,6 @@
     n_cpu = multiprocessing.cpu_count() // 2
     actors = [Actor._remote(is_direct_call=True) for _ in range(n_cpu)]
     client = Client.remote(actors)
-<<<<<<< HEAD
 
     def actor_async_direct():
         ray.get(client.small_value_batch.remote(n))
@@ -194,25 +193,6 @@
         ray.get([c.small_value_batch.remote(n) for c in clients])
 
     timeit("n:n direct actor calls async", actor_multi2_direct,
-           n * len(clients))
-
-    n = 1000
-    actors = [Actor._remote(is_direct_call=True) for _ in range(n_cpu)]
-=======
-
-    def actor_async_direct():
-        ray.get(client.small_value_batch.remote(n))
-
-    timeit("single client direct actor calls async", actor_async_direct,
-           n * len(actors))
-
->>>>>>> c86f9455
-    clients = [Client.remote(a) for a in actors]
-
-    def actor_multi2_direct_arg():
-        ray.get([c.small_value_batch_arg.remote(n) for c in clients])
-
-    timeit("n:n direct actor calls with arg async", actor_multi2_direct_arg,
            n * len(clients))
 
     n = 1000
@@ -222,6 +202,16 @@
     def actor_multi2_direct_arg():
         ray.get([c.small_value_batch_arg.remote(n) for c in clients])
 
+    timeit("n:n direct actor calls with arg async", actor_multi2_direct_arg,
+           n * len(clients))
+
+    n = 1000
+    actors = [Actor._remote(is_direct_call=True) for _ in range(n_cpu)]
+    clients = [Client.remote(a) for a in actors]
+
+    def actor_multi2_direct_arg():
+        ray.get([c.small_value_batch_arg.remote(n) for c in clients])
+
     timeit("multi client direct actor calls with arg async",
            actor_multi2_direct_arg, n * len(clients))
 
