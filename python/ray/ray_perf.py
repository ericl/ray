"""This is the script for `ray microbenchmark`."""

import os
import time
import numpy as np
import multiprocessing
import ray

# Only run tests matching this filter pattern.
filter_pattern = os.environ.get("TESTS_TO_RUN", "")


@ray.remote(num_cpus=0)
class Actor(object):
    def small_value(self):
        return b"ok"

    def small_value_arg(self, x):
        return b"ok"

    def small_value_batch(self, n):
        ray.get([small_value.remote() for _ in range(n)])


@ray.remote(num_cpus=0)
class Client(object):
    def __init__(self, servers):
        if not isinstance(servers, list):
            servers = [servers]
        self.servers = servers

    def small_value_batch(self, n):
        results = []
        for s in self.servers:
            results.extend([s.small_value.remote() for _ in range(n)])
        ray.get(results)

    def small_value_batch_arg(self, n):
        x = ray.put(0)
        results = []
        for s in self.servers:
            results.extend([s.small_value_arg.remote(x) for _ in range(n)])
        ray.get(results)


@ray.remote
def small_value():
    return b"ok"


@ray.remote
def small_value_batch(n):
    submitted = [small_value.remote() for _ in range(n)]
    ray.get(submitted)
    return 0


def timeit(name, fn, multiplier=1):
    if filter_pattern not in name:
        return
    # warmup
    start = time.time()
    while time.time() - start < 1:
        fn()
    # real run
    stats = []
    for _ in range(4):
        start = time.time()
        count = 0
        while time.time() - start < 2:
            fn()
            count += 1
        end = time.time()
        stats.append(multiplier * count / (end - start))
    print(name, "per second", round(np.mean(stats), 2), "+-",
          round(np.std(stats), 2))


def main():
    print("Tip: set TESTS_TO_RUN='pattern' to run a subset of benchmarks")
    ray.init()
    value = ray.put(0)
    arr = np.zeros(100 * 1024 * 1024, dtype=np.int64)

    def get_small():
        ray.get(value)

    timeit("single client get calls", get_small)

    def put_small():
        ray.put(0)

    timeit("single client put calls", put_small)

    def put_large():
        ray.put(arr)

    timeit("single client put gigabytes", put_large, 8 * 0.1)

    @ray.remote
    def do_put_small():
        for _ in range(100):
            ray.put(0)

    def put_multi_small():
        ray.get([do_put_small.remote() for _ in range(10)])

    timeit("multi client put calls", put_multi_small, 1000)

    @ray.remote
    def do_put():
        for _ in range(10):
            ray.put(np.zeros(10 * 1024 * 1024, dtype=np.int64))

    def put_multi():
        ray.get([do_put.remote() for _ in range(10)])

    timeit("multi client put gigabytes", put_multi, 10 * 8 * 0.1)

    def small_task():
        ray.get(small_value.remote())

    timeit("single client tasks sync", small_task)

    def small_task_async():
        ray.get([small_value.remote() for _ in range(1000)])

    timeit("single client tasks async", small_task_async, 1000)

    n = 10000
    m = 4
    actors = [Actor.remote() for _ in range(m)]

    def multi_task():
        submitted = [a.small_value_batch.remote(n) for a in actors]
        ray.get(submitted)

    timeit("multi client tasks async", multi_task, n * m)

    a = Actor.remote()

    def actor_sync():
        ray.get(a.small_value.remote())

    timeit("single client actor calls sync", actor_sync)

    a = Actor.remote()

    def actor_async():
        ray.get([a.small_value.remote() for _ in range(1000)])

    timeit("single client actor calls async", actor_async, 1000)

    n_cpu = multiprocessing.cpu_count() // 2
    a = [Actor.remote() for _ in range(n_cpu)]

    @ray.remote
    def work(actors):
        ray.get([actors[i % n_cpu].small_value.remote() for i in range(n)])

    def actor_multi2():
        ray.get([work.remote(a) for _ in range(m)])

    timeit("multi client actor calls async", actor_multi2, m * n)

<<<<<<< HEAD
    a = Actor._remote(is_direct_call=True)

    def actor_sync_direct():
        ray.get(a.small_value.remote())

    timeit("single client direct actor calls sync", actor_sync_direct)

=======
>>>>>>> 62da63dd
    n = 5000
    n_cpu = multiprocessing.cpu_count() // 2
    actors = [Actor._remote(is_direct_call=True) for _ in range(n_cpu)]
    client = Client.remote(actors)

    def actor_async_direct():
        ray.get(client.small_value_batch.remote(n))

    timeit("single client direct actor calls async", actor_async_direct,
           n * len(actors))

    clients = [Client.remote(a) for a in actors]

    def actor_multi2_direct():
        ray.get([c.small_value_batch.remote(n) for c in clients])

    timeit("multi client direct actor calls async", actor_multi2_direct,
           n * len(clients))

    n = 1000
    actors = [Actor._remote(is_direct_call=True) for _ in range(n_cpu)]
    clients = [Client.remote(a) for a in actors]

    def actor_multi2_direct_arg():
        ray.get([c.small_value_batch_arg.remote(n) for c in clients])

    timeit("multi client direct actor calls with arg async",
           actor_multi2_direct_arg, n * len(clients))


if __name__ == "__main__":
    main()<|MERGE_RESOLUTION|>--- conflicted
+++ resolved
@@ -163,16 +163,6 @@
 
     timeit("multi client actor calls async", actor_multi2, m * n)
 
-<<<<<<< HEAD
-    a = Actor._remote(is_direct_call=True)
-
-    def actor_sync_direct():
-        ray.get(a.small_value.remote())
-
-    timeit("single client direct actor calls sync", actor_sync_direct)
-
-=======
->>>>>>> 62da63dd
     n = 5000
     n_cpu = multiprocessing.cpu_count() // 2
     actors = [Actor._remote(is_direct_call=True) for _ in range(n_cpu)]
