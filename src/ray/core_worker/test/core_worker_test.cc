--- conflicted
+++ resolved
@@ -993,21 +993,13 @@
   TestActorTask(resources, true);
 }
 
-<<<<<<< HEAD
 // TODO(ekl) re-enable once reconstruction is implemented
-=======
-// TODO(ekl) support reconstruction for direct call actors
->>>>>>> 5e302328
 // TEST_F(SingleNodeTest, TestDirectActorTaskLocalReconstruction) {
 //  std::unordered_map<std::string, double> resources;
 //  TestActorReconstruction(resources, true);
 //}
 
-<<<<<<< HEAD
 // TODO(ekl) re-enable once reconstruction is implemented
-=======
-// TODO(ekl) support reconstruction for direct call actors
->>>>>>> 5e302328
 // TEST_F(TwoNodeTest, TestDirectActorTaskCrossNodesReconstruction) {
 //  std::unordered_map<std::string, double> resources;
 //  resources.emplace("resource1", 1);
