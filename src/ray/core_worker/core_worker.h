--- conflicted
+++ resolved
@@ -28,11 +28,7 @@
   /// \param[in] gcs_options Options for the GCS client.
   /// \param[in] log_dir Directory to write logs to. If this is empty, logs
   ///            won't be written to a file.
-<<<<<<< HEAD
-  /// \param[in] node_ip_address IP address of the node..
-=======
   /// \param[in] node_ip_address IP address of the node.
->>>>>>> 963bbe8b
   /// \param[in] execution_callback Language worker callback to execute tasks.
   /// \param[in] use_memory_store Whether or not to use the in-memory object store
   ///            in addition to the plasma store.
@@ -70,12 +66,8 @@
   /// store.
   CoreWorkerObjectInterface &Objects() { return *object_interface_; }
 
-<<<<<<< HEAD
-  const std::shared_ptr<worker::Profiler> &Profiler() { return profiler_; }
-=======
   /// Create a profile event with a reference to the core worker's profiler.
   std::unique_ptr<worker::ProfileEvent> CreateProfileEvent(const std::string &event_type);
->>>>>>> 963bbe8b
 
   /// Return the `CoreWorkerTaskExecutionInterface` that contains methods related to
   /// task execution.
@@ -109,11 +101,7 @@
   boost::asio::io_service::work io_work_;
 
   std::thread io_thread_;
-<<<<<<< HEAD
-  std::shared_ptr<worker::Profiler> profiler_;
-=======
   std::unique_ptr<worker::Profiler> profiler_;
->>>>>>> 963bbe8b
   std::unique_ptr<RayletClient> raylet_client_;
   std::unique_ptr<gcs::RedisGcsClient> gcs_client_;
   std::unique_ptr<CoreWorkerTaskInterface> task_interface_;
