#ifndef RAY_CORE_WORKER_CORE_WORKER_H
#define RAY_CORE_WORKER_CORE_WORKER_H

#include "ray/common/buffer.h"
#include "ray/core_worker/actor_handle.h"
#include "ray/core_worker/common.h"
#include "ray/core_worker/context.h"
#include "ray/core_worker/object_interface.h"
#include "ray/core_worker/profiling.h"
#include "ray/core_worker/transport/direct_actor_transport.h"
#include "ray/core_worker/transport/raylet_transport.h"
#include "ray/gcs/redis_gcs_client.h"
#include "ray/raylet/raylet_client.h"
#include "ray/rpc/worker/worker_client.h"
#include "ray/rpc/worker/worker_server.h"

namespace ray {

/// The root class that contains all the core and language-independent functionalities
/// of the worker. This class is supposed to be used to implement app-language (Java,
/// Python, etc) workers.
class CoreWorker {
  // Callback that must be implemented and provided by the language-specific worker
  // frontend to execute tasks and return their results.
  using TaskExecutionCallback = std::function<Status(
      TaskType task_type, const RayFunction &ray_function,
      const std::unordered_map<std::string, double> &required_resources,
      const std::vector<std::shared_ptr<RayObject>> &args,
      const std::vector<ObjectID> &arg_reference_ids,
      const std::vector<ObjectID> &return_ids,
      std::vector<std::shared_ptr<RayObject>> *results)>;

 public:
  /// Construct a CoreWorker instance.
  ///
  /// \param[in] worker_type Type of this worker.
  /// \param[in] language Language of this worker.
  /// \param[in] store_socket Object store socket to connect to.
  /// \param[in] raylet_socket Raylet socket to connect to.
  /// \param[in] job_id Job ID of this worker.
  /// \param[in] gcs_options Options for the GCS client.
  /// \param[in] log_dir Directory to write logs to. If this is empty, logs
  ///            won't be written to a file.
  /// \param[in] node_ip_address IP address of the node.
  /// \param[in] task_execution_callback Language worker callback to execute tasks.
  /// \parma[in] check_signals Language worker function to check for signals and handle
  ///            them. If the function returns anything but StatusOK, any long-running
  ///            operations in the core worker will short circuit and return that status.
  ///
  /// NOTE(zhijunfu): the constructor would throw if a failure happens.
  CoreWorker(const WorkerType worker_type, const Language language,
             const std::string &store_socket, const std::string &raylet_socket,
             const JobID &job_id, const gcs::GcsClientOptions &gcs_options,
             const std::string &log_dir, const std::string &node_ip_address,
<<<<<<< HEAD
             const CoreWorkerTaskExecutionInterface::TaskExecutionCallback
                 &task_execution_callback,
             std::function<Status()> check_signals = nullptr);
=======
             const TaskExecutionCallback &task_execution_callback,
             std::function<Status()> check_signals = nullptr,
             bool use_memory_store = true);
>>>>>>> d4055d70

  ~CoreWorker();

  void Disconnect();

  WorkerType GetWorkerType() const { return worker_type_; }

  Language GetLanguage() const { return language_; }

  WorkerContext &GetWorkerContext() { return worker_context_; }

  RayletClient &GetRayletClient() { return *raylet_client_; }

  CoreWorkerObjectInterface &Objects() { return object_interface_; }

  const TaskID &GetCurrentTaskId() const { return worker_context_.GetCurrentTaskID(); }

  void SetCurrentTaskId(const TaskID &task_id);

  const JobID &GetCurrentJobId() const { return worker_context_.GetCurrentJobID(); }

  void SetActorId(const ActorID &actor_id) {
    RAY_CHECK(actor_id_.IsNil());
    actor_id_ = actor_id;
  }

  // Add this object ID to the set of active object IDs that is sent to the raylet
  // in the heartbeat messsage.
  void AddActiveObjectID(const ObjectID &object_id);

  // Remove this object ID from the set of active object IDs that is sent to the raylet
  // in the heartbeat messsage.
  void RemoveActiveObjectID(const ObjectID &object_id);

  /* Public methods related to task submission. */

  /// Get the caller ID used to submit tasks from this worker to an actor.
  ///
  /// \return The caller ID. For non-actor tasks, this is the current task ID.
  /// For actors, this is the current actor ID. To make sure that all caller
  /// IDs have the same type, we embed the actor ID in a TaskID with the rest
  /// of the bytes zeroed out.
  TaskID GetCallerId() const;

  /// Submit a normal task.
  ///
  /// \param[in] function The remote function to execute.
  /// \param[in] args Arguments of this task.
  /// \param[in] task_options Options for this task.
  /// \param[out] return_ids Ids of the return objects.
  /// \return Status error if task submission fails, likely due to raylet failure.
  Status SubmitTask(const RayFunction &function, const std::vector<TaskArg> &args,
                    const TaskOptions &task_options, std::vector<ObjectID> *return_ids);

  /// Create an actor.
  ///
  /// \param[in] caller_id ID of the task submitter.
  /// \param[in] function The remote function that generates the actor object.
  /// \param[in] args Arguments of this task.
  /// \param[in] actor_creation_options Options for this actor creation task.
  /// \param[out] actor_handle Handle to the actor.
  /// \param[out] actor_id ID of the created actor. This can be used to submit
  /// tasks on the actor.
  /// \return Status error if actor creation fails, likely due to raylet failure.
  Status CreateActor(const RayFunction &function, const std::vector<TaskArg> &args,
                     const ActorCreationOptions &actor_creation_options,
                     ActorID *actor_id);

  /// Submit an actor task.
  ///
  /// \param[in] caller_id ID of the task submitter.
  /// \param[in] actor_handle Handle to the actor.
  /// \param[in] function The remote function to execute.
  /// \param[in] args Arguments of this task.
  /// \param[in] task_options Options for this task.
  /// \param[out] return_ids Ids of the return objects.
  /// \return Status error if the task is invalid or if the task submission
  /// failed. Tasks can be invalid for direct actor calls because not all tasks
  /// are currently supported.
  Status SubmitActorTask(const ActorID &actor_id, const RayFunction &function,
                         const std::vector<TaskArg> &args,
                         const TaskOptions &task_options,
                         std::vector<ObjectID> *return_ids);

  /// Add an actor handle from a serialized string.
  ///
  /// This should be called when an actor handle is given to us by another task
  /// or actor. This may be called even if we already have a handle to the same
  /// actor.
  ///
  /// \param[in] serialized The serialized actor handle.
  /// \return The ActorID of the deserialized handle.
  ActorID DeserializeAndRegisterActorHandle(const std::string &serialized);

  /// Serialize an actor handle.
  ///
  /// This should be called when passing an actor handle to another task or
  /// actor.
  ///
  /// \param[in] actor_id The ID of the actor handle to serialize.
  /// \param[out] The serialized handle.
  /// \return Status::Invalid if we don't have the specified handle.
  Status SerializeActorHandle(const ActorID &actor_id, std::string *output) const;

  /* Public methods related to task execution. Should not be used by driver processes. */

  const ActorID &GetActorId() const { return actor_id_; }

  // Get the resource IDs available to this worker (as assigned by the raylet).
  const ResourceMappingType GetResourceIDs() const { return resource_ids_; }

  /// Create a profile event with a reference to the core worker's profiler.
  std::unique_ptr<worker::ProfileEvent> CreateProfileEvent(const std::string &event_type);

  /// Start receiving and executing tasks.
  /// \return void.
  void StartExecutingTasks();

 private:
  /// Run the io_service_ event loop. This should be called in a background thread.
  void RunIOService();

  /// Send the list of active object IDs to the raylet.
  void ReportActiveObjectIDs();

  /* Private methods related to task submission. */

  /// Give this worker a handle to an actor.
  ///
  /// This handle will remain as long as the current actor or task is
  /// executing, even if the Python handle goes out of scope. Tasks submitted
  /// through this handle are guaranteed to execute in the same order in which
  /// they are submitted.
  ///
  /// \param actor_handle The handle to the actor.
  /// \return True if the handle was added and False if we already had a handle
  /// to the same actor.
  bool AddActorHandle(std::unique_ptr<ActorHandle> actor_handle);

  /// Get a handle to an actor. This asserts that the worker actually has this
  /// handle.
  ///
  /// \param[in] actor_id The actor handle to get.
  /// \param[out] actor_handle A handle to the requested actor.
  /// \return Status::Invalid if we don't have this actor handle.
  Status GetActorHandle(const ActorID &actor_id, ActorHandle **actor_handle) const;

  /* Private methods related to task execution. Should not be used by driver processes. */

  /// Execute a task.
  ///
  /// \param spec[in] Task specification.
  /// \param spec[in] Resource IDs of resources assigned to this worker.
  /// \param results[out] Results for task execution.
  /// \return Status.
  Status ExecuteTask(const TaskSpecification &task_spec,
                     const ResourceMappingType &resource_ids,
                     std::vector<std::shared_ptr<RayObject>> *results);

  /// Build arguments for task executor. This would loop through all the arguments
  /// in task spec, and for each of them that's passed by reference (ObjectID),
  /// fetch its content from store and; for arguments that are passed by value,
  /// just copy their content.
  ///
  /// \param spec[in] Task specification.
  /// \param args[out] Argument data as RayObjects.
  /// \param args[out] ObjectIDs corresponding to each by reference argument. The length
  ///                  of this vector will be the same as args, and by value arguments
  ///                  will have ObjectID::Nil().
  ///                  // TODO(edoakes): this is a bit of a hack that's necessary because
  ///                  we have separate serialization paths for by-value and by-reference
  ///                  arguments in Python. This should ideally be handled better there.
  /// \return The arguments for passing to task executor.
  Status BuildArgsForExecutor(const TaskSpecification &task,
                              std::vector<std::shared_ptr<RayObject>> *args,
                              std::vector<ObjectID> *arg_reference_ids);

  /// Type of this worker (i.e., DRIVER or WORKER).
  const WorkerType worker_type_;

  /// Application language of this worker (i.e., PYTHON or JAVA).
  const Language language_;

  /// Directory where log files are written.
  const std::string log_dir_;

  /// Shared state of the worker. Includes process-level and thread-level state.
  /// TODO(edoakes): we should move process-level state into this class and make
  /// this a ThreadContext.
  WorkerContext worker_context_;

  /// The ID of the current task being executed by the main thread. If there
  /// are multiple threads, they will have a thread-local task ID stored in the
  /// worker context.
  TaskID main_thread_task_id_;

  /// Event loop where the IO events are handled. e.g. async GCS operations.
  boost::asio::io_service io_service_;

  /// Keeps the io_service_ alive.
  boost::asio::io_service::work io_work_;

  /// Timer used to periodically send heartbeat containing active object IDs to the
  /// raylet.
  boost::asio::steady_timer heartbeat_timer_;

  /// RPC server used to receive tasks to execute.
  rpc::GrpcServer worker_server_;

  // Client to the GCS shared by core worker interfaces.
  gcs::RedisGcsClient gcs_client_;

  // Client to the raylet shared by core worker interfaces.
  std::unique_ptr<RayletClient> raylet_client_;

  // Thread that runs a boost::asio service to process IO events.
  std::thread io_thread_;

  /// Set of object IDs that are in scope in the language worker.
  std::unordered_set<ObjectID> active_object_ids_;

  /// Indicates whether or not the active_object_ids map has changed since the
  /// last time it was sent to the raylet.
  bool active_object_ids_updated_ = false;

  // Interface for storing and retrieving shared objects.
  CoreWorkerObjectInterface object_interface_;

  /* Fields related to task submission. */

  // Interface to submit tasks directly to other actors.
  std::unique_ptr<CoreWorkerDirectActorTaskSubmitter> direct_actor_submitter_;

  /// Map from actor ID to a handle to that actor.
  std::unordered_map<ActorID, std::unique_ptr<ActorHandle>> actor_handles_;

  /* Fields related to task execution. */

  /// Our actor ID. If this is nil, then we execute only stateless tasks.
  ActorID actor_id_;

  /// Event loop where tasks are processed.
  boost::asio::io_service task_execution_service_;

  /// The asio work to keep task_execution_service_ alive.
  boost::asio::io_service::work task_execution_service_work_;

  // Profiler including a background thread that pushes profiling events to the GCS.
  std::shared_ptr<worker::Profiler> profiler_;

  // Profile event for when the worker is idle. Should be reset when the worker
  // enters and exits an idle period.
  std::unique_ptr<worker::ProfileEvent> idle_profile_event_;

  // Task execution callback.
  TaskExecutionCallback task_execution_callback_;

  /// A map from resource name to the resource IDs that are currently reserved
  /// for this worker. Each pair consists of the resource ID and the fraction
  /// of that resource allocated for this worker.
  ResourceMappingType resource_ids_;

  // Interface that receives tasks from the raylet.
  std::unique_ptr<CoreWorkerRayletTaskReceiver> raylet_task_receiver_;

  // Interface that receives tasks from direct actor calls.
  std::unique_ptr<CoreWorkerDirectActorTaskReceiver> direct_actor_task_receiver_;

  friend class CoreWorkerTest;
};

}  // namespace ray

#endif  // RAY_CORE_WORKER_CORE_WORKER_H<|MERGE_RESOLUTION|>--- conflicted
+++ resolved
@@ -52,15 +52,8 @@
              const std::string &store_socket, const std::string &raylet_socket,
              const JobID &job_id, const gcs::GcsClientOptions &gcs_options,
              const std::string &log_dir, const std::string &node_ip_address,
-<<<<<<< HEAD
-             const CoreWorkerTaskExecutionInterface::TaskExecutionCallback
-                 &task_execution_callback,
+             const TaskExecutionCallback &task_execution_callback,
              std::function<Status()> check_signals = nullptr);
-=======
-             const TaskExecutionCallback &task_execution_callback,
-             std::function<Status()> check_signals = nullptr,
-             bool use_memory_store = true);
->>>>>>> d4055d70
 
   ~CoreWorker();
 
