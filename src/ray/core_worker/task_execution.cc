#include "ray/core_worker/task_execution.h"
#include "ray/core_worker/context.h"
#include "ray/core_worker/core_worker.h"
#include "ray/core_worker/transport/direct_actor_transport.h"
#include "ray/core_worker/transport/raylet_transport.h"

namespace ray {

CoreWorkerTaskExecutionInterface::CoreWorkerTaskExecutionInterface(
    WorkerContext &worker_context, std::unique_ptr<RayletClient> &raylet_client,
<<<<<<< HEAD
    CoreWorkerObjectInterface &object_interface, boost::asio::io_service &io_service,
    const std::shared_ptr<worker::Profiler> profiler, const TaskExecutor &executor)
    : worker_context_(worker_context),
      object_interface_(object_interface),
      profiler_(profiler),
      execution_callback_(executor),
=======
    CoreWorkerObjectInterface &object_interface,
    const std::shared_ptr<worker::Profiler> profiler,
    const NormalTaskCallback &normal_task_callback,
    const ActorTaskCallback &actor_task_callback)
    : worker_context_(worker_context),
      object_interface_(object_interface),
      profiler_(profiler),
      normal_task_callback_(normal_task_callback),
      actor_task_callback_(actor_task_callback),
>>>>>>> 200b92f6
      worker_server_("Worker", 0 /* let grpc choose port */),
      rpc_io_service_(io_service),
      main_service_(std::make_shared<boost::asio::io_service>()),
      main_work_(*main_service_) {
  RAY_CHECK(normal_task_callback_ != nullptr);
  RAY_CHECK(actor_task_callback_ != nullptr);

  auto func =
      std::bind(&CoreWorkerTaskExecutionInterface::ExecuteTask, this,
                std::placeholders::_1, std::placeholders::_2, std::placeholders::_3);
  task_receivers_.emplace(
      TaskTransportType::RAYLET,
      std::unique_ptr<CoreWorkerRayletTaskReceiver>(new CoreWorkerRayletTaskReceiver(
          worker_context_, raylet_client, object_interface_, rpc_io_service_,
          *main_service_, worker_server_, func)));
  task_receivers_.emplace(
      TaskTransportType::DIRECT_ACTOR,
      std::unique_ptr<CoreWorkerDirectActorTaskReceiver>(
          new CoreWorkerDirectActorTaskReceiver(worker_context_, object_interface_,
                                                rpc_io_service_, worker_server_, func)));

  // Start RPC server after all the task receivers are properly initialized.
  worker_server_.Run();
}

Status CoreWorkerTaskExecutionInterface::ExecuteTask(
    const TaskSpecification &task_spec, const ResourceMappingType &resource_ids,
    std::vector<std::shared_ptr<RayObject>> *results) {
  idle_profile_event_.reset();
  RAY_LOG(DEBUG) << "Executing task " << task_spec.TaskId();

  resource_ids_ = resource_ids;
  worker_context_.SetCurrentTask(task_spec);

  RayFunction func{task_spec.GetLanguage(), task_spec.FunctionDescriptor()};

  std::vector<TaskArg> args = BuildArgsForExecutor(task_spec);

  std::vector<ObjectID> return_ids;
  for (size_t i = 0; i < task_spec.NumReturns(); i++) {
    return_ids.push_back(task_spec.ReturnId(i));
  }

  Status status;
  if (task_spec.IsActorCreationTask() || task_spec.IsActorTask()) {
    RAY_CHECK(return_ids.size() > 0);
    return_ids.pop_back();
    ActorID actor_id = task_spec.IsActorCreationTask() ? task_spec.ActorCreationId()
                                                       : task_spec.ActorId();
    status = actor_task_callback_(
        func, worker_context_.GetCurrentJobID(), task_spec.TaskId(), actor_id,
        task_spec.IsActorCreationTask(),
        task_spec.GetRequiredResources().GetResourceMap(), args, return_ids, results);
  } else {
    status = normal_task_callback_(func, worker_context_.GetCurrentJobID(),
                                   task_spec.TaskId(), args, return_ids, results);
  }

<<<<<<< HEAD
  auto status = execution_callback_(func, args, num_returns, task_spec, results);
=======
>>>>>>> 200b92f6
  // TODO(zhijunfu):
  // 1. Check and handle failure.
  // 2. Save or load checkpoint.
  idle_profile_event_.reset(new worker::ProfileEvent(profiler_, "worker_idle"));
  return status;
}

void CoreWorkerTaskExecutionInterface::Run() {
  idle_profile_event_.reset(new worker::ProfileEvent(profiler_, "worker_idle"));
  main_service_->run();
}

void CoreWorkerTaskExecutionInterface::Stop() {
  // Stop main IO service.
  std::shared_ptr<boost::asio::io_service> main_service = main_service_;
  // Delay the execution of io_service::stop() to avoid deadlock if
  // CoreWorkerTaskExecutionInterface::Stop is called inside a task.
  main_service_->post([main_service]() { main_service->stop(); });
  idle_profile_event_.reset();
}

<<<<<<< HEAD
Status CoreWorkerTaskExecutionInterface::BuildArgsForExecutor(
    const TaskSpecification &task, std::vector<std::shared_ptr<RayObject>> *args) {
  auto num_args = task.NumArgs();
  args->resize(num_args);

  std::vector<ObjectID> object_ids_to_fetch;
  std::vector<int> indices;

=======
std::vector<TaskArg> CoreWorkerTaskExecutionInterface::BuildArgsForExecutor(
    const TaskSpecification &task) {
  std::vector<TaskArg> args;
>>>>>>> 200b92f6
  for (size_t i = 0; i < task.NumArgs(); ++i) {
    int count = task.ArgIdCount(i);
    if (count > 0) {
      // Passed by reference.
      RAY_CHECK(count == 1);
      args.push_back(TaskArg::PassByReference(task.ArgId(i, 0)));
    } else {
      // Passed by value.
      std::shared_ptr<LocalMemoryBuffer> data = nullptr;
      if (task.ArgDataSize(i)) {
        data = std::make_shared<LocalMemoryBuffer>(const_cast<uint8_t *>(task.ArgData(i)),
                                                   task.ArgDataSize(i));
      }
      std::shared_ptr<LocalMemoryBuffer> metadata = nullptr;
      if (task.ArgMetadataSize(i)) {
        metadata = std::make_shared<LocalMemoryBuffer>(
            const_cast<uint8_t *>(task.ArgMetadata(i)), task.ArgMetadataSize(i));
      }
      args.push_back(TaskArg::PassByValue(std::make_shared<RayObject>(data, metadata)));
    }
  }
  return args;
}

}  // namespace ray<|MERGE_RESOLUTION|>--- conflicted
+++ resolved
@@ -8,15 +8,8 @@
 
 CoreWorkerTaskExecutionInterface::CoreWorkerTaskExecutionInterface(
     WorkerContext &worker_context, std::unique_ptr<RayletClient> &raylet_client,
-<<<<<<< HEAD
-    CoreWorkerObjectInterface &object_interface, boost::asio::io_service &io_service,
-    const std::shared_ptr<worker::Profiler> profiler, const TaskExecutor &executor)
-    : worker_context_(worker_context),
-      object_interface_(object_interface),
-      profiler_(profiler),
-      execution_callback_(executor),
-=======
     CoreWorkerObjectInterface &object_interface,
+    boost::asio::io_service &io_service,
     const std::shared_ptr<worker::Profiler> profiler,
     const NormalTaskCallback &normal_task_callback,
     const ActorTaskCallback &actor_task_callback)
@@ -25,7 +18,6 @@
       profiler_(profiler),
       normal_task_callback_(normal_task_callback),
       actor_task_callback_(actor_task_callback),
->>>>>>> 200b92f6
       worker_server_("Worker", 0 /* let grpc choose port */),
       rpc_io_service_(io_service),
       main_service_(std::make_shared<boost::asio::io_service>()),
@@ -84,10 +76,6 @@
                                    task_spec.TaskId(), args, return_ids, results);
   }
 
-<<<<<<< HEAD
-  auto status = execution_callback_(func, args, num_returns, task_spec, results);
-=======
->>>>>>> 200b92f6
   // TODO(zhijunfu):
   // 1. Check and handle failure.
   // 2. Save or load checkpoint.
@@ -109,20 +97,9 @@
   idle_profile_event_.reset();
 }
 
-<<<<<<< HEAD
-Status CoreWorkerTaskExecutionInterface::BuildArgsForExecutor(
-    const TaskSpecification &task, std::vector<std::shared_ptr<RayObject>> *args) {
-  auto num_args = task.NumArgs();
-  args->resize(num_args);
-
-  std::vector<ObjectID> object_ids_to_fetch;
-  std::vector<int> indices;
-
-=======
 std::vector<TaskArg> CoreWorkerTaskExecutionInterface::BuildArgsForExecutor(
     const TaskSpecification &task) {
   std::vector<TaskArg> args;
->>>>>>> 200b92f6
   for (size_t i = 0; i < task.NumArgs(); ++i) {
     int count = task.ArgIdCount(i);
     if (count > 0) {
