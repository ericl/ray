--- conflicted
+++ resolved
@@ -1001,11 +1001,7 @@
   }
   // We own the task. Reply back to the borrower once the object has been
   // created.
-<<<<<<< HEAD
-  // TODO: We could probably just send the object value if it is small
-=======
   // TODO(swang): We could probably just send the object value if it is small
->>>>>>> 0e3b95cb
   // enough and we have it local.
   reply->set_status(rpc::GetObjectStatusReply::CREATED);
   if (task_manager_->IsTaskPending(object_id.TaskId())) {
@@ -1014,17 +1010,12 @@
                             [send_reply_callback](std::shared_ptr<RayObject> obj) {
                               send_reply_callback(Status::OK(), nullptr, nullptr);
                             });
-<<<<<<< HEAD
-    // TODO(ekl) this is a race condition.
-    RAY_CHECK(task_manager_->IsTaskPending(object_id.TaskId()));
-=======
     // TODO(ekl) this is a race condition that can occur if the task finishes,
     // but we didn't register the GetAsync callback in time. In this case the
     // object will be lost, and the GetAsync will hang forever. This will be
     // fixed once we have distributed ref counting.
     RAY_CHECK(task_manager_->IsTaskPending(object_id.TaskId()))
         << "Object was evicted before we could respond with its status. ";
->>>>>>> 0e3b95cb
   } else {
     // The task is done. Send the reply immediately.
     send_reply_callback(Status::OK(), nullptr, nullptr);
