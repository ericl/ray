#include <cstdlib>

#include "ray/common/ray_config.h"
#include "ray/common/task/task_util.h"
#include "ray/core_worker/context.h"
#include "ray/core_worker/core_worker.h"
#include "ray/core_worker/transport/raylet_transport.h"

namespace {

void BuildCommonTaskSpec(
    ray::TaskSpecBuilder &builder, const JobID &job_id, const TaskID &task_id,
    const TaskID &current_task_id, const int task_index, const TaskID &caller_id,
    const ray::rpc::Address &address, const ray::RayFunction &function,
    const std::vector<ray::TaskArg> &args, uint64_t num_returns,
    const std::unordered_map<std::string, double> &required_resources,
    const std::unordered_map<std::string, double> &required_placement_resources,
    ray::TaskTransportType transport_type, std::vector<ObjectID> *return_ids) {
  // Build common task spec.
  builder.SetCommonTaskSpec(task_id, function.GetLanguage(),
                            function.GetFunctionDescriptor(), job_id, current_task_id,
                            task_index, caller_id, address, num_returns,
                            transport_type == ray::TaskTransportType::DIRECT,
                            required_resources, required_placement_resources);
  // Set task arguments.
  for (const auto &arg : args) {
    if (arg.IsPassedByReference()) {
      // TODO(ekl) remove this check once we deprecate TaskTransportType::RAYLET
      if (transport_type == ray::TaskTransportType::RAYLET) {
        RAY_CHECK(!arg.GetReference().IsDirectCallType())
            << "Passing direct call objects to non-direct tasks is not allowed.";
      }
      builder.AddByRefArg(arg.GetReference());
    } else {
      builder.AddByValueArg(arg.GetValue());
    }
  }

  // Compute return IDs.
  return_ids->resize(num_returns);
  for (size_t i = 0; i < num_returns; i++) {
    (*return_ids)[i] =
        ObjectID::ForTaskReturn(task_id, i + 1,
                                /*transport_type=*/static_cast<int>(transport_type));
  }
}

// Group object ids according the the corresponding store providers.
void GroupObjectIdsByStoreProvider(const std::vector<ObjectID> &object_ids,
                                   absl::flat_hash_set<ObjectID> *plasma_object_ids,
                                   absl::flat_hash_set<ObjectID> *memory_object_ids) {
  for (const auto &object_id : object_ids) {
    if (object_id.IsDirectCallType()) {
      memory_object_ids->insert(object_id);
    } else {
      plasma_object_ids->insert(object_id);
    }
  }
}

}  // namespace

namespace ray {

// Prepare direct call args for sending to a direct call *actor*. Direct call actors
// always resolve their dependencies remotely, so we need some client-side preprocessing
// to ensure they don't try to resolve a direct call object ID remotely (which is
// impossible).
//  - Direct call args that are local and small will be inlined.
//  - Direct call args that are non-local or large will be promoted to plasma.
// Note that args for direct call *tasks* are handled by LocalDependencyResolver.
std::vector<TaskArg> PrepareDirectActorCallArgs(
    const std::vector<TaskArg> &args,
    std::shared_ptr<CoreWorkerMemoryStore> memory_store) {
  std::vector<TaskArg> out;
  for (const auto &arg : args) {
    if (arg.IsPassedByReference() && arg.GetReference().IsDirectCallType()) {
      const ObjectID &obj_id = arg.GetReference();
      // TODO(ekl) we should consider resolving these dependencies on the client side
      // for actor calls. It is a little tricky since we have to also preserve the
      // task ordering so we can't simply use LocalDependencyResolver.
      std::shared_ptr<RayObject> obj = memory_store->GetOrPromoteToPlasma(obj_id);
      if (obj != nullptr) {
        out.push_back(TaskArg::PassByValue(obj));
      } else {
        out.push_back(TaskArg::PassByReference(
            obj_id.WithTransportType(TaskTransportType::RAYLET)));
      }
    } else {
      out.push_back(arg);
    }
  }
  return out;
}

CoreWorker::CoreWorker(const WorkerType worker_type, const Language language,
                       const std::string &store_socket, const std::string &raylet_socket,
                       const JobID &job_id, const gcs::GcsClientOptions &gcs_options,
                       const std::string &log_dir, const std::string &node_ip_address,
                       int node_manager_port,
                       const TaskExecutionCallback &task_execution_callback,
                       std::function<Status()> check_signals,
                       const std::function<void()> exit_handler)
    : worker_type_(worker_type),
      language_(language),
      log_dir_(log_dir),
      check_signals_(check_signals),
      worker_context_(worker_type, job_id),
      io_work_(io_service_),
      client_call_manager_(new rpc::ClientCallManager(io_service_)),
      heartbeat_timer_(io_service_),
      core_worker_server_(WorkerTypeString(worker_type), 0 /* let grpc choose a port */),
      task_execution_service_work_(task_execution_service_),
      task_execution_callback_(task_execution_callback),
      grpc_service_(io_service_, *this) {
  // Initialize logging if log_dir is passed. Otherwise, it must be initialized
  // and cleaned up by the caller.
  if (log_dir_ != "") {
    std::stringstream app_name;
    app_name << LanguageString(language_) << "-" << WorkerTypeString(worker_type_) << "-"
             << worker_context_.GetWorkerID();
    RayLog::StartRayLog(app_name.str(), RayLogLevel::INFO, log_dir_);
    RayLog::InstallFailureSignalHandler();
  }

  // Initialize gcs client.
  gcs_client_ = std::make_shared<gcs::RedisGcsClient>(gcs_options);
  RAY_CHECK_OK(gcs_client_->Connect(io_service_));

  // Initialize profiler.
  profiler_ = std::make_shared<worker::Profiler>(worker_context_, node_ip_address,
                                                 io_service_, gcs_client_);

  // Initialize task receivers.
  if (worker_type_ == WorkerType::WORKER) {
    RAY_CHECK(task_execution_callback_ != nullptr);
    auto execute_task = std::bind(&CoreWorker::ExecuteTask, this, std::placeholders::_1,
                                  std::placeholders::_2, std::placeholders::_3);
    raylet_task_receiver_ = std::unique_ptr<CoreWorkerRayletTaskReceiver>(
        new CoreWorkerRayletTaskReceiver(raylet_client_, execute_task, exit_handler));
    direct_task_receiver_ =
        std::unique_ptr<CoreWorkerDirectTaskReceiver>(new CoreWorkerDirectTaskReceiver(
            worker_context_, task_execution_service_, execute_task, exit_handler));
  }

  // Start RPC server after all the task receivers are properly initialized.
  core_worker_server_.RegisterService(grpc_service_);
  core_worker_server_.Run();

  // Initialize raylet client.
  // TODO(zhijunfu): currently RayletClient would crash in its constructor if it cannot
  // connect to Raylet after a number of retries, this can be changed later
  // so that the worker (java/python .etc) can retrieve and handle the error
  // instead of crashing.
  auto grpc_client = rpc::NodeManagerWorkerClient::make(
      node_ip_address, node_manager_port, *client_call_manager_);
  ClientID raylet_id;
  raylet_client_ = std::unique_ptr<RayletClient>(new RayletClient(
      std::move(grpc_client), raylet_socket,
      WorkerID::FromBinary(worker_context_.GetWorkerID().Binary()),
      (worker_type_ == ray::WorkerType::WORKER), worker_context_.GetCurrentJobID(),
      language_, &raylet_id, core_worker_server_.GetPort()));
  // Unfortunately the raylet client has to be constructed after the receivers.
  if (direct_task_receiver_ != nullptr) {
    direct_task_receiver_->Init(*raylet_client_);
  }

  // Set our own address.
  RAY_CHECK(!raylet_id.IsNil());
  rpc_address_.set_ip_address(node_ip_address);
  rpc_address_.set_port(core_worker_server_.GetPort());
  rpc_address_.set_raylet_id(raylet_id.Binary());

  // Set timer to periodically send heartbeats containing active object IDs to the raylet.
  // If the heartbeat timeout is < 0, the heartbeats are disabled.
  if (RayConfig::instance().worker_heartbeat_timeout_milliseconds() >= 0) {
    // Seed using current time.
    std::srand(std::time(nullptr));
    // Randomly choose a time from [0, timeout]) to send the first heartbeat to avoid all
    // workers sending heartbeats at the same time.
    int64_t heartbeat_timeout =
        std::rand() % RayConfig::instance().worker_heartbeat_timeout_milliseconds();
    heartbeat_timer_.expires_from_now(
        boost::asio::chrono::milliseconds(heartbeat_timeout));
    heartbeat_timer_.async_wait(boost::bind(&CoreWorker::ReportActiveObjectIDs, this));
  }

  io_thread_ = std::thread(&CoreWorker::RunIOService, this);

  plasma_store_provider_.reset(
      new CoreWorkerPlasmaStoreProvider(store_socket, raylet_client_, check_signals_));
  memory_store_.reset(
      new CoreWorkerMemoryStore([this](const RayObject &obj, const ObjectID &obj_id) {
        plasma_store_provider_->Put(obj, obj_id);
      }));
  memory_store_provider_.reset(new CoreWorkerMemoryStoreProvider(memory_store_));

  // Create an entry for the driver task in the task table. This task is
  // added immediately with status RUNNING. This allows us to push errors
  // related to this driver task back to the driver. For example, if the
  // driver creates an object that is later evicted, we should notify the
  // user that we're unable to reconstruct the object, since we cannot
  // rerun the driver.
  if (worker_type_ == WorkerType::DRIVER) {
    TaskSpecBuilder builder;
    std::vector<std::string> empty_descriptor;
    std::unordered_map<std::string, double> empty_resources;
    const TaskID task_id = TaskID::ForDriverTask(worker_context_.GetCurrentJobID());
    builder.SetCommonTaskSpec(
        task_id, language_, empty_descriptor, worker_context_.GetCurrentJobID(),
        TaskID::ComputeDriverTaskId(worker_context_.GetWorkerID()), 0, GetCallerId(),
        rpc_address_, 0, false, empty_resources, empty_resources);

    std::shared_ptr<gcs::TaskTableData> data = std::make_shared<gcs::TaskTableData>();
    data->mutable_task()->mutable_task_spec()->CopyFrom(builder.Build().GetMessage());
    RAY_CHECK_OK(gcs_client_->raylet_task_table().Add(job_id, task_id, data, nullptr));
    SetCurrentTaskId(task_id);
  }

  direct_actor_submitter_ = std::unique_ptr<CoreWorkerDirectActorTaskSubmitter>(
      new CoreWorkerDirectActorTaskSubmitter(*client_call_manager_,
                                             memory_store_provider_));

  direct_task_submitter_ =
      std::unique_ptr<CoreWorkerDirectTaskSubmitter>(new CoreWorkerDirectTaskSubmitter(
          *raylet_client_,
          [this](WorkerAddress addr) {
            return std::shared_ptr<rpc::CoreWorkerClient>(new rpc::CoreWorkerClient(
                addr.first, addr.second, *client_call_manager_));
          },
          memory_store_provider_));
}

CoreWorker::~CoreWorker() {
  Shutdown();
  io_thread_.join();
}

void CoreWorker::Shutdown() {
  if (!shutdown_) {
    io_service_.stop();
    if (worker_type_ == WorkerType::WORKER) {
      task_execution_service_.stop();
    }
    if (log_dir_ != "") {
      RayLog::ShutDownRayLog();
    }
  }
  shutdown_ = true;
}

void CoreWorker::Disconnect() {
  io_service_.stop();
  gcs_client_->Disconnect();
  if (raylet_client_) {
    RAY_IGNORE_EXPR(raylet_client_->Disconnect());
  }
}

void CoreWorker::RunIOService() {
  // Block SIGINT and SIGTERM so they will be handled by the main thread.
  sigset_t mask;
  sigemptyset(&mask);
  sigaddset(&mask, SIGINT);
  sigaddset(&mask, SIGTERM);
  pthread_sigmask(SIG_BLOCK, &mask, NULL);

  io_service_.run();
}

void CoreWorker::SetCurrentTaskId(const TaskID &task_id) {
  worker_context_.SetCurrentTaskId(task_id);
  main_thread_task_id_ = task_id;
  // Clear all actor handles at the end of each non-actor task.
  if (actor_id_.IsNil() && task_id.IsNil()) {
    for (const auto &handle : actor_handles_) {
      RAY_CHECK_OK(gcs_client_->Actors().AsyncUnsubscribe(handle.first, nullptr));
    }
    actor_handles_.clear();
  }
}

void CoreWorker::ReportActiveObjectIDs() {
  std::unordered_set<ObjectID> active_object_ids =
      reference_counter_.GetAllInScopeObjectIDs();
  RAY_LOG(DEBUG) << "Sending " << active_object_ids.size() << " object IDs to raylet.";
  if (active_object_ids.size() > RayConfig::instance().raylet_max_active_object_ids()) {
    RAY_LOG(WARNING) << active_object_ids.size() << "object IDs are currently in scope. "
                     << "This may lead to required objects being garbage collected.";
  }

  if (!raylet_client_->ReportActiveObjectIDs(active_object_ids).ok()) {
    RAY_LOG(ERROR) << "Raylet connection failed. Shutting down.";
    Shutdown();
  }

  // Reset the timer from the previous expiration time to avoid drift.
  heartbeat_timer_.expires_at(
      heartbeat_timer_.expiry() +
      boost::asio::chrono::milliseconds(
          RayConfig::instance().worker_heartbeat_timeout_milliseconds()));
  heartbeat_timer_.async_wait(boost::bind(&CoreWorker::ReportActiveObjectIDs, this));
}

void CoreWorker::PromoteObjectToPlasma(const ObjectID &object_id) {
  RAY_CHECK(object_id.IsDirectCallType());
  auto value = memory_store_->GetOrPromoteToPlasma(object_id);
  if (value != nullptr) {
    plasma_store_provider_->Put(*value, object_id.WithPlasmaTransportType());
  }
}

Status CoreWorker::SetClientOptions(std::string name, int64_t limit_bytes) {
  // Currently only the Plasma store supports client options.
  return plasma_store_provider_->SetClientOptions(name, limit_bytes);
}

Status CoreWorker::Put(const RayObject &object, ObjectID *object_id) {
  *object_id = ObjectID::ForPut(worker_context_.GetCurrentTaskID(),
                                worker_context_.GetNextPutIndex(),
                                static_cast<uint8_t>(TaskTransportType::RAYLET));
  return Put(object, *object_id);
}

Status CoreWorker::Put(const RayObject &object, const ObjectID &object_id) {
  RAY_CHECK(object_id.GetTransportType() ==
            static_cast<uint8_t>(TaskTransportType::RAYLET))
      << "Invalid transport type flag in object ID: " << object_id.GetTransportType();
  return plasma_store_provider_->Put(object, object_id);
}

Status CoreWorker::Create(const std::shared_ptr<Buffer> &metadata, const size_t data_size,
                          ObjectID *object_id, std::shared_ptr<Buffer> *data) {
  *object_id = ObjectID::ForPut(worker_context_.GetCurrentTaskID(),
                                worker_context_.GetNextPutIndex(),
                                static_cast<uint8_t>(TaskTransportType::RAYLET));
  return Create(metadata, data_size, *object_id, data);
}

Status CoreWorker::Create(const std::shared_ptr<Buffer> &metadata, const size_t data_size,
                          const ObjectID &object_id, std::shared_ptr<Buffer> *data) {
  return plasma_store_provider_->Create(metadata, data_size, object_id, data);
}

Status CoreWorker::Seal(const ObjectID &object_id) {
  return plasma_store_provider_->Seal(object_id);
}

Status CoreWorker::Get(const std::vector<ObjectID> &ids, const int64_t timeout_ms,
                       std::vector<std::shared_ptr<RayObject>> *results) {
  results->resize(ids.size(), nullptr);

  absl::flat_hash_set<ObjectID> plasma_object_ids;
  absl::flat_hash_set<ObjectID> memory_object_ids;
  GroupObjectIdsByStoreProvider(ids, &plasma_object_ids, &memory_object_ids);

  bool got_exception = false;
  absl::flat_hash_map<ObjectID, std::shared_ptr<RayObject>> result_map;
  auto start_time = current_time_ms();
  RAY_RETURN_NOT_OK(plasma_store_provider_->Get(plasma_object_ids, timeout_ms,
                                                worker_context_.GetCurrentTaskID(),
                                                &result_map, &got_exception));

  if (!got_exception) {
    int64_t local_timeout_ms = timeout_ms;
    if (timeout_ms >= 0) {
      local_timeout_ms = std::max(static_cast<int64_t>(0),
                                  timeout_ms - (current_time_ms() - start_time));
    }
    RAY_RETURN_NOT_OK(memory_store_provider_->Get(memory_object_ids, local_timeout_ms,
                                                  worker_context_.GetCurrentTaskID(),
                                                  &result_map, &got_exception));
  }

  // If any of the objects have been promoted to plasma, then we retry their
  // gets at the provider plasma. Once we get the objects from plasma, we flip
  // the transport type again and return them for the original direct call ids.
  absl::flat_hash_set<ObjectID> promoted_plasma_ids;
  for (const auto &pair : result_map) {
    if (pair.second->IsInPlasmaError()) {
      promoted_plasma_ids.insert(pair.first.WithTransportType(TaskTransportType::RAYLET));
    }
  }
  if (!promoted_plasma_ids.empty()) {
    int64_t local_timeout_ms = timeout_ms;
    if (timeout_ms >= 0) {
      local_timeout_ms = std::max(static_cast<int64_t>(0),
                                  timeout_ms - (current_time_ms() - start_time));
    }
    RAY_RETURN_NOT_OK(plasma_store_provider_->Get(promoted_plasma_ids, local_timeout_ms,
                                                  worker_context_.GetCurrentTaskID(),
                                                  &result_map, &got_exception));
    for (const auto &id : promoted_plasma_ids) {
      auto it = result_map.find(id);
      if (it == result_map.end()) {
        result_map.erase(id.WithTransportType(TaskTransportType::DIRECT));
      } else {
        result_map[id.WithTransportType(TaskTransportType::DIRECT)] = it->second;
      }
      result_map.erase(id);
    }
    for (const auto &pair : result_map) {
      RAY_CHECK(!pair.second->IsInPlasmaError());
    }
  }

  // Loop through `ids` and fill each entry for the `results` vector,
  // this ensures that entries `results` have exactly the same order as
  // they are in `ids`. When there are duplicate object ids, all the entries
  // for the same id are filled in.
  for (size_t i = 0; i < ids.size(); i++) {
    if (result_map.find(ids[i]) != result_map.end()) {
      (*results)[i] = result_map[ids[i]];
    }
  }

  return Status::OK();
}

Status CoreWorker::Contains(const ObjectID &object_id, bool *has_object) {
  bool found = false;
  if (object_id.IsDirectCallType()) {
    // Note that the memory store returns false if the object value is
    // ErrorType::OBJECT_IN_PLASMA.
    RAY_RETURN_NOT_OK(memory_store_provider_->Contains(object_id, &found));
  }
  if (!found) {
    // We check plasma as a fallback in all cases, since a direct call object
    // may have been spilled to plasma.
    RAY_RETURN_NOT_OK(plasma_store_provider_->Contains(
        object_id.WithTransportType(TaskTransportType::RAYLET), &found));
  }
  *has_object = found;
  return Status::OK();
}

Status CoreWorker::Wait(const std::vector<ObjectID> &ids, int num_objects,
                        int64_t timeout_ms, std::vector<bool> *results) {
  results->resize(ids.size(), false);

  if (num_objects <= 0 || num_objects > static_cast<int>(ids.size())) {
    return Status::Invalid(
        "Number of objects to wait for must be between 1 and the number of ids.");
  }

  absl::flat_hash_set<ObjectID> plasma_object_ids;
  absl::flat_hash_set<ObjectID> memory_object_ids;
  GroupObjectIdsByStoreProvider(ids, &plasma_object_ids, &memory_object_ids);

  if (plasma_object_ids.size() + memory_object_ids.size() != ids.size()) {
    return Status::Invalid("Duplicate object IDs not supported in wait.");
  }

  // TODO(edoakes): this logic is not ideal, and will have to be addressed
  // before we enable direct actor calls in the Python code. If we are waiting
  // on a list of objects mixed between multiple store providers, we could
  // easily end up in the situation where we're blocked waiting on one store
  // provider while another actually has enough objects ready to fulfill
  // 'num_objects'. This is partially addressed by trying them all once with
  // a timeout of 0, but that does not address the situation where objects
  // become available on the second store provider while waiting on the first.

  absl::flat_hash_set<ObjectID> ready;
  // Wait from both store providers with timeout set to 0. This is to avoid the case
  // where we might use up the entire timeout on trying to get objects from one store
  // provider before even trying another (which might have all of the objects available).
  if (plasma_object_ids.size() > 0) {
    RAY_RETURN_NOT_OK(
        plasma_store_provider_->Wait(plasma_object_ids, num_objects, /*timeout_ms=*/0,
                                     worker_context_.GetCurrentTaskID(), &ready));
  }
  RAY_CHECK(static_cast<int>(ready.size()) <= num_objects);
  if (static_cast<int>(ready.size()) < num_objects && memory_object_ids.size() > 0) {
    // TODO(ekl) for memory objects that are ErrorType::OBJECT_IN_PLASMA, we should
    // consider waiting on them in plasma as well to ensure they are local.
<<<<<<< HEAD
    RAY_RETURN_NOT_OK(memory_store_provider_->Wait(
        memory_object_ids, std::max(0, static_cast<int>(ready.size()) - num_objects),
=======
    RAY_RETURN_NOT_OK(memory_store_provider_.Wait(
        memory_object_ids, num_objects - static_cast<int>(ready.size()),
>>>>>>> 0a3623de
        /*timeout_ms=*/0, worker_context_.GetCurrentTaskID(), &ready));
  }
  RAY_CHECK(static_cast<int>(ready.size()) <= num_objects);

  if (timeout_ms != 0 && static_cast<int>(ready.size()) < num_objects) {
    // Clear the ready set and retry. We clear it so that we can compute the number of
    // objects to fetch from the memory store easily below.
    ready.clear();

    int64_t start_time = current_time_ms();
    if (plasma_object_ids.size() > 0) {
      RAY_RETURN_NOT_OK(
          plasma_store_provider_->Wait(plasma_object_ids, num_objects, timeout_ms,
                                       worker_context_.GetCurrentTaskID(), &ready));
    }
    RAY_CHECK(static_cast<int>(ready.size()) <= num_objects);
    if (timeout_ms > 0) {
      timeout_ms =
          std::max(0, static_cast<int>(timeout_ms - (current_time_ms() - start_time)));
    }
<<<<<<< HEAD
    if (memory_object_ids.size() > 0) {
      RAY_RETURN_NOT_OK(
          memory_store_provider_->Wait(memory_object_ids, num_objects, timeout_ms,
                                       worker_context_.GetCurrentTaskID(), &ready));
=======
    if (static_cast<int>(ready.size()) < num_objects && memory_object_ids.size() > 0) {
      RAY_RETURN_NOT_OK(memory_store_provider_.Wait(
          memory_object_ids, num_objects - static_cast<int>(ready.size()), timeout_ms,
          worker_context_.GetCurrentTaskID(), &ready));
>>>>>>> 0a3623de
    }
    RAY_CHECK(static_cast<int>(ready.size()) <= num_objects);
  }

  for (size_t i = 0; i < ids.size(); i++) {
    if (ready.find(ids[i]) != ready.end()) {
      results->at(i) = true;
    }
  }

  return Status::OK();
}

Status CoreWorker::Delete(const std::vector<ObjectID> &object_ids, bool local_only,
                          bool delete_creating_tasks) {
  absl::flat_hash_set<ObjectID> plasma_object_ids;
  absl::flat_hash_set<ObjectID> memory_object_ids;
  GroupObjectIdsByStoreProvider(object_ids, &plasma_object_ids, &memory_object_ids);

  RAY_RETURN_NOT_OK(plasma_store_provider_->Delete(plasma_object_ids, local_only,
                                                   delete_creating_tasks));
  RAY_RETURN_NOT_OK(memory_store_provider_->Delete(memory_object_ids));

  return Status::OK();
}

std::string CoreWorker::MemoryUsageString() {
  // Currently only the Plasma store returns a debug string.
  return plasma_store_provider_->MemoryUsageString();
}

TaskID CoreWorker::GetCallerId() const {
  TaskID caller_id;
  ActorID actor_id = GetActorId();
  if (!actor_id.IsNil()) {
    caller_id = TaskID::ForActorCreationTask(actor_id);
  } else {
    caller_id = main_thread_task_id_;
  }
  return caller_id;
}

Status CoreWorker::SubmitTaskToRaylet(const TaskSpecification &task_spec) {
  RAY_RETURN_NOT_OK(raylet_client_->SubmitTask(task_spec));

  size_t num_returns = task_spec.NumReturns();
  if (task_spec.IsActorCreationTask() || task_spec.IsActorTask()) {
    num_returns--;
  }

  std::shared_ptr<std::vector<ObjectID>> task_deps =
      std::make_shared<std::vector<ObjectID>>();
  for (size_t i = 0; i < task_spec.NumArgs(); i++) {
    if (task_spec.ArgByRef(i)) {
      for (size_t j = 0; j < task_spec.ArgIdCount(i); j++) {
        task_deps->push_back(task_spec.ArgId(i, j));
      }
    }
  }

  if (task_deps->size() > 0) {
    for (size_t i = 0; i < num_returns; i++) {
      reference_counter_.SetDependencies(task_spec.ReturnIdForPlasma(i), task_deps);
    }
  }

  return Status::OK();
}

Status CoreWorker::SubmitTask(const RayFunction &function,
                              const std::vector<TaskArg> &args,
                              const TaskOptions &task_options,
                              std::vector<ObjectID> *return_ids) {
  TaskSpecBuilder builder;
  const int next_task_index = worker_context_.GetNextTaskIndex();
  const auto task_id =
      TaskID::ForNormalTask(worker_context_.GetCurrentJobID(),
                            worker_context_.GetCurrentTaskID(), next_task_index);

  // TODO(ekl) offload task building onto a thread pool for performance
  BuildCommonTaskSpec(
      builder, worker_context_.GetCurrentJobID(), task_id,
      worker_context_.GetCurrentTaskID(), next_task_index, GetCallerId(), rpc_address_,
      function, args, task_options.num_returns, task_options.resources, {},
      task_options.is_direct_call ? TaskTransportType::DIRECT : TaskTransportType::RAYLET,
      return_ids);
  if (task_options.is_direct_call) {
    return direct_task_submitter_->SubmitTask(builder.Build());
  } else {
    return raylet_client_->SubmitTask(builder.Build());
  }
}

Status CoreWorker::CreateActor(const RayFunction &function,
                               const std::vector<TaskArg> &args,
                               const ActorCreationOptions &actor_creation_options,
                               ActorID *return_actor_id) {
  const int next_task_index = worker_context_.GetNextTaskIndex();
  const ActorID actor_id =
      ActorID::Of(worker_context_.GetCurrentJobID(), worker_context_.GetCurrentTaskID(),
                  next_task_index);
  const TaskID actor_creation_task_id = TaskID::ForActorCreationTask(actor_id);
  const JobID job_id = worker_context_.GetCurrentJobID();
  std::vector<ObjectID> return_ids;
  TaskSpecBuilder builder;
  BuildCommonTaskSpec(builder, job_id, actor_creation_task_id,
                      worker_context_.GetCurrentTaskID(), next_task_index, GetCallerId(),
                      rpc_address_, function, args, 1, actor_creation_options.resources,
                      actor_creation_options.placement_resources,
                      TaskTransportType::RAYLET, &return_ids);
  builder.SetActorCreationTaskSpec(actor_id, actor_creation_options.max_reconstructions,
                                   actor_creation_options.dynamic_worker_options,
                                   actor_creation_options.is_direct_call,
                                   actor_creation_options.max_concurrency,
                                   actor_creation_options.is_detached);

  std::unique_ptr<ActorHandle> actor_handle(new ActorHandle(
      actor_id, job_id, /*actor_cursor=*/return_ids[0], function.GetLanguage(),
      actor_creation_options.is_direct_call, function.GetFunctionDescriptor()));
  RAY_CHECK(AddActorHandle(std::move(actor_handle)))
      << "Actor " << actor_id << " already exists";

  *return_actor_id = actor_id;
  return SubmitTaskToRaylet(builder.Build());
}

Status CoreWorker::SubmitActorTask(const ActorID &actor_id, const RayFunction &function,
                                   const std::vector<TaskArg> &args,
                                   const TaskOptions &task_options,
                                   std::vector<ObjectID> *return_ids) {
  ActorHandle *actor_handle = nullptr;
  RAY_RETURN_NOT_OK(GetActorHandle(actor_id, &actor_handle));

  // Add one for actor cursor object id for tasks.
  const int num_returns = task_options.num_returns + 1;

  const bool is_direct_call = actor_handle->IsDirectCallActor();
  const TaskTransportType transport_type =
      is_direct_call ? TaskTransportType::DIRECT : TaskTransportType::RAYLET;

  // Build common task spec.
  TaskSpecBuilder builder;
  const int next_task_index = worker_context_.GetNextTaskIndex();
  const TaskID actor_task_id = TaskID::ForActorTask(
      worker_context_.GetCurrentJobID(), worker_context_.GetCurrentTaskID(),
      next_task_index, actor_handle->GetActorID());
<<<<<<< HEAD
  BuildCommonTaskSpec(
      builder, actor_handle->CreationJobID(), actor_task_id,
      worker_context_.GetCurrentTaskID(), next_task_index, GetCallerId(), function,
      is_direct_call ? PrepareDirectActorCallArgs(args, memory_store_) : args,
      num_returns, task_options.resources, {}, transport_type, return_ids);
=======
  BuildCommonTaskSpec(builder, actor_handle->CreationJobID(), actor_task_id,
                      worker_context_.GetCurrentTaskID(), next_task_index, GetCallerId(),
                      rpc_address_, function, args, num_returns, task_options.resources,
                      {}, transport_type, return_ids);
>>>>>>> 0a3623de

  const ObjectID new_cursor = return_ids->back();
  actor_handle->SetActorTaskSpec(builder, transport_type, new_cursor);
  // Remove cursor from return ids.
  return_ids->pop_back();

  // Submit task.
  Status status;
  if (is_direct_call) {
    status = direct_actor_submitter_->SubmitTask(builder.Build());
  } else {
    status = SubmitTaskToRaylet(builder.Build());
  }
  return status;
}

ActorID CoreWorker::DeserializeAndRegisterActorHandle(const std::string &serialized) {
  std::unique_ptr<ActorHandle> actor_handle(new ActorHandle(serialized));
  const ActorID actor_id = actor_handle->GetActorID();
  RAY_UNUSED(AddActorHandle(std::move(actor_handle)));
  return actor_id;
}

Status CoreWorker::SerializeActorHandle(const ActorID &actor_id,
                                        std::string *output) const {
  ActorHandle *actor_handle = nullptr;
  auto status = GetActorHandle(actor_id, &actor_handle);
  if (status.ok()) {
    actor_handle->Serialize(output);
  }
  return status;
}

bool CoreWorker::AddActorHandle(std::unique_ptr<ActorHandle> actor_handle) {
  const auto &actor_id = actor_handle->GetActorID();
  auto inserted = actor_handles_.emplace(actor_id, std::move(actor_handle)).second;
  if (inserted) {
    // Register a callback to handle actor notifications.
    auto actor_notification_callback = [this](const ActorID &actor_id,
                                              const gcs::ActorTableData &actor_data) {
      if (actor_data.state() == gcs::ActorTableData::RECONSTRUCTING) {
        auto it = actor_handles_.find(actor_id);
        RAY_CHECK(it != actor_handles_.end());
        if (it->second->IsDirectCallActor()) {
          // We have to reset the actor handle since the next instance of the
          // actor will not have the last sequence number that we sent.
          // TODO: Remove the check for direct calls. We do not reset for the
          // raylet codepath because it tries to replay all tasks since the
          // last actor checkpoint.
          it->second->Reset();
        }
      } else if (actor_data.state() == gcs::ActorTableData::DEAD) {
        RAY_CHECK_OK(gcs_client_->Actors().AsyncUnsubscribe(actor_id, nullptr));
        // We cannot erase the actor handle here because clients can still
        // submit tasks to dead actors.
      }

      direct_actor_submitter_->HandleActorUpdate(actor_id, actor_data);

      RAY_LOG(INFO) << "received notification on actor, state="
                    << static_cast<int>(actor_data.state()) << ", actor_id: " << actor_id
                    << ", ip address: " << actor_data.address().ip_address()
                    << ", port: " << actor_data.address().port();
    };

    RAY_CHECK_OK(gcs_client_->Actors().AsyncSubscribe(
        actor_id, actor_notification_callback, nullptr));
  }
  return inserted;
}

Status CoreWorker::GetActorHandle(const ActorID &actor_id,
                                  ActorHandle **actor_handle) const {
  auto it = actor_handles_.find(actor_id);
  if (it == actor_handles_.end()) {
    return Status::Invalid("Handle for actor does not exist");
  }
  *actor_handle = it->second.get();
  return Status::OK();
}

std::unique_ptr<worker::ProfileEvent> CoreWorker::CreateProfileEvent(
    const std::string &event_type) {
  return std::unique_ptr<worker::ProfileEvent>(
      new worker::ProfileEvent(profiler_, event_type));
}

void CoreWorker::StartExecutingTasks() { task_execution_service_.run(); }

Status CoreWorker::AllocateReturnObjects(
    const std::vector<ObjectID> &object_ids, const std::vector<size_t> &data_sizes,
    const std::vector<std::shared_ptr<Buffer>> &metadatas,
    std::vector<std::shared_ptr<RayObject>> *return_objects) {
  RAY_CHECK(object_ids.size() == metadatas.size());
  RAY_CHECK(object_ids.size() == data_sizes.size());
  return_objects->resize(object_ids.size(), nullptr);

  for (size_t i = 0; i < object_ids.size(); i++) {
    bool object_already_exists = false;
    std::shared_ptr<Buffer> data_buffer;
    if (data_sizes[i] > 0) {
      if (worker_context_.CurrentTaskIsDirectCall() &&
          static_cast<int64_t>(data_sizes[i]) <
              RayConfig::instance().max_direct_call_object_size()) {
        data_buffer = std::make_shared<LocalMemoryBuffer>(data_sizes[i]);
      } else {
        RAY_RETURN_NOT_OK(Create(
            metadatas[i], data_sizes[i],
            object_ids[i].WithTransportType(TaskTransportType::RAYLET), &data_buffer));
        object_already_exists = !data_buffer;
      }
    }
    // Leave the return object as a nullptr if there is no data or metadata.
    // This allows the caller to prevent the core worker from storing an output
    // (e.g., to support ray.experimental.no_return.NoReturn).
    if (!object_already_exists && (data_buffer || metadatas[i])) {
      return_objects->at(i) = std::make_shared<RayObject>(data_buffer, metadatas[i]);
    }
  }

  return Status::OK();
}

Status CoreWorker::ExecuteTask(const TaskSpecification &task_spec,
                               const ResourceMappingType &resource_ids,
                               std::vector<std::shared_ptr<RayObject>> *return_objects) {
  resource_ids_ = resource_ids;
  worker_context_.SetCurrentTask(task_spec);
  SetCurrentTaskId(task_spec.TaskId());

  RayFunction func{task_spec.GetLanguage(), task_spec.FunctionDescriptor()};

  std::vector<std::shared_ptr<RayObject>> args;
  std::vector<ObjectID> arg_reference_ids;
  RAY_CHECK_OK(BuildArgsForExecutor(task_spec, &args, &arg_reference_ids));

  const auto transport_type = worker_context_.CurrentTaskIsDirectCall()
                                  ? TaskTransportType::DIRECT
                                  : TaskTransportType::RAYLET;
  std::vector<ObjectID> return_ids;
  for (size_t i = 0; i < task_spec.NumReturns(); i++) {
    return_ids.push_back(task_spec.ReturnId(i, transport_type));
  }

  Status status;
  TaskType task_type = TaskType::NORMAL_TASK;
  if (task_spec.IsActorCreationTask()) {
    RAY_CHECK(return_ids.size() > 0);
    return_ids.pop_back();
    task_type = TaskType::ACTOR_CREATION_TASK;
    SetActorId(task_spec.ActorCreationId());
  } else if (task_spec.IsActorTask()) {
    RAY_CHECK(return_ids.size() > 0);
    return_ids.pop_back();
    task_type = TaskType::ACTOR_TASK;
  }

  status = task_execution_callback_(task_type, func,
                                    task_spec.GetRequiredResources().GetResourceMap(),
                                    args, arg_reference_ids, return_ids, return_objects);

  for (size_t i = 0; i < return_objects->size(); i++) {
    // The object is nullptr if it already existed in the object store.
    if (!return_objects->at(i)) {
      continue;
    }
    if (return_objects->at(i)->GetData()->IsPlasmaBuffer()) {
      if (!Seal(return_ids[i].WithTransportType(TaskTransportType::RAYLET)).ok()) {
        RAY_LOG(FATAL) << "Task " << task_spec.TaskId() << " failed to seal object "
                       << return_ids[i] << " in store: " << status.message();
      }
    } else if (!worker_context_.CurrentTaskIsDirectCall()) {
      if (!Put(*return_objects->at(i), return_ids[i]).ok()) {
        RAY_LOG(FATAL) << "Task " << task_spec.TaskId() << " failed to put object "
                       << return_ids[i] << " in store: " << status.message();
      }
    }
  }

  if (task_spec.IsNormalTask() && reference_counter_.NumObjectIDsInScope() != 0) {
    RAY_LOG(ERROR)
        << "There were " << reference_counter_.NumObjectIDsInScope()
        << " ObjectIDs left in scope after executing task " << task_spec.TaskId()
        << ". This is either caused by keeping references to ObjectIDs in Python between "
           "tasks (e.g., in global variables) or indicates a problem with Ray's "
           "reference counting, and may cause problems in the object store.";
  }

  SetCurrentTaskId(TaskID::Nil());
  worker_context_.ResetCurrentTask(task_spec);
  return status;
}

Status CoreWorker::BuildArgsForExecutor(const TaskSpecification &task,
                                        std::vector<std::shared_ptr<RayObject>> *args,
                                        std::vector<ObjectID> *arg_reference_ids) {
  auto num_args = task.NumArgs();
  args->resize(num_args);
  arg_reference_ids->resize(num_args);

  std::vector<ObjectID> object_ids_to_fetch;
  std::vector<int> indices;

  for (size_t i = 0; i < task.NumArgs(); ++i) {
    int count = task.ArgIdCount(i);
    if (count > 0) {
      // pass by reference.
      RAY_CHECK(count == 1);
      object_ids_to_fetch.push_back(task.ArgId(i, 0));
      indices.push_back(i);
      arg_reference_ids->at(i) = task.ArgId(i, 0);
    } else {
      // pass by value.
      std::shared_ptr<LocalMemoryBuffer> data = nullptr;
      if (task.ArgDataSize(i)) {
        data = std::make_shared<LocalMemoryBuffer>(const_cast<uint8_t *>(task.ArgData(i)),
                                                   task.ArgDataSize(i));
      }
      std::shared_ptr<LocalMemoryBuffer> metadata = nullptr;
      if (task.ArgMetadataSize(i)) {
        metadata = std::make_shared<LocalMemoryBuffer>(
            const_cast<uint8_t *>(task.ArgMetadata(i)), task.ArgMetadataSize(i));
      }
      args->at(i) = std::make_shared<RayObject>(data, metadata);
      arg_reference_ids->at(i) = ObjectID::Nil();
    }
  }

  std::vector<std::shared_ptr<RayObject>> results;
  auto status = Get(object_ids_to_fetch, -1, &results);
  if (status.ok()) {
    for (size_t i = 0; i < results.size(); i++) {
      args->at(indices[i]) = results[i];
    }
  }

  return status;
}

void CoreWorker::HandleAssignTask(const rpc::AssignTaskRequest &request,
                                  rpc::AssignTaskReply *reply,
                                  rpc::SendReplyCallback send_reply_callback) {
  if (worker_context_.CurrentActorIsDirectCall()) {
    send_reply_callback(Status::Invalid("This actor only accepts direct calls."), nullptr,
                        nullptr);
    return;
  } else {
    task_execution_service_.post([=] {
      raylet_task_receiver_->HandleAssignTask(request, reply, send_reply_callback);
    });
  }
}

void CoreWorker::HandlePushTask(const rpc::PushTaskRequest &request,
                                rpc::PushTaskReply *reply,
                                rpc::SendReplyCallback send_reply_callback) {
  task_execution_service_.post([=] {
    direct_task_receiver_->HandlePushTask(request, reply, send_reply_callback);
  });
}

void CoreWorker::HandleDirectActorCallArgWaitComplete(
    const rpc::DirectActorCallArgWaitCompleteRequest &request,
    rpc::DirectActorCallArgWaitCompleteReply *reply,
    rpc::SendReplyCallback send_reply_callback) {
  task_execution_service_.post([=] {
    direct_task_receiver_->HandleDirectActorCallArgWaitComplete(request, reply,
                                                                send_reply_callback);
  });
}

void CoreWorker::HandleWorkerLeaseGranted(const rpc::WorkerLeaseGrantedRequest &request,
                                          rpc::WorkerLeaseGrantedReply *reply,
                                          rpc::SendReplyCallback send_reply_callback) {
  // Run this directly since the main thread may be tied up processing a task and
  // we need to still continue processing these scheduling operations in the backend.
  direct_task_submitter_->HandleWorkerLeaseGranted(
      std::make_pair(request.address(), request.port()));
  send_reply_callback(Status::OK(), nullptr, nullptr);
}

}  // namespace ray<|MERGE_RESOLUTION|>--- conflicted
+++ resolved
@@ -473,13 +473,8 @@
   if (static_cast<int>(ready.size()) < num_objects && memory_object_ids.size() > 0) {
     // TODO(ekl) for memory objects that are ErrorType::OBJECT_IN_PLASMA, we should
     // consider waiting on them in plasma as well to ensure they are local.
-<<<<<<< HEAD
     RAY_RETURN_NOT_OK(memory_store_provider_->Wait(
-        memory_object_ids, std::max(0, static_cast<int>(ready.size()) - num_objects),
-=======
-    RAY_RETURN_NOT_OK(memory_store_provider_.Wait(
         memory_object_ids, num_objects - static_cast<int>(ready.size()),
->>>>>>> 0a3623de
         /*timeout_ms=*/0, worker_context_.GetCurrentTaskID(), &ready));
   }
   RAY_CHECK(static_cast<int>(ready.size()) <= num_objects);
@@ -500,17 +495,10 @@
       timeout_ms =
           std::max(0, static_cast<int>(timeout_ms - (current_time_ms() - start_time)));
     }
-<<<<<<< HEAD
-    if (memory_object_ids.size() > 0) {
-      RAY_RETURN_NOT_OK(
-          memory_store_provider_->Wait(memory_object_ids, num_objects, timeout_ms,
-                                       worker_context_.GetCurrentTaskID(), &ready));
-=======
     if (static_cast<int>(ready.size()) < num_objects && memory_object_ids.size() > 0) {
-      RAY_RETURN_NOT_OK(memory_store_provider_.Wait(
+      RAY_RETURN_NOT_OK(memory_store_provider_->Wait(
           memory_object_ids, num_objects - static_cast<int>(ready.size()), timeout_ms,
           worker_context_.GetCurrentTaskID(), &ready));
->>>>>>> 0a3623de
     }
     RAY_CHECK(static_cast<int>(ready.size()) <= num_objects);
   }
@@ -657,18 +645,11 @@
   const TaskID actor_task_id = TaskID::ForActorTask(
       worker_context_.GetCurrentJobID(), worker_context_.GetCurrentTaskID(),
       next_task_index, actor_handle->GetActorID());
-<<<<<<< HEAD
   BuildCommonTaskSpec(
       builder, actor_handle->CreationJobID(), actor_task_id,
-      worker_context_.GetCurrentTaskID(), next_task_index, GetCallerId(), function,
-      is_direct_call ? PrepareDirectActorCallArgs(args, memory_store_) : args,
+      worker_context_.GetCurrentTaskID(), next_task_index, GetCallerId(), rpc_address_,
+      function, is_direct_call ? PrepareDirectActorCallArgs(args, memory_store_) : args,
       num_returns, task_options.resources, {}, transport_type, return_ids);
-=======
-  BuildCommonTaskSpec(builder, actor_handle->CreationJobID(), actor_task_id,
-                      worker_context_.GetCurrentTaskID(), next_task_index, GetCallerId(),
-                      rpc_address_, function, args, num_returns, task_options.resources,
-                      {}, transport_type, return_ids);
->>>>>>> 0a3623de
 
   const ObjectID new_cursor = return_ids->back();
   actor_handle->SetActorTaskSpec(builder, transport_type, new_cursor);
