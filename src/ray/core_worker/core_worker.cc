--- conflicted
+++ resolved
@@ -5,16 +5,6 @@
 
 namespace ray {
 
-<<<<<<< HEAD
-CoreWorker::CoreWorker(
-    const WorkerType worker_type, const Language language,
-    const std::string &store_socket, const std::string &raylet_socket,
-    const JobID &job_id, const gcs::GcsClientOptions &gcs_options,
-    const std::string &log_dir, const std::string &node_ip_address,
-    const CoreWorkerTaskExecutionInterface::NormalTaskCallback &normal_task_callback,
-    const CoreWorkerTaskExecutionInterface::ActorTaskCallback &actor_task_callback,
-    bool use_memory_store)
-=======
 CoreWorker::CoreWorker(const WorkerType worker_type, const Language language,
                        const std::string &store_socket, const std::string &raylet_socket,
                        const JobID &job_id, const gcs::GcsClientOptions &gcs_options,
@@ -22,7 +12,6 @@
                        const CoreWorkerTaskExecutionInterface::TaskExecutionCallback
                            &task_execution_callback,
                        bool use_memory_store)
->>>>>>> 117fc9b0
     : worker_type_(worker_type),
       language_(language),
       raylet_socket_(raylet_socket),
@@ -67,13 +56,8 @@
   if (worker_type_ == WorkerType::WORKER) {
     task_execution_interface_ = std::unique_ptr<CoreWorkerTaskExecutionInterface>(
         new CoreWorkerTaskExecutionInterface(worker_context_, raylet_client_,
-<<<<<<< HEAD
                                              *object_interface_, io_service_, profiler_,
                                              normal_task_callback, actor_task_callback));
-=======
-                                             *object_interface_, profiler_,
-                                             task_execution_callback));
->>>>>>> 117fc9b0
     rpc_server_port = task_execution_interface_->worker_server_.GetPort();
   }
 
