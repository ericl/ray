#include <cstdlib>

#include "ray/common/ray_config.h"
#include "ray/common/task/task_util.h"
#include "ray/core_worker/context.h"
#include "ray/core_worker/core_worker.h"
#include "ray/core_worker/transport/raylet_transport.h"

namespace {

void BuildCommonTaskSpec(
    ray::TaskSpecBuilder &builder, const JobID &job_id, const TaskID &task_id,
    const TaskID &current_task_id, const int task_index, const TaskID &caller_id,
    const ray::RayFunction &function, const std::vector<ray::TaskArg> &args,
    uint64_t num_returns,
    const std::unordered_map<std::string, double> &required_resources,
    const std::unordered_map<std::string, double> &required_placement_resources,
    ray::TaskTransportType transport_type, std::vector<ObjectID> *return_ids) {
  // Build common task spec.
  builder.SetCommonTaskSpec(task_id, function.GetLanguage(),
                            function.GetFunctionDescriptor(), job_id, current_task_id,
                            task_index, caller_id, num_returns,
                            transport_type == ray::TaskTransportType::DIRECT,
                            required_resources, required_placement_resources);
  // Set task arguments.
  for (const auto &arg : args) {
    if (arg.IsPassedByReference()) {
      if (transport_type == ray::TaskTransportType::RAYLET) {
        RAY_CHECK(!arg.GetReference().IsDirectCallType())
            << "NotImplemented: passing direct call objects to other tasks";
      }
      builder.AddByRefArg(arg.GetReference());
    } else {
      builder.AddByValueArg(arg.GetValue());
    }
  }

  // Compute return IDs.
  return_ids->resize(num_returns);
  for (size_t i = 0; i < num_returns; i++) {
    (*return_ids)[i] =
        ObjectID::ForTaskReturn(task_id, i + 1,
                                /*transport_type=*/static_cast<int>(transport_type));
  }
}

// Group object ids according the the corresponding store providers.
void GroupObjectIdsByStoreProvider(const std::vector<ObjectID> &object_ids,
                                   absl::flat_hash_set<ObjectID> *plasma_object_ids,
                                   absl::flat_hash_set<ObjectID> *memory_object_ids) {
  for (const auto &object_id : object_ids) {
    if (object_id.IsDirectCallType()) {
      memory_object_ids->insert(object_id);
    } else {
      plasma_object_ids->insert(object_id);
    }
  }
}

}  // namespace

namespace ray {

CoreWorker::CoreWorker(const WorkerType worker_type, const Language language,
                       const std::string &store_socket, const std::string &raylet_socket,
                       const JobID &job_id, const gcs::GcsClientOptions &gcs_options,
                       const std::string &log_dir, const std::string &node_ip_address,
                       int node_manager_port,
                       const TaskExecutionCallback &task_execution_callback,
                       std::function<Status()> check_signals,
                       const std::function<void()> exit_handler,
                       bool ref_counting_enabled)
    : worker_type_(worker_type),
      language_(language),
      log_dir_(log_dir),
      ref_counting_enabled_(ref_counting_enabled),
      check_signals_(check_signals),
      worker_context_(worker_type, job_id),
      io_work_(io_service_),
      client_call_manager_(new rpc::ClientCallManager(io_service_)),
      heartbeat_timer_(io_service_),
      core_worker_server_(WorkerTypeString(worker_type), 0 /* let grpc choose a port */),
<<<<<<< HEAD
      gcs_client_(gcs_options),
      reference_counter_(std::make_shared<ReferenceCounter>()),
      memory_store_(std::make_shared<CoreWorkerMemoryStore>(
          ref_counting_enabled ? reference_counter_ : nullptr)),
=======
      memory_store_(std::make_shared<CoreWorkerMemoryStore>()),
>>>>>>> 51e76151
      memory_store_provider_(memory_store_),
      task_execution_service_work_(task_execution_service_),
      task_execution_callback_(task_execution_callback),
      grpc_service_(io_service_, *this) {
  // Initialize logging if log_dir is passed. Otherwise, it must be initialized
  // and cleaned up by the caller.
  if (log_dir_ != "") {
    std::stringstream app_name;
    app_name << LanguageString(language_) << "-" << WorkerTypeString(worker_type_) << "-"
             << worker_context_.GetWorkerID();
    RayLog::StartRayLog(app_name.str(), RayLogLevel::INFO, log_dir_);
    RayLog::InstallFailureSignalHandler();
  }

  // Initialize gcs client.
  gcs_client_ = std::make_shared<gcs::RedisGcsClient>(gcs_options);
  RAY_CHECK_OK(gcs_client_->Connect(io_service_));

  // Initialize profiler.
  profiler_ = std::make_shared<worker::Profiler>(worker_context_, node_ip_address,
                                                 io_service_, gcs_client_);

  // Initialize task receivers.
  if (worker_type_ == WorkerType::WORKER) {
    RAY_CHECK(task_execution_callback_ != nullptr);
    auto execute_task = std::bind(&CoreWorker::ExecuteTask, this, std::placeholders::_1,
                                  std::placeholders::_2, std::placeholders::_3);
    raylet_task_receiver_ = std::unique_ptr<CoreWorkerRayletTaskReceiver>(
        new CoreWorkerRayletTaskReceiver(raylet_client_, execute_task, exit_handler));
    direct_task_receiver_ =
        std::unique_ptr<CoreWorkerDirectTaskReceiver>(new CoreWorkerDirectTaskReceiver(
            worker_context_, task_execution_service_, execute_task, exit_handler));
  }

  // Start RPC server after all the task receivers are properly initialized.
  core_worker_server_.RegisterService(grpc_service_);
  core_worker_server_.Run();

  // Initialize raylet client.
  // TODO(zhijunfu): currently RayletClient would crash in its constructor if it cannot
  // connect to Raylet after a number of retries, this can be changed later
  // so that the worker (java/python .etc) can retrieve and handle the error
  // instead of crashing.
  auto grpc_client = rpc::NodeManagerWorkerClient::make(
      node_ip_address, node_manager_port, *client_call_manager_);
  raylet_client_ = std::unique_ptr<RayletClient>(new RayletClient(
      std::move(grpc_client), raylet_socket,
      WorkerID::FromBinary(worker_context_.GetWorkerID().Binary()),
      (worker_type_ == ray::WorkerType::WORKER), worker_context_.GetCurrentJobID(),
      language_, core_worker_server_.GetPort()));
  // Unfortunately the raylet client has to be constructed after the receivers.
  if (direct_task_receiver_ != nullptr) {
    direct_task_receiver_->Init(*raylet_client_);
  }

  // Set timer to periodically send heartbeats containing active object IDs to the raylet.
  // If the heartbeat timeout is < 0, the heartbeats are disabled.
  if (RayConfig::instance().worker_heartbeat_timeout_milliseconds() >= 0) {
    // Seed using current time.
    std::srand(std::time(nullptr));
    // Randomly choose a time from [0, timeout]) to send the first heartbeat to avoid all
    // workers sending heartbeats at the same time.
    int64_t heartbeat_timeout =
        std::rand() % RayConfig::instance().worker_heartbeat_timeout_milliseconds();
    heartbeat_timer_.expires_from_now(
        boost::asio::chrono::milliseconds(heartbeat_timeout));
    heartbeat_timer_.async_wait(boost::bind(&CoreWorker::ReportActiveObjectIDs, this));
  }

  io_thread_ = std::thread(&CoreWorker::RunIOService, this);

  plasma_store_provider_.reset(
      new CoreWorkerPlasmaStoreProvider(store_socket, raylet_client_, check_signals_));

  // Create an entry for the driver task in the task table. This task is
  // added immediately with status RUNNING. This allows us to push errors
  // related to this driver task back to the driver. For example, if the
  // driver creates an object that is later evicted, we should notify the
  // user that we're unable to reconstruct the object, since we cannot
  // rerun the driver.
  if (worker_type_ == WorkerType::DRIVER) {
    TaskSpecBuilder builder;
    std::vector<std::string> empty_descriptor;
    std::unordered_map<std::string, double> empty_resources;
    const TaskID task_id = TaskID::ForDriverTask(worker_context_.GetCurrentJobID());
    builder.SetCommonTaskSpec(
        task_id, language_, empty_descriptor, worker_context_.GetCurrentJobID(),
        TaskID::ComputeDriverTaskId(worker_context_.GetWorkerID()), 0, GetCallerId(), 0,
        false, empty_resources, empty_resources);

    std::shared_ptr<gcs::TaskTableData> data = std::make_shared<gcs::TaskTableData>();
    data->mutable_task()->mutable_task_spec()->CopyFrom(builder.Build().GetMessage());
    RAY_CHECK_OK(gcs_client_->raylet_task_table().Add(job_id, task_id, data, nullptr));
    SetCurrentTaskId(task_id);
  }

  direct_actor_submitter_ = std::unique_ptr<CoreWorkerDirectActorTaskSubmitter>(
      new CoreWorkerDirectActorTaskSubmitter(*client_call_manager_,
                                             memory_store_provider_));

  direct_task_submitter_ =
      std::unique_ptr<CoreWorkerDirectTaskSubmitter>(new CoreWorkerDirectTaskSubmitter(
          *raylet_client_,
          [this](WorkerAddress addr) {
            return std::shared_ptr<rpc::CoreWorkerClient>(new rpc::CoreWorkerClient(
                addr.first, addr.second, *client_call_manager_));
          },
          memory_store_provider_));
}

CoreWorker::~CoreWorker() {
  Shutdown();
  io_thread_.join();
}

void CoreWorker::Shutdown() {
  if (!shutdown_) {
    io_service_.stop();
    if (worker_type_ == WorkerType::WORKER) {
      task_execution_service_.stop();
    }
    if (log_dir_ != "") {
      RayLog::ShutDownRayLog();
    }
  }
  shutdown_ = true;
}

void CoreWorker::Disconnect() {
  io_service_.stop();
  gcs_client_->Disconnect();
  if (raylet_client_) {
    RAY_IGNORE_EXPR(raylet_client_->Disconnect());
  }
}

void CoreWorker::RunIOService() {
  // Block SIGINT and SIGTERM so they will be handled by the main thread.
  sigset_t mask;
  sigemptyset(&mask);
  sigaddset(&mask, SIGINT);
  sigaddset(&mask, SIGTERM);
  pthread_sigmask(SIG_BLOCK, &mask, NULL);

  io_service_.run();
}

void CoreWorker::SetCurrentTaskId(const TaskID &task_id) {
  worker_context_.SetCurrentTaskId(task_id);
  main_thread_task_id_ = task_id;
  // Clear all actor handles at the end of each non-actor task.
  if (actor_id_.IsNil() && task_id.IsNil()) {
    for (const auto &handle : actor_handles_) {
      RAY_CHECK_OK(gcs_client_->Actors().AsyncUnsubscribe(handle.first, nullptr));
    }
    actor_handles_.clear();
  }
}

void CoreWorker::ReportActiveObjectIDs() {
  std::unordered_set<ObjectID> active_object_ids =
      reference_counter_->GetAllInScopeObjectIDs();
  RAY_LOG(DEBUG) << "Sending " << active_object_ids.size() << " object IDs to raylet.";
  if (active_object_ids.size() > RayConfig::instance().raylet_max_active_object_ids()) {
    RAY_LOG(WARNING) << active_object_ids.size() << "object IDs are currently in scope. "
                     << "This may lead to required objects being garbage collected.";
  }

  if (!raylet_client_->ReportActiveObjectIDs(active_object_ids).ok()) {
    RAY_LOG(ERROR) << "Raylet connection failed. Shutting down.";
    Shutdown();
  }

  // Reset the timer from the previous expiration time to avoid drift.
  heartbeat_timer_.expires_at(
      heartbeat_timer_.expiry() +
      boost::asio::chrono::milliseconds(
          RayConfig::instance().worker_heartbeat_timeout_milliseconds()));
  heartbeat_timer_.async_wait(boost::bind(&CoreWorker::ReportActiveObjectIDs, this));
}

Status CoreWorker::SetClientOptions(std::string name, int64_t limit_bytes) {
  // Currently only the Plasma store supports client options.
  return plasma_store_provider_->SetClientOptions(name, limit_bytes);
}

Status CoreWorker::Put(const RayObject &object, ObjectID *object_id) {
  *object_id = ObjectID::ForPut(worker_context_.GetCurrentTaskID(),
                                worker_context_.GetNextPutIndex(),
                                static_cast<uint8_t>(TaskTransportType::RAYLET));
  return Put(object, *object_id);
}

Status CoreWorker::Put(const RayObject &object, const ObjectID &object_id) {
  RAY_CHECK(object_id.GetTransportType() ==
            static_cast<uint8_t>(TaskTransportType::RAYLET))
      << "Invalid transport type flag in object ID: " << object_id.GetTransportType();
  return plasma_store_provider_->Put(object, object_id);
}

Status CoreWorker::Create(const std::shared_ptr<Buffer> &metadata, const size_t data_size,
                          ObjectID *object_id, std::shared_ptr<Buffer> *data) {
  *object_id = ObjectID::ForPut(worker_context_.GetCurrentTaskID(),
                                worker_context_.GetNextPutIndex(),
                                static_cast<uint8_t>(TaskTransportType::RAYLET));
  return Create(metadata, data_size, *object_id, data);
}

Status CoreWorker::Create(const std::shared_ptr<Buffer> &metadata, const size_t data_size,
                          const ObjectID &object_id, std::shared_ptr<Buffer> *data) {
  return plasma_store_provider_->Create(metadata, data_size, object_id, data);
}

Status CoreWorker::Seal(const ObjectID &object_id) {
  return plasma_store_provider_->Seal(object_id);
}

Status CoreWorker::Get(const std::vector<ObjectID> &ids, const int64_t timeout_ms,
                       std::vector<std::shared_ptr<RayObject>> *results) {
  results->resize(ids.size(), nullptr);

  absl::flat_hash_set<ObjectID> plasma_object_ids;
  absl::flat_hash_set<ObjectID> memory_object_ids;
  GroupObjectIdsByStoreProvider(ids, &plasma_object_ids, &memory_object_ids);

  bool got_exception = false;
  absl::flat_hash_map<ObjectID, std::shared_ptr<RayObject>> result_map;
  auto start_time = current_time_ms();
  RAY_RETURN_NOT_OK(plasma_store_provider_->Get(plasma_object_ids, timeout_ms,
                                                worker_context_.GetCurrentTaskID(),
                                                &result_map, &got_exception));

  if (!got_exception) {
    int64_t local_timeout_ms = timeout_ms;
    if (timeout_ms >= 0) {
      local_timeout_ms = std::max(static_cast<int64_t>(0),
                                  timeout_ms - (current_time_ms() - start_time));
    }
    RAY_RETURN_NOT_OK(memory_store_provider_.Get(memory_object_ids, local_timeout_ms,
                                                 worker_context_.GetCurrentTaskID(),
                                                 &result_map, &got_exception));
  }

  // If any of the objects have been promoted to plasma, then we retry their
  // gets at the provider plasma. Once we get the objects from plasma, we flip
  // the transport type again and return them for the original direct call ids.
  absl::flat_hash_set<ObjectID> promoted_plasma_ids;
  for (const auto &pair : result_map) {
    if (pair.second->IsInPlasmaError()) {
      promoted_plasma_ids.insert(pair.first.WithTransportType(TaskTransportType::RAYLET));
    }
  }
  if (!promoted_plasma_ids.empty()) {
    int64_t local_timeout_ms = timeout_ms;
    if (timeout_ms >= 0) {
      local_timeout_ms = std::max(static_cast<int64_t>(0),
                                  timeout_ms - (current_time_ms() - start_time));
    }
    RAY_RETURN_NOT_OK(plasma_store_provider_->Get(promoted_plasma_ids, local_timeout_ms,
                                                  worker_context_.GetCurrentTaskID(),
                                                  &result_map, &got_exception));
    for (const auto &id : promoted_plasma_ids) {
      auto it = result_map.find(id);
      if (it == result_map.end()) {
        result_map.erase(id.WithTransportType(TaskTransportType::DIRECT));
      } else {
        result_map[id.WithTransportType(TaskTransportType::DIRECT)] = it->second;
      }
      result_map.erase(id);
    }
    for (const auto &pair : result_map) {
      RAY_CHECK(!pair.second->IsInPlasmaError());
    }
  }

  // Loop through `ids` and fill each entry for the `results` vector,
  // this ensures that entries `results` have exactly the same order as
  // they are in `ids`. When there are duplicate object ids, all the entries
  // for the same id are filled in.
  for (size_t i = 0; i < ids.size(); i++) {
    if (result_map.find(ids[i]) != result_map.end()) {
      (*results)[i] = result_map[ids[i]];
    }
  }

  return Status::OK();
}

Status CoreWorker::Contains(const ObjectID &object_id, bool *has_object) {
  bool found = false;
  if (object_id.IsDirectCallType()) {
    // Note that the memory store returns false if the object value is
    // ErrorType::OBJECT_IN_PLASMA.
    RAY_RETURN_NOT_OK(memory_store_provider_.Contains(object_id, &found));
  }
  if (!found) {
    // We check plasma as a fallback in all cases, since a direct call object
    // may have been spilled to plasma.
    RAY_RETURN_NOT_OK(plasma_store_provider_->Contains(
        object_id.WithTransportType(TaskTransportType::RAYLET), &found));
  }
  *has_object = found;
  return Status::OK();
}

Status CoreWorker::Wait(const std::vector<ObjectID> &ids, int num_objects,
                        int64_t timeout_ms, std::vector<bool> *results) {
  results->resize(ids.size(), false);

  if (num_objects <= 0 || num_objects > static_cast<int>(ids.size())) {
    return Status::Invalid(
        "Number of objects to wait for must be between 1 and the number of ids.");
  }

  absl::flat_hash_set<ObjectID> plasma_object_ids;
  absl::flat_hash_set<ObjectID> memory_object_ids;
  GroupObjectIdsByStoreProvider(ids, &plasma_object_ids, &memory_object_ids);

  if (plasma_object_ids.size() + memory_object_ids.size() != ids.size()) {
    return Status::Invalid("Duplicate object IDs not supported in wait.");
  }

  // TODO(edoakes): this logic is not ideal, and will have to be addressed
  // before we enable direct actor calls in the Python code. If we are waiting
  // on a list of objects mixed between multiple store providers, we could
  // easily end up in the situation where we're blocked waiting on one store
  // provider while another actually has enough objects ready to fulfill
  // 'num_objects'. This is partially addressed by trying them all once with
  // a timeout of 0, but that does not address the situation where objects
  // become available on the second store provider while waiting on the first.

  absl::flat_hash_set<ObjectID> ready;
  // Wait from both store providers with timeout set to 0. This is to avoid the case
  // where we might use up the entire timeout on trying to get objects from one store
  // provider before even trying another (which might have all of the objects available).
  if (plasma_object_ids.size() > 0) {
    RAY_RETURN_NOT_OK(
        plasma_store_provider_->Wait(plasma_object_ids, num_objects, /*timeout_ms=*/0,
                                     worker_context_.GetCurrentTaskID(), &ready));
  }
  if (memory_object_ids.size() > 0) {
    // TODO(ekl) for memory objects that are ErrorType::OBJECT_IN_PLASMA, we should
    // consider waiting on them in plasma as well to ensure they are local.
    RAY_RETURN_NOT_OK(memory_store_provider_.Wait(
        memory_object_ids, std::max(0, static_cast<int>(ready.size()) - num_objects),
        /*timeout_ms=*/0, worker_context_.GetCurrentTaskID(), &ready));
  }

  if (static_cast<int>(ready.size()) < num_objects && timeout_ms != 0) {
    int64_t start_time = current_time_ms();
    if (plasma_object_ids.size() > 0) {
      RAY_RETURN_NOT_OK(
          plasma_store_provider_->Wait(plasma_object_ids, num_objects, timeout_ms,
                                       worker_context_.GetCurrentTaskID(), &ready));
    }
    if (timeout_ms > 0) {
      timeout_ms =
          std::max(0, static_cast<int>(timeout_ms - (current_time_ms() - start_time)));
    }
    if (memory_object_ids.size() > 0) {
      RAY_RETURN_NOT_OK(
          memory_store_provider_.Wait(memory_object_ids, num_objects, timeout_ms,
                                      worker_context_.GetCurrentTaskID(), &ready));
    }
  }

  for (size_t i = 0; i < ids.size(); i++) {
    if (ready.find(ids[i]) != ready.end()) {
      results->at(i) = true;
    }
  }

  return Status::OK();
}

Status CoreWorker::Delete(const std::vector<ObjectID> &object_ids, bool local_only,
                          bool delete_creating_tasks) {
  absl::flat_hash_set<ObjectID> plasma_object_ids;
  absl::flat_hash_set<ObjectID> memory_object_ids;
  GroupObjectIdsByStoreProvider(object_ids, &plasma_object_ids, &memory_object_ids);

  RAY_RETURN_NOT_OK(plasma_store_provider_->Delete(plasma_object_ids, local_only,
                                                   delete_creating_tasks));
  RAY_RETURN_NOT_OK(memory_store_provider_.Delete(memory_object_ids));

  return Status::OK();
}

std::string CoreWorker::MemoryUsageString() {
  // Currently only the Plasma store returns a debug string.
  return plasma_store_provider_->MemoryUsageString();
}

TaskID CoreWorker::GetCallerId() const {
  TaskID caller_id;
  ActorID actor_id = GetActorId();
  if (!actor_id.IsNil()) {
    caller_id = TaskID::ForActorCreationTask(actor_id);
  } else {
    caller_id = main_thread_task_id_;
  }
  return caller_id;
}

Status CoreWorker::SubmitTaskToRaylet(const TaskSpecification &task_spec) {
  RAY_RETURN_NOT_OK(raylet_client_->SubmitTask(task_spec));

  size_t num_returns = task_spec.NumReturns();
  if (task_spec.IsActorCreationTask() || task_spec.IsActorTask()) {
    num_returns--;
  }

  std::shared_ptr<std::vector<ObjectID>> task_deps =
      std::make_shared<std::vector<ObjectID>>();
  for (size_t i = 0; i < task_spec.NumArgs(); i++) {
    if (task_spec.ArgByRef(i)) {
      for (size_t j = 0; j < task_spec.ArgIdCount(i); j++) {
        task_deps->push_back(task_spec.ArgId(i, j));
      }
    }
  }

  if (task_deps->size() > 0) {
    for (size_t i = 0; i < num_returns; i++) {
      reference_counter_->SetDependencies(task_spec.ReturnIdForPlasma(i), task_deps);
    }
  }

  return Status::OK();
}

Status CoreWorker::SubmitTask(const RayFunction &function,
                              const std::vector<TaskArg> &args,
                              const TaskOptions &task_options,
                              std::vector<ObjectID> *return_ids) {
  TaskSpecBuilder builder;
  const int next_task_index = worker_context_.GetNextTaskIndex();
  const auto task_id =
      TaskID::ForNormalTask(worker_context_.GetCurrentJobID(),
                            worker_context_.GetCurrentTaskID(), next_task_index);

  // TODO(ekl) offload task building onto a thread pool for performance
  BuildCommonTaskSpec(
      builder, worker_context_.GetCurrentJobID(), task_id,
      worker_context_.GetCurrentTaskID(), next_task_index, GetCallerId(), function, args,
      task_options.num_returns, task_options.resources, {},
      task_options.is_direct_call ? TaskTransportType::DIRECT : TaskTransportType::RAYLET,
      return_ids);
  if (task_options.is_direct_call) {
    return direct_task_submitter_->SubmitTask(builder.Build());
  } else {
    return raylet_client_->SubmitTask(builder.Build());
  }
}

Status CoreWorker::CreateActor(const RayFunction &function,
                               const std::vector<TaskArg> &args,
                               const ActorCreationOptions &actor_creation_options,
                               ActorID *return_actor_id) {
  const int next_task_index = worker_context_.GetNextTaskIndex();
  const ActorID actor_id =
      ActorID::Of(worker_context_.GetCurrentJobID(), worker_context_.GetCurrentTaskID(),
                  next_task_index);
  const TaskID actor_creation_task_id = TaskID::ForActorCreationTask(actor_id);
  const JobID job_id = worker_context_.GetCurrentJobID();
  std::vector<ObjectID> return_ids;
  TaskSpecBuilder builder;
  BuildCommonTaskSpec(
      builder, job_id, actor_creation_task_id, worker_context_.GetCurrentTaskID(),
      next_task_index, GetCallerId(), function, args, 1, actor_creation_options.resources,
      actor_creation_options.placement_resources, TaskTransportType::RAYLET, &return_ids);
  builder.SetActorCreationTaskSpec(actor_id, actor_creation_options.max_reconstructions,
                                   actor_creation_options.dynamic_worker_options,
                                   actor_creation_options.is_direct_call,
                                   actor_creation_options.max_concurrency,
                                   actor_creation_options.is_detached);

  std::unique_ptr<ActorHandle> actor_handle(new ActorHandle(
      actor_id, job_id, /*actor_cursor=*/return_ids[0], function.GetLanguage(),
      actor_creation_options.is_direct_call, function.GetFunctionDescriptor()));
  RAY_CHECK(AddActorHandle(std::move(actor_handle)))
      << "Actor " << actor_id << " already exists";

  *return_actor_id = actor_id;
  return SubmitTaskToRaylet(builder.Build());
}

Status CoreWorker::SubmitActorTask(const ActorID &actor_id, const RayFunction &function,
                                   const std::vector<TaskArg> &args,
                                   const TaskOptions &task_options,
                                   std::vector<ObjectID> *return_ids) {
  ActorHandle *actor_handle = nullptr;
  RAY_RETURN_NOT_OK(GetActorHandle(actor_id, &actor_handle));

  // Add one for actor cursor object id for tasks.
  const int num_returns = task_options.num_returns + 1;

  const bool is_direct_call = actor_handle->IsDirectCallActor();
  const TaskTransportType transport_type =
      is_direct_call ? TaskTransportType::DIRECT : TaskTransportType::RAYLET;

  // Build common task spec.
  TaskSpecBuilder builder;
  const int next_task_index = worker_context_.GetNextTaskIndex();
  const TaskID actor_task_id = TaskID::ForActorTask(
      worker_context_.GetCurrentJobID(), worker_context_.GetCurrentTaskID(),
      next_task_index, actor_handle->GetActorID());
  BuildCommonTaskSpec(builder, actor_handle->CreationJobID(), actor_task_id,
                      worker_context_.GetCurrentTaskID(), next_task_index, GetCallerId(),
                      function, args, num_returns, task_options.resources, {},
                      transport_type, return_ids);

  const ObjectID new_cursor = return_ids->back();
  actor_handle->SetActorTaskSpec(builder, transport_type, new_cursor);
  // Remove cursor from return ids.
  return_ids->pop_back();

  // Submit task.
  Status status;
  if (is_direct_call) {
    status = direct_actor_submitter_->SubmitTask(builder.Build());
  } else {
    status = SubmitTaskToRaylet(builder.Build());
  }
  return status;
}

ActorID CoreWorker::DeserializeAndRegisterActorHandle(const std::string &serialized) {
  std::unique_ptr<ActorHandle> actor_handle(new ActorHandle(serialized));
  const ActorID actor_id = actor_handle->GetActorID();
  RAY_UNUSED(AddActorHandle(std::move(actor_handle)));
  return actor_id;
}

Status CoreWorker::SerializeActorHandle(const ActorID &actor_id,
                                        std::string *output) const {
  ActorHandle *actor_handle = nullptr;
  auto status = GetActorHandle(actor_id, &actor_handle);
  if (status.ok()) {
    actor_handle->Serialize(output);
  }
  return status;
}

bool CoreWorker::AddActorHandle(std::unique_ptr<ActorHandle> actor_handle) {
  const auto &actor_id = actor_handle->GetActorID();
  auto inserted = actor_handles_.emplace(actor_id, std::move(actor_handle)).second;
  if (inserted) {
    // Register a callback to handle actor notifications.
    auto actor_notification_callback = [this](const ActorID &actor_id,
                                              const gcs::ActorTableData &actor_data) {
      if (actor_data.state() == gcs::ActorTableData::RECONSTRUCTING) {
        auto it = actor_handles_.find(actor_id);
        RAY_CHECK(it != actor_handles_.end());
        if (it->second->IsDirectCallActor()) {
          // We have to reset the actor handle since the next instance of the
          // actor will not have the last sequence number that we sent.
          // TODO: Remove the check for direct calls. We do not reset for the
          // raylet codepath because it tries to replay all tasks since the
          // last actor checkpoint.
          it->second->Reset();
        }
      } else if (actor_data.state() == gcs::ActorTableData::DEAD) {
        RAY_CHECK_OK(gcs_client_->Actors().AsyncUnsubscribe(actor_id, nullptr));
        // We cannot erase the actor handle here because clients can still
        // submit tasks to dead actors.
      }

      direct_actor_submitter_->HandleActorUpdate(actor_id, actor_data);

      RAY_LOG(INFO) << "received notification on actor, state="
                    << static_cast<int>(actor_data.state()) << ", actor_id: " << actor_id
                    << ", ip address: " << actor_data.ip_address()
                    << ", port: " << actor_data.port();
    };

    RAY_CHECK_OK(gcs_client_->Actors().AsyncSubscribe(
        actor_id, actor_notification_callback, nullptr));
  }
  return inserted;
}

Status CoreWorker::GetActorHandle(const ActorID &actor_id,
                                  ActorHandle **actor_handle) const {
  auto it = actor_handles_.find(actor_id);
  if (it == actor_handles_.end()) {
    return Status::Invalid("Handle for actor does not exist");
  }
  *actor_handle = it->second.get();
  return Status::OK();
}

std::unique_ptr<worker::ProfileEvent> CoreWorker::CreateProfileEvent(
    const std::string &event_type) {
  return std::unique_ptr<worker::ProfileEvent>(
      new worker::ProfileEvent(profiler_, event_type));
}

void CoreWorker::StartExecutingTasks() { task_execution_service_.run(); }

Status CoreWorker::AllocateReturnObjects(
    const std::vector<ObjectID> &object_ids, const std::vector<size_t> &data_sizes,
    const std::vector<std::shared_ptr<Buffer>> &metadatas,
    std::vector<std::shared_ptr<RayObject>> *return_objects) {
  RAY_CHECK(object_ids.size() == metadatas.size());
  RAY_CHECK(object_ids.size() == data_sizes.size());
  return_objects->resize(object_ids.size(), nullptr);

  for (size_t i = 0; i < object_ids.size(); i++) {
    bool object_already_exists = false;
    std::shared_ptr<Buffer> data_buffer;
    if (data_sizes[i] > 0) {
      if (worker_context_.CurrentTaskIsDirectCall() &&
          static_cast<int64_t>(data_sizes[i]) <
              RayConfig::instance().max_direct_call_object_size()) {
        data_buffer = std::make_shared<LocalMemoryBuffer>(data_sizes[i]);
      } else {
        RAY_RETURN_NOT_OK(Create(
            metadatas[i], data_sizes[i],
            object_ids[i].WithTransportType(TaskTransportType::RAYLET), &data_buffer));
        object_already_exists = !data_buffer;
      }
    }
    // Leave the return object as a nullptr if there is no data or metadata.
    // This allows the caller to prevent the core worker from storing an output
    // (e.g., to support ray.experimental.no_return.NoReturn).
    if (!object_already_exists && (data_buffer || metadatas[i])) {
      return_objects->at(i) = std::make_shared<RayObject>(data_buffer, metadatas[i]);
    }
  }

  return Status::OK();
}

Status CoreWorker::ExecuteTask(const TaskSpecification &task_spec,
                               const ResourceMappingType &resource_ids,
                               std::vector<std::shared_ptr<RayObject>> *return_objects) {
  resource_ids_ = resource_ids;
  worker_context_.SetCurrentTask(task_spec);
  SetCurrentTaskId(task_spec.TaskId());

  RayFunction func{task_spec.GetLanguage(), task_spec.FunctionDescriptor()};

  std::vector<std::shared_ptr<RayObject>> args;
  std::vector<ObjectID> arg_reference_ids;
  RAY_CHECK_OK(BuildArgsForExecutor(task_spec, &args, &arg_reference_ids));

  const auto transport_type = worker_context_.CurrentTaskIsDirectCall()
                                  ? TaskTransportType::DIRECT
                                  : TaskTransportType::RAYLET;
  std::vector<ObjectID> return_ids;
  for (size_t i = 0; i < task_spec.NumReturns(); i++) {
    return_ids.push_back(task_spec.ReturnId(i, transport_type));
  }

  Status status;
  TaskType task_type = TaskType::NORMAL_TASK;
  if (task_spec.IsActorCreationTask()) {
    RAY_CHECK(return_ids.size() > 0);
    return_ids.pop_back();
    task_type = TaskType::ACTOR_CREATION_TASK;
    SetActorId(task_spec.ActorCreationId());
  } else if (task_spec.IsActorTask()) {
    RAY_CHECK(return_ids.size() > 0);
    return_ids.pop_back();
    task_type = TaskType::ACTOR_TASK;
  }

  status = task_execution_callback_(task_type, func,
                                    task_spec.GetRequiredResources().GetResourceMap(),
                                    args, arg_reference_ids, return_ids, return_objects);

  for (size_t i = 0; i < return_objects->size(); i++) {
    // The object is nullptr if it already existed in the object store.
    if (!return_objects->at(i)) {
      continue;
    }
    if (return_objects->at(i)->GetData()->IsPlasmaBuffer()) {
      if (!Seal(return_ids[i].WithTransportType(TaskTransportType::RAYLET)).ok()) {
        RAY_LOG(FATAL) << "Task " << task_spec.TaskId() << " failed to seal object "
                       << return_ids[i] << " in store: " << status.message();
      }
    } else if (!worker_context_.CurrentTaskIsDirectCall()) {
      if (!Put(*return_objects->at(i), return_ids[i]).ok()) {
        RAY_LOG(FATAL) << "Task " << task_spec.TaskId() << " failed to put object "
                       << return_ids[i] << " in store: " << status.message();
      }
    }
  }

  if (task_spec.IsNormalTask() && reference_counter_->NumObjectIDsInScope() != 0) {
    RAY_LOG(ERROR)
        << "There were " << reference_counter_->NumObjectIDsInScope()
        << " ObjectIDs left in scope after executing task " << task_spec.TaskId()
        << ". This is either caused by keeping references to ObjectIDs in Python between "
           "tasks (e.g., in global variables) or indicates a problem with Ray's "
           "reference counting, and may cause problems in the object store.";
  }

  SetCurrentTaskId(TaskID::Nil());
  worker_context_.ResetCurrentTask(task_spec);
  return status;
}

Status CoreWorker::BuildArgsForExecutor(const TaskSpecification &task,
                                        std::vector<std::shared_ptr<RayObject>> *args,
                                        std::vector<ObjectID> *arg_reference_ids) {
  auto num_args = task.NumArgs();
  args->resize(num_args);
  arg_reference_ids->resize(num_args);

  std::vector<ObjectID> object_ids_to_fetch;
  std::vector<int> indices;

  for (size_t i = 0; i < task.NumArgs(); ++i) {
    int count = task.ArgIdCount(i);
    if (count > 0) {
      // pass by reference.
      RAY_CHECK(count == 1);
      object_ids_to_fetch.push_back(task.ArgId(i, 0));
      indices.push_back(i);
      arg_reference_ids->at(i) = task.ArgId(i, 0);
    } else {
      // pass by value.
      std::shared_ptr<LocalMemoryBuffer> data = nullptr;
      if (task.ArgDataSize(i)) {
        data = std::make_shared<LocalMemoryBuffer>(const_cast<uint8_t *>(task.ArgData(i)),
                                                   task.ArgDataSize(i));
      }
      std::shared_ptr<LocalMemoryBuffer> metadata = nullptr;
      if (task.ArgMetadataSize(i)) {
        metadata = std::make_shared<LocalMemoryBuffer>(
            const_cast<uint8_t *>(task.ArgMetadata(i)), task.ArgMetadataSize(i));
      }
      args->at(i) = std::make_shared<RayObject>(data, metadata);
      arg_reference_ids->at(i) = ObjectID::Nil();
    }
  }

  std::vector<std::shared_ptr<RayObject>> results;
  auto status = Get(object_ids_to_fetch, -1, &results);
  if (status.ok()) {
    for (size_t i = 0; i < results.size(); i++) {
      args->at(indices[i]) = results[i];
    }
  }

  return status;
}

void CoreWorker::HandleAssignTask(const rpc::AssignTaskRequest &request,
                                  rpc::AssignTaskReply *reply,
                                  rpc::SendReplyCallback send_reply_callback) {
  if (worker_context_.CurrentTaskIsDirectCall()) {
    send_reply_callback(Status::Invalid("This actor only accepts direct calls."), nullptr,
                        nullptr);
    return;
  } else {
    task_execution_service_.post([=] {
      raylet_task_receiver_->HandleAssignTask(request, reply, send_reply_callback);
    });
  }
}

void CoreWorker::HandlePushTask(const rpc::PushTaskRequest &request,
                                rpc::PushTaskReply *reply,
                                rpc::SendReplyCallback send_reply_callback) {
  task_execution_service_.post([=] {
    direct_task_receiver_->HandlePushTask(request, reply, send_reply_callback);
  });
}

void CoreWorker::HandleDirectActorCallArgWaitComplete(
    const rpc::DirectActorCallArgWaitCompleteRequest &request,
    rpc::DirectActorCallArgWaitCompleteReply *reply,
    rpc::SendReplyCallback send_reply_callback) {
  task_execution_service_.post([=] {
    direct_task_receiver_->HandleDirectActorCallArgWaitComplete(request, reply,
                                                                send_reply_callback);
  });
}

void CoreWorker::HandleWorkerLeaseGranted(const rpc::WorkerLeaseGrantedRequest &request,
                                          rpc::WorkerLeaseGrantedReply *reply,
                                          rpc::SendReplyCallback send_reply_callback) {
  // Run this directly since the main thread may be tied up processing a task and
  // we need to still continue processing these scheduling operations in the backend.
  direct_task_submitter_->HandleWorkerLeaseGranted(
      std::make_pair(request.address(), request.port()));
  send_reply_callback(Status::OK(), nullptr, nullptr);
}

}  // namespace ray<|MERGE_RESOLUTION|>--- conflicted
+++ resolved
@@ -80,14 +80,9 @@
       client_call_manager_(new rpc::ClientCallManager(io_service_)),
       heartbeat_timer_(io_service_),
       core_worker_server_(WorkerTypeString(worker_type), 0 /* let grpc choose a port */),
-<<<<<<< HEAD
-      gcs_client_(gcs_options),
       reference_counter_(std::make_shared<ReferenceCounter>()),
       memory_store_(std::make_shared<CoreWorkerMemoryStore>(
           ref_counting_enabled ? reference_counter_ : nullptr)),
-=======
-      memory_store_(std::make_shared<CoreWorkerMemoryStore>()),
->>>>>>> 51e76151
       memory_store_provider_(memory_store_),
       task_execution_service_work_(task_execution_service_),
       task_execution_callback_(task_execution_callback),
