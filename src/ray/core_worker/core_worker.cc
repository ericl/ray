--- conflicted
+++ resolved
@@ -111,28 +111,14 @@
                                 std::placeholders::_2, std::placeholders::_3);
   if (worker_type_ == WorkerType::WORKER) {
     RAY_CHECK(task_execution_callback_ != nullptr);
-<<<<<<< HEAD
     raylet_task_receiver_ =
         std::unique_ptr<CoreWorkerRayletTaskReceiver>(new CoreWorkerRayletTaskReceiver(
             worker_context_, raylet_client_, task_execution_service_, worker_server_,
             execute_task));
-=======
-
-    // Initialize task receivers.
-    auto execute_task = std::bind(&CoreWorker::ExecuteTask, this, std::placeholders::_1,
-                                  std::placeholders::_2, std::placeholders::_3);
-    raylet_task_receiver_ = std::unique_ptr<CoreWorkerRayletTaskReceiver>(
-        new CoreWorkerRayletTaskReceiver(raylet_client_, execute_task, exit_handler));
-    direct_actor_task_receiver_ = std::unique_ptr<CoreWorkerDirectActorTaskReceiver>(
-        new CoreWorkerDirectActorTaskReceiver(worker_context_, task_execution_service_,
-                                              worker_server_, execute_task,
-                                              exit_handler));
-    worker_server_.RegisterService(grpc_service_);
->>>>>>> 9820c10a
   }
   direct_actor_task_receiver_ = std::unique_ptr<CoreWorkerDirectActorTaskReceiver>(
       new CoreWorkerDirectActorTaskReceiver(worker_context_, task_execution_service_,
-                                            io_service_, worker_server_, execute_task,
+                                            worker_server_, execute_task,
                                             exit_handler));
 
   // Start RPC server after all the task receivers are properly initialized.
