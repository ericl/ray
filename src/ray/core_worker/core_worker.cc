#include <cstdlib>

#include "ray/common/ray_config.h"
#include "ray/common/task/task_util.h"
#include "ray/core_worker/context.h"
#include "ray/core_worker/core_worker.h"
#include "ray/core_worker/transport/raylet_transport.h"

namespace {

void BuildCommonTaskSpec(
    ray::TaskSpecBuilder &builder, const JobID &job_id, const TaskID &task_id,
    const TaskID &current_task_id, const int task_index, const TaskID &caller_id,
    const ray::rpc::Address &address, const ray::RayFunction &function,
    const std::vector<ray::TaskArg> &args, uint64_t num_returns,
    const std::unordered_map<std::string, double> &required_resources,
    const std::unordered_map<std::string, double> &required_placement_resources,
    ray::TaskTransportType transport_type, std::vector<ObjectID> *return_ids) {
  // Build common task spec.
  builder.SetCommonTaskSpec(task_id, function.GetLanguage(),
                            function.GetFunctionDescriptor(), job_id, current_task_id,
                            task_index, caller_id, address, num_returns,
                            transport_type == ray::TaskTransportType::DIRECT,
                            required_resources, required_placement_resources);
  // Set task arguments.
  for (const auto &arg : args) {
    if (arg.IsPassedByReference()) {
      // TODO(ekl) remove this check once we deprecate TaskTransportType::RAYLET
      if (transport_type == ray::TaskTransportType::RAYLET) {
        RAY_CHECK(!arg.GetReference().IsDirectCallType())
            << "Passing direct call objects to non-direct tasks is not allowed.";
      }
      builder.AddByRefArg(arg.GetReference());
    } else {
      builder.AddByValueArg(arg.GetValue());
    }
  }

  // Compute return IDs.
  return_ids->resize(num_returns);
  for (size_t i = 0; i < num_returns; i++) {
    (*return_ids)[i] =
        ObjectID::ForTaskReturn(task_id, i + 1,
                                /*transport_type=*/static_cast<int>(transport_type));
  }
}

// Group object ids according the the corresponding store providers.
void GroupObjectIdsByStoreProvider(const std::vector<ObjectID> &object_ids,
                                   absl::flat_hash_set<ObjectID> *plasma_object_ids,
                                   absl::flat_hash_set<ObjectID> *memory_object_ids) {
  for (const auto &object_id : object_ids) {
    if (object_id.IsDirectCallType()) {
      memory_object_ids->insert(object_id);
    } else {
      plasma_object_ids->insert(object_id);
    }
  }
}

}  // namespace

namespace ray {

// Prepare direct call args for sending to a direct call *actor*. Direct call actors
// always resolve their dependencies remotely, so we need some client-side preprocessing
// to ensure they don't try to resolve a direct call object ID remotely (which is
// impossible).
//  - Direct call args that are local and small will be inlined.
//  - Direct call args that are non-local or large will be promoted to plasma.
// Note that args for direct call *tasks* are handled by LocalDependencyResolver.
std::vector<TaskArg> PrepareDirectActorCallArgs(
    const std::vector<TaskArg> &args,
    std::shared_ptr<CoreWorkerMemoryStore> memory_store) {
  std::vector<TaskArg> out;
  for (const auto &arg : args) {
    if (arg.IsPassedByReference() && arg.GetReference().IsDirectCallType()) {
      const ObjectID &obj_id = arg.GetReference();
      // TODO(ekl) we should consider resolving these dependencies on the client side
      // for actor calls. It is a little tricky since we have to also preserve the
      // task ordering so we can't simply use LocalDependencyResolver.
      std::shared_ptr<RayObject> obj = memory_store->GetOrPromoteToPlasma(obj_id);
      if (obj != nullptr) {
        out.push_back(TaskArg::PassByValue(obj));
      } else {
        out.push_back(TaskArg::PassByReference(
            obj_id.WithTransportType(TaskTransportType::RAYLET)));
      }
    } else {
      out.push_back(arg);
    }
  }
  return out;
}

CoreWorker::CoreWorker(const WorkerType worker_type, const Language language,
                       const std::string &store_socket, const std::string &raylet_socket,
                       const JobID &job_id, const gcs::GcsClientOptions &gcs_options,
                       const std::string &log_dir, const std::string &node_ip_address,
                       int node_manager_port,
                       const TaskExecutionCallback &task_execution_callback,
                       std::function<Status()> check_signals,
                       const std::function<void()> exit_handler,
                       bool ref_counting_enabled)
    : worker_type_(worker_type),
      language_(language),
      log_dir_(log_dir),
      ref_counting_enabled_(ref_counting_enabled),
      check_signals_(check_signals),
      worker_context_(worker_type, job_id),
      io_work_(io_service_),
      client_call_manager_(new rpc::ClientCallManager(io_service_)),
      heartbeat_timer_(io_service_),
      core_worker_server_(WorkerTypeString(worker_type), 0 /* let grpc choose a port */),
<<<<<<< HEAD
      reference_counter_(std::make_shared<ReferenceCounter>()),
      memory_store_(std::make_shared<CoreWorkerMemoryStore>(
          ref_counting_enabled ? reference_counter_ : nullptr)),
      memory_store_provider_(memory_store_),
=======
>>>>>>> 8ff393a7
      task_execution_service_work_(task_execution_service_),
      task_execution_callback_(task_execution_callback),
      grpc_service_(io_service_, *this) {
  // Initialize logging if log_dir is passed. Otherwise, it must be initialized
  // and cleaned up by the caller.
  if (log_dir_ != "") {
    std::stringstream app_name;
    app_name << LanguageString(language_) << "-" << WorkerTypeString(worker_type_) << "-"
             << worker_context_.GetWorkerID();
    RayLog::StartRayLog(app_name.str(), RayLogLevel::INFO, log_dir_);
    RayLog::InstallFailureSignalHandler();
  }

  // Initialize gcs client.
  gcs_client_ = std::make_shared<gcs::RedisGcsClient>(gcs_options);
  RAY_CHECK_OK(gcs_client_->Connect(io_service_));

  // Initialize profiler.
  profiler_ = std::make_shared<worker::Profiler>(worker_context_, node_ip_address,
                                                 io_service_, gcs_client_);

  // Initialize task receivers.
  if (worker_type_ == WorkerType::WORKER) {
    RAY_CHECK(task_execution_callback_ != nullptr);
    auto execute_task = std::bind(&CoreWorker::ExecuteTask, this, std::placeholders::_1,
                                  std::placeholders::_2, std::placeholders::_3);
    raylet_task_receiver_ = std::unique_ptr<CoreWorkerRayletTaskReceiver>(
        new CoreWorkerRayletTaskReceiver(raylet_client_, execute_task, exit_handler));
    direct_task_receiver_ =
        std::unique_ptr<CoreWorkerDirectTaskReceiver>(new CoreWorkerDirectTaskReceiver(
            worker_context_, task_execution_service_, execute_task, exit_handler));
  }

  // Start RPC server after all the task receivers are properly initialized.
  core_worker_server_.RegisterService(grpc_service_);
  core_worker_server_.Run();

  // Initialize raylet client.
  // TODO(zhijunfu): currently RayletClient would crash in its constructor if it cannot
  // connect to Raylet after a number of retries, this can be changed later
  // so that the worker (java/python .etc) can retrieve and handle the error
  // instead of crashing.
  auto grpc_client = rpc::NodeManagerWorkerClient::make(
      node_ip_address, node_manager_port, *client_call_manager_);
  ClientID raylet_id;
  raylet_client_ = std::unique_ptr<RayletClient>(new RayletClient(
      std::move(grpc_client), raylet_socket,
      WorkerID::FromBinary(worker_context_.GetWorkerID().Binary()),
      (worker_type_ == ray::WorkerType::WORKER), worker_context_.GetCurrentJobID(),
      language_, &raylet_id, core_worker_server_.GetPort()));
  // Unfortunately the raylet client has to be constructed after the receivers.
  if (direct_task_receiver_ != nullptr) {
    direct_task_receiver_->Init(*raylet_client_);
  }

  // Set our own address.
  RAY_CHECK(!raylet_id.IsNil());
  rpc_address_.set_ip_address(node_ip_address);
  rpc_address_.set_port(core_worker_server_.GetPort());
  rpc_address_.set_raylet_id(raylet_id.Binary());

  // Set timer to periodically send heartbeats containing active object IDs to the raylet.
  // If the heartbeat timeout is < 0, the heartbeats are disabled.
  if (RayConfig::instance().worker_heartbeat_timeout_milliseconds() >= 0) {
    // Seed using current time.
    std::srand(std::time(nullptr));
    // Randomly choose a time from [0, timeout]) to send the first heartbeat to avoid all
    // workers sending heartbeats at the same time.
    int64_t heartbeat_timeout =
        std::rand() % RayConfig::instance().worker_heartbeat_timeout_milliseconds();
    heartbeat_timer_.expires_from_now(
        boost::asio::chrono::milliseconds(heartbeat_timeout));
    heartbeat_timer_.async_wait(boost::bind(&CoreWorker::ReportActiveObjectIDs, this));
  }

  io_thread_ = std::thread(&CoreWorker::RunIOService, this);

  plasma_store_provider_.reset(
      new CoreWorkerPlasmaStoreProvider(store_socket, raylet_client_, check_signals_));
  memory_store_.reset(
      new CoreWorkerMemoryStore([this](const RayObject &obj, const ObjectID &obj_id) {
        RAY_CHECK_OK(plasma_store_provider_->Put(obj, obj_id));
      }));
  memory_store_provider_.reset(new CoreWorkerMemoryStoreProvider(memory_store_));

  // Create an entry for the driver task in the task table. This task is
  // added immediately with status RUNNING. This allows us to push errors
  // related to this driver task back to the driver. For example, if the
  // driver creates an object that is later evicted, we should notify the
  // user that we're unable to reconstruct the object, since we cannot
  // rerun the driver.
  if (worker_type_ == WorkerType::DRIVER) {
    TaskSpecBuilder builder;
    std::vector<std::string> empty_descriptor;
    std::unordered_map<std::string, double> empty_resources;
    const TaskID task_id = TaskID::ForDriverTask(worker_context_.GetCurrentJobID());
    builder.SetCommonTaskSpec(
        task_id, language_, empty_descriptor, worker_context_.GetCurrentJobID(),
        TaskID::ComputeDriverTaskId(worker_context_.GetWorkerID()), 0, GetCallerId(),
        rpc_address_, 0, false, empty_resources, empty_resources);

    std::shared_ptr<gcs::TaskTableData> data = std::make_shared<gcs::TaskTableData>();
    data->mutable_task()->mutable_task_spec()->CopyFrom(builder.Build().GetMessage());
    RAY_CHECK_OK(gcs_client_->raylet_task_table().Add(job_id, task_id, data, nullptr));
    SetCurrentTaskId(task_id);
  }

  direct_actor_submitter_ = std::unique_ptr<CoreWorkerDirectActorTaskSubmitter>(
      new CoreWorkerDirectActorTaskSubmitter(*client_call_manager_,
                                             memory_store_provider_));

  direct_task_submitter_ =
      std::unique_ptr<CoreWorkerDirectTaskSubmitter>(new CoreWorkerDirectTaskSubmitter(
          *raylet_client_,
          [this](WorkerAddress addr) {
            return std::shared_ptr<rpc::CoreWorkerClient>(new rpc::CoreWorkerClient(
                addr.first, addr.second, *client_call_manager_));
          },
          memory_store_provider_));
}

CoreWorker::~CoreWorker() {
  Shutdown();
  io_thread_.join();
}

void CoreWorker::Shutdown() {
  if (!shutdown_) {
    io_service_.stop();
    if (worker_type_ == WorkerType::WORKER) {
      task_execution_service_.stop();
    }
    if (log_dir_ != "") {
      RayLog::ShutDownRayLog();
    }
  }
  shutdown_ = true;
}

void CoreWorker::Disconnect() {
  io_service_.stop();
  gcs_client_->Disconnect();
  if (raylet_client_) {
    RAY_IGNORE_EXPR(raylet_client_->Disconnect());
  }
}

void CoreWorker::RunIOService() {
  // Block SIGINT and SIGTERM so they will be handled by the main thread.
  sigset_t mask;
  sigemptyset(&mask);
  sigaddset(&mask, SIGINT);
  sigaddset(&mask, SIGTERM);
  pthread_sigmask(SIG_BLOCK, &mask, NULL);

  io_service_.run();
}

void CoreWorker::SetCurrentTaskId(const TaskID &task_id) {
  worker_context_.SetCurrentTaskId(task_id);
  main_thread_task_id_ = task_id;
  // Clear all actor handles at the end of each non-actor task.
  if (actor_id_.IsNil() && task_id.IsNil()) {
    for (const auto &handle : actor_handles_) {
      RAY_CHECK_OK(gcs_client_->Actors().AsyncUnsubscribe(handle.first, nullptr));
    }
    actor_handles_.clear();
  }
}

void CoreWorker::ReportActiveObjectIDs() {
  std::unordered_set<ObjectID> active_object_ids =
      reference_counter_->GetAllInScopeObjectIDs();
  RAY_LOG(DEBUG) << "Sending " << active_object_ids.size() << " object IDs to raylet.";
  if (active_object_ids.size() > RayConfig::instance().raylet_max_active_object_ids()) {
    RAY_LOG(WARNING) << active_object_ids.size() << "object IDs are currently in scope. "
                     << "This may lead to required objects being garbage collected.";
  }

  if (!raylet_client_->ReportActiveObjectIDs(active_object_ids).ok()) {
    RAY_LOG(ERROR) << "Raylet connection failed. Shutting down.";
    Shutdown();
  }

  // Reset the timer from the previous expiration time to avoid drift.
  heartbeat_timer_.expires_at(
      heartbeat_timer_.expiry() +
      boost::asio::chrono::milliseconds(
          RayConfig::instance().worker_heartbeat_timeout_milliseconds()));
  heartbeat_timer_.async_wait(boost::bind(&CoreWorker::ReportActiveObjectIDs, this));
}

void CoreWorker::PromoteObjectToPlasma(const ObjectID &object_id) {
  RAY_CHECK(object_id.IsDirectCallType());
  auto value = memory_store_->GetOrPromoteToPlasma(object_id);
  if (value != nullptr) {
    RAY_CHECK_OK(
        plasma_store_provider_->Put(*value, object_id.WithPlasmaTransportType()));
  }
}

Status CoreWorker::SetClientOptions(std::string name, int64_t limit_bytes) {
  // Currently only the Plasma store supports client options.
  return plasma_store_provider_->SetClientOptions(name, limit_bytes);
}

Status CoreWorker::Put(const RayObject &object, ObjectID *object_id) {
  *object_id = ObjectID::ForPut(worker_context_.GetCurrentTaskID(),
                                worker_context_.GetNextPutIndex(),
                                static_cast<uint8_t>(TaskTransportType::RAYLET));
  return Put(object, *object_id);
}

Status CoreWorker::Put(const RayObject &object, const ObjectID &object_id) {
  RAY_CHECK(object_id.GetTransportType() ==
            static_cast<uint8_t>(TaskTransportType::RAYLET))
      << "Invalid transport type flag in object ID: " << object_id.GetTransportType();
  return plasma_store_provider_->Put(object, object_id);
}

Status CoreWorker::Create(const std::shared_ptr<Buffer> &metadata, const size_t data_size,
                          ObjectID *object_id, std::shared_ptr<Buffer> *data) {
  *object_id = ObjectID::ForPut(worker_context_.GetCurrentTaskID(),
                                worker_context_.GetNextPutIndex(),
                                static_cast<uint8_t>(TaskTransportType::RAYLET));
  return Create(metadata, data_size, *object_id, data);
}

Status CoreWorker::Create(const std::shared_ptr<Buffer> &metadata, const size_t data_size,
                          const ObjectID &object_id, std::shared_ptr<Buffer> *data) {
  return plasma_store_provider_->Create(metadata, data_size, object_id, data);
}

Status CoreWorker::Seal(const ObjectID &object_id) {
  return plasma_store_provider_->Seal(object_id);
}

Status CoreWorker::Get(const std::vector<ObjectID> &ids, const int64_t timeout_ms,
                       std::vector<std::shared_ptr<RayObject>> *results) {
  results->resize(ids.size(), nullptr);

  absl::flat_hash_set<ObjectID> plasma_object_ids;
  absl::flat_hash_set<ObjectID> memory_object_ids;
  GroupObjectIdsByStoreProvider(ids, &plasma_object_ids, &memory_object_ids);

  bool got_exception = false;
  absl::flat_hash_map<ObjectID, std::shared_ptr<RayObject>> result_map;
  auto start_time = current_time_ms();
  RAY_RETURN_NOT_OK(plasma_store_provider_->Get(plasma_object_ids, timeout_ms,
                                                worker_context_.GetCurrentTaskID(),
                                                &result_map, &got_exception));

  if (!got_exception) {
    int64_t local_timeout_ms = timeout_ms;
    if (timeout_ms >= 0) {
      local_timeout_ms = std::max(static_cast<int64_t>(0),
                                  timeout_ms - (current_time_ms() - start_time));
    }
    RAY_RETURN_NOT_OK(memory_store_provider_->Get(memory_object_ids, local_timeout_ms,
                                                  worker_context_.GetCurrentTaskID(),
                                                  &result_map, &got_exception));
  }

  // If any of the objects have been promoted to plasma, then we retry their
  // gets at the provider plasma. Once we get the objects from plasma, we flip
  // the transport type again and return them for the original direct call ids.
  absl::flat_hash_set<ObjectID> promoted_plasma_ids;
  for (const auto &pair : result_map) {
    if (pair.second->IsInPlasmaError()) {
      promoted_plasma_ids.insert(pair.first.WithTransportType(TaskTransportType::RAYLET));
    }
  }
  if (!promoted_plasma_ids.empty()) {
    int64_t local_timeout_ms = timeout_ms;
    if (timeout_ms >= 0) {
      local_timeout_ms = std::max(static_cast<int64_t>(0),
                                  timeout_ms - (current_time_ms() - start_time));
    }
    RAY_RETURN_NOT_OK(plasma_store_provider_->Get(promoted_plasma_ids, local_timeout_ms,
                                                  worker_context_.GetCurrentTaskID(),
                                                  &result_map, &got_exception));
    for (const auto &id : promoted_plasma_ids) {
      auto it = result_map.find(id);
      if (it == result_map.end()) {
        result_map.erase(id.WithTransportType(TaskTransportType::DIRECT));
      } else {
        result_map[id.WithTransportType(TaskTransportType::DIRECT)] = it->second;
      }
      result_map.erase(id);
    }
    for (const auto &pair : result_map) {
      RAY_CHECK(!pair.second->IsInPlasmaError());
    }
  }

  // Loop through `ids` and fill each entry for the `results` vector,
  // this ensures that entries `results` have exactly the same order as
  // they are in `ids`. When there are duplicate object ids, all the entries
  // for the same id are filled in.
  for (size_t i = 0; i < ids.size(); i++) {
    if (result_map.find(ids[i]) != result_map.end()) {
      (*results)[i] = result_map[ids[i]];
    }
  }

  return Status::OK();
}

Status CoreWorker::Contains(const ObjectID &object_id, bool *has_object) {
  bool found = false;
  if (object_id.IsDirectCallType()) {
    // Note that the memory store returns false if the object value is
    // ErrorType::OBJECT_IN_PLASMA.
    RAY_RETURN_NOT_OK(memory_store_provider_->Contains(object_id, &found));
  }
  if (!found) {
    // We check plasma as a fallback in all cases, since a direct call object
    // may have been spilled to plasma.
    RAY_RETURN_NOT_OK(plasma_store_provider_->Contains(
        object_id.WithTransportType(TaskTransportType::RAYLET), &found));
  }
  *has_object = found;
  return Status::OK();
}

Status CoreWorker::Wait(const std::vector<ObjectID> &ids, int num_objects,
                        int64_t timeout_ms, std::vector<bool> *results) {
  results->resize(ids.size(), false);

  if (num_objects <= 0 || num_objects > static_cast<int>(ids.size())) {
    return Status::Invalid(
        "Number of objects to wait for must be between 1 and the number of ids.");
  }

  absl::flat_hash_set<ObjectID> plasma_object_ids;
  absl::flat_hash_set<ObjectID> memory_object_ids;
  GroupObjectIdsByStoreProvider(ids, &plasma_object_ids, &memory_object_ids);

  if (plasma_object_ids.size() + memory_object_ids.size() != ids.size()) {
    return Status::Invalid("Duplicate object IDs not supported in wait.");
  }

  // TODO(edoakes): this logic is not ideal, and will have to be addressed
  // before we enable direct actor calls in the Python code. If we are waiting
  // on a list of objects mixed between multiple store providers, we could
  // easily end up in the situation where we're blocked waiting on one store
  // provider while another actually has enough objects ready to fulfill
  // 'num_objects'. This is partially addressed by trying them all once with
  // a timeout of 0, but that does not address the situation where objects
  // become available on the second store provider while waiting on the first.

  absl::flat_hash_set<ObjectID> ready;
  // Wait from both store providers with timeout set to 0. This is to avoid the case
  // where we might use up the entire timeout on trying to get objects from one store
  // provider before even trying another (which might have all of the objects available).
  if (plasma_object_ids.size() > 0) {
    RAY_RETURN_NOT_OK(
        plasma_store_provider_->Wait(plasma_object_ids, num_objects, /*timeout_ms=*/0,
                                     worker_context_.GetCurrentTaskID(), &ready));
  }
  RAY_CHECK(static_cast<int>(ready.size()) <= num_objects);
  if (static_cast<int>(ready.size()) < num_objects && memory_object_ids.size() > 0) {
    // TODO(ekl) for memory objects that are ErrorType::OBJECT_IN_PLASMA, we should
    // consider waiting on them in plasma as well to ensure they are local.
    RAY_RETURN_NOT_OK(memory_store_provider_->Wait(
        memory_object_ids, num_objects - static_cast<int>(ready.size()),
        /*timeout_ms=*/0, worker_context_.GetCurrentTaskID(), &ready));
  }
  RAY_CHECK(static_cast<int>(ready.size()) <= num_objects);

  if (timeout_ms != 0 && static_cast<int>(ready.size()) < num_objects) {
    // Clear the ready set and retry. We clear it so that we can compute the number of
    // objects to fetch from the memory store easily below.
    ready.clear();

    int64_t start_time = current_time_ms();
    if (plasma_object_ids.size() > 0) {
      RAY_RETURN_NOT_OK(
          plasma_store_provider_->Wait(plasma_object_ids, num_objects, timeout_ms,
                                       worker_context_.GetCurrentTaskID(), &ready));
    }
    RAY_CHECK(static_cast<int>(ready.size()) <= num_objects);
    if (timeout_ms > 0) {
      timeout_ms =
          std::max(0, static_cast<int>(timeout_ms - (current_time_ms() - start_time)));
    }
    if (static_cast<int>(ready.size()) < num_objects && memory_object_ids.size() > 0) {
      RAY_RETURN_NOT_OK(memory_store_provider_->Wait(
          memory_object_ids, num_objects - static_cast<int>(ready.size()), timeout_ms,
          worker_context_.GetCurrentTaskID(), &ready));
    }
    RAY_CHECK(static_cast<int>(ready.size()) <= num_objects);
  }

  for (size_t i = 0; i < ids.size(); i++) {
    if (ready.find(ids[i]) != ready.end()) {
      results->at(i) = true;
    }
  }

  return Status::OK();
}

Status CoreWorker::Delete(const std::vector<ObjectID> &object_ids, bool local_only,
                          bool delete_creating_tasks) {
  absl::flat_hash_set<ObjectID> plasma_object_ids;
  absl::flat_hash_set<ObjectID> memory_object_ids;
  GroupObjectIdsByStoreProvider(object_ids, &plasma_object_ids, &memory_object_ids);

  RAY_RETURN_NOT_OK(plasma_store_provider_->Delete(plasma_object_ids, local_only,
                                                   delete_creating_tasks));
  RAY_RETURN_NOT_OK(memory_store_provider_->Delete(memory_object_ids));

  return Status::OK();
}

std::string CoreWorker::MemoryUsageString() {
  // Currently only the Plasma store returns a debug string.
  return plasma_store_provider_->MemoryUsageString();
}

TaskID CoreWorker::GetCallerId() const {
  TaskID caller_id;
  ActorID actor_id = GetActorId();
  if (!actor_id.IsNil()) {
    caller_id = TaskID::ForActorCreationTask(actor_id);
  } else {
    caller_id = main_thread_task_id_;
  }
  return caller_id;
}

void CoreWorker::PinObjectReferences(const TaskSpecification &task_spec,
                                     const TaskTransportType transport_type) {
  size_t num_returns = task_spec.NumReturns();
  if (task_spec.IsActorCreationTask() || task_spec.IsActorTask()) {
    num_returns--;
  }

  std::shared_ptr<std::vector<ObjectID>> task_deps =
      std::make_shared<std::vector<ObjectID>>();
  for (size_t i = 0; i < task_spec.NumArgs(); i++) {
    if (task_spec.ArgByRef(i)) {
      for (size_t j = 0; j < task_spec.ArgIdCount(i); j++) {
        task_deps->push_back(task_spec.ArgId(i, j));
      }
    }
  }

  // Note that we call this even if task_deps.size() == 0, in order to pin the return id.
  for (size_t i = 0; i < num_returns; i++) {
    reference_counter_->SetDependencies(task_spec.ReturnId(i, transport_type), task_deps);
  }
}

Status CoreWorker::SubmitTask(const RayFunction &function,
                              const std::vector<TaskArg> &args,
                              const TaskOptions &task_options,
                              std::vector<ObjectID> *return_ids) {
  TaskSpecBuilder builder;
  const int next_task_index = worker_context_.GetNextTaskIndex();
  const auto task_id =
      TaskID::ForNormalTask(worker_context_.GetCurrentJobID(),
                            worker_context_.GetCurrentTaskID(), next_task_index);

  // TODO(ekl) offload task building onto a thread pool for performance
  BuildCommonTaskSpec(
      builder, worker_context_.GetCurrentJobID(), task_id,
      worker_context_.GetCurrentTaskID(), next_task_index, GetCallerId(), rpc_address_,
      function, args, task_options.num_returns, task_options.resources, {},
      task_options.is_direct_call ? TaskTransportType::DIRECT : TaskTransportType::RAYLET,
      return_ids);
  TaskSpecification task_spec = builder.Build();
  if (task_options.is_direct_call) {
    PinObjectReferences(task_spec, TaskTransportType::DIRECT);
    return direct_task_submitter_->SubmitTask(task_spec);
  } else {
    PinObjectReferences(task_spec, TaskTransportType::RAYLET);
    return raylet_client_->SubmitTask(task_spec);
  }
}

Status CoreWorker::CreateActor(const RayFunction &function,
                               const std::vector<TaskArg> &args,
                               const ActorCreationOptions &actor_creation_options,
                               ActorID *return_actor_id) {
  const int next_task_index = worker_context_.GetNextTaskIndex();
  const ActorID actor_id =
      ActorID::Of(worker_context_.GetCurrentJobID(), worker_context_.GetCurrentTaskID(),
                  next_task_index);
  const TaskID actor_creation_task_id = TaskID::ForActorCreationTask(actor_id);
  const JobID job_id = worker_context_.GetCurrentJobID();
  std::vector<ObjectID> return_ids;
  TaskSpecBuilder builder;
  BuildCommonTaskSpec(builder, job_id, actor_creation_task_id,
                      worker_context_.GetCurrentTaskID(), next_task_index, GetCallerId(),
                      rpc_address_, function, args, 1, actor_creation_options.resources,
                      actor_creation_options.placement_resources,
                      TaskTransportType::RAYLET, &return_ids);
  builder.SetActorCreationTaskSpec(actor_id, actor_creation_options.max_reconstructions,
                                   actor_creation_options.dynamic_worker_options,
                                   actor_creation_options.is_direct_call,
                                   actor_creation_options.max_concurrency,
                                   actor_creation_options.is_detached);

  std::unique_ptr<ActorHandle> actor_handle(new ActorHandle(
      actor_id, job_id, /*actor_cursor=*/return_ids[0], function.GetLanguage(),
      actor_creation_options.is_direct_call, function.GetFunctionDescriptor()));
  RAY_CHECK(AddActorHandle(std::move(actor_handle)))
      << "Actor " << actor_id << " already exists";

  *return_actor_id = actor_id;
  TaskSpecification task_spec = builder.Build();
  PinObjectReferences(task_spec, TaskTransportType::RAYLET);
  return raylet_client_->SubmitTask(task_spec);
}

Status CoreWorker::SubmitActorTask(const ActorID &actor_id, const RayFunction &function,
                                   const std::vector<TaskArg> &args,
                                   const TaskOptions &task_options,
                                   std::vector<ObjectID> *return_ids) {
  ActorHandle *actor_handle = nullptr;
  RAY_RETURN_NOT_OK(GetActorHandle(actor_id, &actor_handle));

  // Add one for actor cursor object id for tasks.
  const int num_returns = task_options.num_returns + 1;

  const bool is_direct_call = actor_handle->IsDirectCallActor();
  const TaskTransportType transport_type =
      is_direct_call ? TaskTransportType::DIRECT : TaskTransportType::RAYLET;

  // Build common task spec.
  TaskSpecBuilder builder;
  const int next_task_index = worker_context_.GetNextTaskIndex();
  const TaskID actor_task_id = TaskID::ForActorTask(
      worker_context_.GetCurrentJobID(), worker_context_.GetCurrentTaskID(),
      next_task_index, actor_handle->GetActorID());
  BuildCommonTaskSpec(
      builder, actor_handle->CreationJobID(), actor_task_id,
      worker_context_.GetCurrentTaskID(), next_task_index, GetCallerId(), rpc_address_,
      function, is_direct_call ? PrepareDirectActorCallArgs(args, memory_store_) : args,
      num_returns, task_options.resources, {}, transport_type, return_ids);

  const ObjectID new_cursor = return_ids->back();
  actor_handle->SetActorTaskSpec(builder, transport_type, new_cursor);
  // Remove cursor from return ids.
  return_ids->pop_back();

  // Submit task.
  Status status;
  TaskSpecification task_spec = builder.Build();
  if (is_direct_call) {
    PinObjectReferences(task_spec, TaskTransportType::DIRECT);
    status = direct_actor_submitter_->SubmitTask(task_spec);
  } else {
    PinObjectReferences(task_spec, TaskTransportType::RAYLET);
    raylet_client_->SubmitTask(task_spec);
  }
  return status;
}

ActorID CoreWorker::DeserializeAndRegisterActorHandle(const std::string &serialized) {
  std::unique_ptr<ActorHandle> actor_handle(new ActorHandle(serialized));
  const ActorID actor_id = actor_handle->GetActorID();
  RAY_UNUSED(AddActorHandle(std::move(actor_handle)));
  return actor_id;
}

Status CoreWorker::SerializeActorHandle(const ActorID &actor_id,
                                        std::string *output) const {
  ActorHandle *actor_handle = nullptr;
  auto status = GetActorHandle(actor_id, &actor_handle);
  if (status.ok()) {
    actor_handle->Serialize(output);
  }
  return status;
}

bool CoreWorker::AddActorHandle(std::unique_ptr<ActorHandle> actor_handle) {
  const auto &actor_id = actor_handle->GetActorID();
  auto inserted = actor_handles_.emplace(actor_id, std::move(actor_handle)).second;
  if (inserted) {
    // Register a callback to handle actor notifications.
    auto actor_notification_callback = [this](const ActorID &actor_id,
                                              const gcs::ActorTableData &actor_data) {
      if (actor_data.state() == gcs::ActorTableData::RECONSTRUCTING) {
        auto it = actor_handles_.find(actor_id);
        RAY_CHECK(it != actor_handles_.end());
        if (it->second->IsDirectCallActor()) {
          // We have to reset the actor handle since the next instance of the
          // actor will not have the last sequence number that we sent.
          // TODO: Remove the check for direct calls. We do not reset for the
          // raylet codepath because it tries to replay all tasks since the
          // last actor checkpoint.
          it->second->Reset();
        }
      } else if (actor_data.state() == gcs::ActorTableData::DEAD) {
        RAY_CHECK_OK(gcs_client_->Actors().AsyncUnsubscribe(actor_id, nullptr));
        // We cannot erase the actor handle here because clients can still
        // submit tasks to dead actors.
      }

      direct_actor_submitter_->HandleActorUpdate(actor_id, actor_data);

      RAY_LOG(INFO) << "received notification on actor, state="
                    << static_cast<int>(actor_data.state()) << ", actor_id: " << actor_id
                    << ", ip address: " << actor_data.address().ip_address()
                    << ", port: " << actor_data.address().port();
    };

    RAY_CHECK_OK(gcs_client_->Actors().AsyncSubscribe(
        actor_id, actor_notification_callback, nullptr));
  }
  return inserted;
}

Status CoreWorker::GetActorHandle(const ActorID &actor_id,
                                  ActorHandle **actor_handle) const {
  auto it = actor_handles_.find(actor_id);
  if (it == actor_handles_.end()) {
    return Status::Invalid("Handle for actor does not exist");
  }
  *actor_handle = it->second.get();
  return Status::OK();
}

std::unique_ptr<worker::ProfileEvent> CoreWorker::CreateProfileEvent(
    const std::string &event_type) {
  return std::unique_ptr<worker::ProfileEvent>(
      new worker::ProfileEvent(profiler_, event_type));
}

void CoreWorker::StartExecutingTasks() { task_execution_service_.run(); }

Status CoreWorker::AllocateReturnObjects(
    const std::vector<ObjectID> &object_ids, const std::vector<size_t> &data_sizes,
    const std::vector<std::shared_ptr<Buffer>> &metadatas,
    std::vector<std::shared_ptr<RayObject>> *return_objects) {
  RAY_CHECK(object_ids.size() == metadatas.size());
  RAY_CHECK(object_ids.size() == data_sizes.size());
  return_objects->resize(object_ids.size(), nullptr);

  for (size_t i = 0; i < object_ids.size(); i++) {
    bool object_already_exists = false;
    std::shared_ptr<Buffer> data_buffer;
    if (data_sizes[i] > 0) {
      if (worker_context_.CurrentTaskIsDirectCall() &&
          static_cast<int64_t>(data_sizes[i]) <
              RayConfig::instance().max_direct_call_object_size()) {
        data_buffer = std::make_shared<LocalMemoryBuffer>(data_sizes[i]);
      } else {
        RAY_RETURN_NOT_OK(Create(
            metadatas[i], data_sizes[i],
            object_ids[i].WithTransportType(TaskTransportType::RAYLET), &data_buffer));
        object_already_exists = !data_buffer;
      }
    }
    // Leave the return object as a nullptr if there is no data or metadata.
    // This allows the caller to prevent the core worker from storing an output
    // (e.g., to support ray.experimental.no_return.NoReturn).
    if (!object_already_exists && (data_buffer || metadatas[i])) {
      return_objects->at(i) = std::make_shared<RayObject>(data_buffer, metadatas[i]);
    }
  }

  return Status::OK();
}

Status CoreWorker::ExecuteTask(const TaskSpecification &task_spec,
                               const ResourceMappingType &resource_ids,
                               std::vector<std::shared_ptr<RayObject>> *return_objects) {
  resource_ids_ = resource_ids;
  worker_context_.SetCurrentTask(task_spec);
  SetCurrentTaskId(task_spec.TaskId());

  RayFunction func{task_spec.GetLanguage(), task_spec.FunctionDescriptor()};

  std::vector<std::shared_ptr<RayObject>> args;
  std::vector<ObjectID> arg_reference_ids;
  RAY_CHECK_OK(BuildArgsForExecutor(task_spec, &args, &arg_reference_ids));

  const auto transport_type = worker_context_.CurrentTaskIsDirectCall()
                                  ? TaskTransportType::DIRECT
                                  : TaskTransportType::RAYLET;
  std::vector<ObjectID> return_ids;
  for (size_t i = 0; i < task_spec.NumReturns(); i++) {
    return_ids.push_back(task_spec.ReturnId(i, transport_type));
  }

  Status status;
  TaskType task_type = TaskType::NORMAL_TASK;
  if (task_spec.IsActorCreationTask()) {
    RAY_CHECK(return_ids.size() > 0);
    return_ids.pop_back();
    task_type = TaskType::ACTOR_CREATION_TASK;
    SetActorId(task_spec.ActorCreationId());
  } else if (task_spec.IsActorTask()) {
    RAY_CHECK(return_ids.size() > 0);
    return_ids.pop_back();
    task_type = TaskType::ACTOR_TASK;
  }

  status = task_execution_callback_(task_type, func,
                                    task_spec.GetRequiredResources().GetResourceMap(),
                                    args, arg_reference_ids, return_ids, return_objects);

  for (size_t i = 0; i < return_objects->size(); i++) {
    // The object is nullptr if it already existed in the object store.
    if (!return_objects->at(i)) {
      continue;
    }
    if (return_objects->at(i)->GetData()->IsPlasmaBuffer()) {
      if (!Seal(return_ids[i].WithTransportType(TaskTransportType::RAYLET)).ok()) {
        RAY_LOG(FATAL) << "Task " << task_spec.TaskId() << " failed to seal object "
                       << return_ids[i] << " in store: " << status.message();
      }
    } else if (!worker_context_.CurrentTaskIsDirectCall()) {
      if (!Put(*return_objects->at(i), return_ids[i]).ok()) {
        RAY_LOG(FATAL) << "Task " << task_spec.TaskId() << " failed to put object "
                       << return_ids[i] << " in store: " << status.message();
      }
    }
  }

  if (task_spec.IsNormalTask() && reference_counter_->NumObjectIDsInScope() != 0) {
    RAY_LOG(DEBUG)
        << "There were " << reference_counter_->NumObjectIDsInScope()
        << " ObjectIDs left in scope after executing task " << task_spec.TaskId()
        << ". This is either caused by keeping references to ObjectIDs in Python between "
           "tasks (e.g., in global variables) or indicates a problem with Ray's "
           "reference counting, and may cause problems in the object store.";
  }

  SetCurrentTaskId(TaskID::Nil());
  worker_context_.ResetCurrentTask(task_spec);
  return status;
}

Status CoreWorker::BuildArgsForExecutor(const TaskSpecification &task,
                                        std::vector<std::shared_ptr<RayObject>> *args,
                                        std::vector<ObjectID> *arg_reference_ids) {
  auto num_args = task.NumArgs();
  args->resize(num_args);
  arg_reference_ids->resize(num_args);

  std::vector<ObjectID> object_ids_to_fetch;
  std::vector<int> indices;

  for (size_t i = 0; i < task.NumArgs(); ++i) {
    int count = task.ArgIdCount(i);
    if (count > 0) {
      // pass by reference.
      RAY_CHECK(count == 1);
      object_ids_to_fetch.push_back(task.ArgId(i, 0));
      indices.push_back(i);
      arg_reference_ids->at(i) = task.ArgId(i, 0);
    } else {
      // pass by value.
      std::shared_ptr<LocalMemoryBuffer> data = nullptr;
      if (task.ArgDataSize(i)) {
        data = std::make_shared<LocalMemoryBuffer>(const_cast<uint8_t *>(task.ArgData(i)),
                                                   task.ArgDataSize(i));
      }
      std::shared_ptr<LocalMemoryBuffer> metadata = nullptr;
      if (task.ArgMetadataSize(i)) {
        metadata = std::make_shared<LocalMemoryBuffer>(
            const_cast<uint8_t *>(task.ArgMetadata(i)), task.ArgMetadataSize(i));
      }
      args->at(i) = std::make_shared<RayObject>(data, metadata);
      arg_reference_ids->at(i) = ObjectID::Nil();
    }
  }

  std::vector<std::shared_ptr<RayObject>> results;
  auto status = Get(object_ids_to_fetch, -1, &results);
  if (status.ok()) {
    for (size_t i = 0; i < results.size(); i++) {
      args->at(indices[i]) = results[i];
    }
  }

  return status;
}

void CoreWorker::HandleAssignTask(const rpc::AssignTaskRequest &request,
                                  rpc::AssignTaskReply *reply,
                                  rpc::SendReplyCallback send_reply_callback) {
  if (worker_context_.CurrentActorIsDirectCall()) {
    send_reply_callback(Status::Invalid("This actor only accepts direct calls."), nullptr,
                        nullptr);
    return;
  } else {
    task_execution_service_.post([=] {
      raylet_task_receiver_->HandleAssignTask(request, reply, send_reply_callback);
    });
  }
}

void CoreWorker::HandlePushTask(const rpc::PushTaskRequest &request,
                                rpc::PushTaskReply *reply,
                                rpc::SendReplyCallback send_reply_callback) {
  task_execution_service_.post([=] {
    direct_task_receiver_->HandlePushTask(request, reply, send_reply_callback);
  });
}

void CoreWorker::HandleDirectActorCallArgWaitComplete(
    const rpc::DirectActorCallArgWaitCompleteRequest &request,
    rpc::DirectActorCallArgWaitCompleteReply *reply,
    rpc::SendReplyCallback send_reply_callback) {
  task_execution_service_.post([=] {
    direct_task_receiver_->HandleDirectActorCallArgWaitComplete(request, reply,
                                                                send_reply_callback);
  });
}

void CoreWorker::HandleWorkerLeaseGranted(const rpc::WorkerLeaseGrantedRequest &request,
                                          rpc::WorkerLeaseGrantedReply *reply,
                                          rpc::SendReplyCallback send_reply_callback) {
  // Run this directly since the main thread may be tied up processing a task and
  // we need to still continue processing these scheduling operations in the backend.
  direct_task_submitter_->HandleWorkerLeaseGranted(
      std::make_pair(request.address(), request.port()));
  send_reply_callback(Status::OK(), nullptr, nullptr);
}

}  // namespace ray<|MERGE_RESOLUTION|>--- conflicted
+++ resolved
@@ -112,13 +112,7 @@
       client_call_manager_(new rpc::ClientCallManager(io_service_)),
       heartbeat_timer_(io_service_),
       core_worker_server_(WorkerTypeString(worker_type), 0 /* let grpc choose a port */),
-<<<<<<< HEAD
       reference_counter_(std::make_shared<ReferenceCounter>()),
-      memory_store_(std::make_shared<CoreWorkerMemoryStore>(
-          ref_counting_enabled ? reference_counter_ : nullptr)),
-      memory_store_provider_(memory_store_),
-=======
->>>>>>> 8ff393a7
       task_execution_service_work_(task_execution_service_),
       task_execution_callback_(task_execution_callback),
       grpc_service_(io_service_, *this) {
@@ -198,10 +192,11 @@
 
   plasma_store_provider_.reset(
       new CoreWorkerPlasmaStoreProvider(store_socket, raylet_client_, check_signals_));
-  memory_store_.reset(
-      new CoreWorkerMemoryStore([this](const RayObject &obj, const ObjectID &obj_id) {
+  memory_store_.reset(new CoreWorkerMemoryStore(
+      [this](const RayObject &obj, const ObjectID &obj_id) {
         RAY_CHECK_OK(plasma_store_provider_->Put(obj, obj_id));
-      }));
+      },
+      ref_counting_enabled ? reference_counter_ : nullptr));
   memory_store_provider_.reset(new CoreWorkerMemoryStoreProvider(memory_store_));
 
   // Create an entry for the driver task in the task table. This task is
