#include "ray/core_worker/core_worker.h"
#include "ray/common/ray_config.h"
#include "ray/common/task/task_util.h"
#include "ray/core_worker/context.h"
#include "ray/core_worker/transport/raylet_transport.h"

namespace {

void BuildCommonTaskSpec(
    ray::TaskSpecBuilder &builder, const JobID &job_id, const TaskID &task_id,
    const TaskID &current_task_id, const int task_index, const TaskID &caller_id,
    const ray::RayFunction &function, const std::vector<ray::TaskArg> &args,
    uint64_t num_returns,
    const std::unordered_map<std::string, double> &required_resources,
    const std::unordered_map<std::string, double> &required_placement_resources,
    ray::TaskTransportType transport_type, std::vector<ObjectID> *return_ids) {
  // Build common task spec.
  builder.SetCommonTaskSpec(task_id, function.GetLanguage(),
                            function.GetFunctionDescriptor(), job_id, current_task_id,
                            task_index, caller_id, num_returns, required_resources,
                            required_placement_resources);
  // Set task arguments.
  for (const auto &arg : args) {
    if (arg.IsPassedByReference()) {
      builder.AddByRefArg(arg.GetReference());
    } else {
      builder.AddByValueArg(arg.GetValue());
    }
  }

  // Compute return IDs.
  return_ids->resize(num_returns);
  for (size_t i = 0; i < num_returns; i++) {
    (*return_ids)[i] =
        ObjectID::ForTaskReturn(task_id, i + 1,
                                /*transport_type=*/static_cast<int>(transport_type));
  }
}

// Group object ids according the the corresponding store providers.
void GroupObjectIdsByStoreProvider(const std::vector<ObjectID> &object_ids,
                                   absl::flat_hash_set<ObjectID> *plasma_object_ids,
                                   absl::flat_hash_set<ObjectID> *memory_object_ids) {
  // There are two cases:
  // - for task return objects from direct actor call, use memory store provider;
  // - all the others use plasma store provider.
  for (const auto &object_id : object_ids) {
    // For raylet transport we always use plasma store provider, for direct actor call
    // there are a few cases:
    // - objects manually added to store by `ray.put`: for these objects they always use
    //   plasma store provider;
    // - task arguments: these objects are passed by value, and are not put into store;
    // - task return objects: these are put into memory store of the task submitter
    //   and are only used locally.
    // Thus we need to check whether this object is a task return object in additional
    // to whether it's from direct actor call before we can choose memory store provider.
    if (object_id.IsReturnObject() &&
        object_id.GetTransportType() ==
            static_cast<uint8_t>(ray::TaskTransportType::DIRECT_ACTOR)) {
      memory_object_ids->insert(object_id);
    } else {
      plasma_object_ids->insert(object_id);
    }
  }
}

}  // namespace

namespace ray {

CoreWorker::CoreWorker(const WorkerType worker_type, const Language language,
                       const std::string &store_socket, const std::string &raylet_socket,
                       const JobID &job_id, const gcs::GcsClientOptions &gcs_options,
                       const std::string &log_dir, const std::string &node_ip_address,
                       const TaskExecutionCallback &task_execution_callback,
                       std::function<Status()> check_signals,
                       const std::function<void()> exit_handler)
    : worker_type_(worker_type),
      language_(language),
      log_dir_(log_dir),
      check_signals_(check_signals),
      worker_context_(worker_type, job_id),
      io_work_(io_service_),
      heartbeat_timer_(io_service_),
      worker_server_(WorkerTypeString(worker_type), 0 /* let grpc choose a port */),
      gcs_client_(gcs_options),
      memory_store_(std::make_shared<CoreWorkerMemoryStore>()),
      task_execution_service_work_(task_execution_service_),
      task_execution_callback_(task_execution_callback) {
  // Initialize logging if log_dir is passed. Otherwise, it must be initialized
  // and cleaned up by the caller.
  if (log_dir_ != "") {
    std::stringstream app_name;
    app_name << LanguageString(language_) << "-" << WorkerTypeString(worker_type_) << "-"
             << worker_context_.GetWorkerID();
    RayLog::StartRayLog(app_name.str(), RayLogLevel::INFO, log_dir_);
    RayLog::InstallFailureSignalHandler();
  }

  // Initialize gcs client.
  RAY_CHECK_OK(gcs_client_.Connect(io_service_));

  // Initialize profiler.
  profiler_ = std::make_shared<worker::Profiler>(worker_context_, node_ip_address,
                                                 io_service_, gcs_client_);

  // Initialize task execution.
  if (worker_type_ == WorkerType::WORKER) {
    RAY_CHECK(task_execution_callback_ != nullptr);

    // Initialize task receivers.
    auto execute_task = std::bind(&CoreWorker::ExecuteTask, this, std::placeholders::_1,
                                  std::placeholders::_2, std::placeholders::_3);
    raylet_task_receiver_ =
        std::unique_ptr<CoreWorkerRayletTaskReceiver>(new CoreWorkerRayletTaskReceiver(
            worker_context_, raylet_client_, task_execution_service_, worker_server_,
            execute_task, exit_handler));
    direct_actor_task_receiver_ = std::unique_ptr<CoreWorkerDirectActorTaskReceiver>(
        new CoreWorkerDirectActorTaskReceiver(worker_context_, task_execution_service_,
                                              worker_server_, execute_task,
                                              exit_handler));
  }

  // Start RPC server after all the task receivers are properly initialized.
  worker_server_.Run();

  // Initialize raylet client.
  // TODO(zhijunfu): currently RayletClient would crash in its constructor if it cannot
  // connect to Raylet after a number of retries, this can be changed later
  // so that the worker (java/python .etc) can retrieve and handle the error
  // instead of crashing.
  raylet_client_ = std::unique_ptr<RayletClient>(new RayletClient(
      raylet_socket, WorkerID::FromBinary(worker_context_.GetWorkerID().Binary()),
      (worker_type_ == ray::WorkerType::WORKER), worker_context_.GetCurrentJobID(),
      language_, worker_server_.GetPort()));
  // Unfortunately the raylet client has to be constructed after the receivers.
  if (direct_actor_task_receiver_ != nullptr) {
    direct_actor_task_receiver_->Init(*raylet_client_);
  }

  // Set timer to periodically send heartbeats containing active object IDs to the raylet.
  // If the heartbeat timeout is < 0, the heartbeats are disabled.
  if (RayConfig::instance().worker_heartbeat_timeout_milliseconds() >= 0) {
    heartbeat_timer_.expires_from_now(boost::asio::chrono::milliseconds(
        RayConfig::instance().worker_heartbeat_timeout_milliseconds()));
    heartbeat_timer_.async_wait(boost::bind(&CoreWorker::ReportActiveObjectIDs, this));
  }

  io_thread_ = std::thread(&CoreWorker::RunIOService, this);

  plasma_store_provider_.reset(
      new CoreWorkerPlasmaStoreProvider(store_socket, raylet_client_, check_signals_));
  memory_store_provider_.reset(new CoreWorkerMemoryStoreProvider(memory_store_));

  // Create an entry for the driver task in the task table. This task is
  // added immediately with status RUNNING. This allows us to push errors
  // related to this driver task back to the driver. For example, if the
  // driver creates an object that is later evicted, we should notify the
  // user that we're unable to reconstruct the object, since we cannot
  // rerun the driver.
  if (worker_type_ == WorkerType::DRIVER) {
    TaskSpecBuilder builder;
    std::vector<std::string> empty_descriptor;
    std::unordered_map<std::string, double> empty_resources;
    const TaskID task_id = TaskID::ForDriverTask(worker_context_.GetCurrentJobID());
    builder.SetCommonTaskSpec(task_id, language_, empty_descriptor,
                              worker_context_.GetCurrentJobID(),
                              TaskID::ComputeDriverTaskId(worker_context_.GetWorkerID()),
                              0, GetCallerId(), 0, empty_resources, empty_resources);

    std::shared_ptr<gcs::TaskTableData> data = std::make_shared<gcs::TaskTableData>();
    data->mutable_task()->mutable_task_spec()->CopyFrom(builder.Build().GetMessage());
    RAY_CHECK_OK(gcs_client_.raylet_task_table().Add(job_id, task_id, data, nullptr));
    SetCurrentTaskId(task_id);
  }

  // TODO(edoakes): why don't we just share the memory store provider?
  direct_actor_submitter_ = std::unique_ptr<CoreWorkerDirectActorTaskSubmitter>(
      new CoreWorkerDirectActorTaskSubmitter(
          io_service_, std::unique_ptr<CoreWorkerMemoryStoreProvider>(
                           new CoreWorkerMemoryStoreProvider(memory_store_))));
}

CoreWorker::~CoreWorker() {
  Shutdown();
  io_thread_.join();
}

void CoreWorker::Shutdown() {
  if (!shutdown_) {
    io_service_.stop();
    if (worker_type_ == WorkerType::WORKER) {
      task_execution_service_.stop();
    }
    if (log_dir_ != "") {
      RayLog::ShutDownRayLog();
    }
  }
  shutdown_ = true;
}

void CoreWorker::Disconnect() {
  io_service_.stop();
  gcs_client_.Disconnect();
  if (raylet_client_) {
    RAY_IGNORE_EXPR(raylet_client_->Disconnect());
  }
}

void CoreWorker::RunIOService() {
  // Block SIGINT and SIGTERM so they will be handled by the main thread.
  sigset_t mask;
  sigemptyset(&mask);
  sigaddset(&mask, SIGINT);
  sigaddset(&mask, SIGTERM);
  pthread_sigmask(SIG_BLOCK, &mask, NULL);

  io_service_.run();
}

void CoreWorker::SetCurrentTaskId(const TaskID &task_id) {
  worker_context_.SetCurrentTaskId(task_id);
  main_thread_task_id_ = task_id;
  // Clear all actor handles at the end of each non-actor task.
  if (actor_id_.IsNil() && task_id.IsNil()) {
    for (const auto &handle : actor_handles_) {
      RAY_CHECK_OK(gcs_client_.Actors().AsyncUnsubscribe(handle.first, nullptr));
    }
    actor_handles_.clear();
  }
}

void CoreWorker::AddActiveObjectID(const ObjectID &object_id) {
  absl::MutexLock lock(&object_ref_mu_);
  active_object_ids_.insert(object_id);
  active_object_ids_updated_ = true;
}

void CoreWorker::RemoveActiveObjectID(const ObjectID &object_id) {
  absl::MutexLock lock(&object_ref_mu_);
  if (active_object_ids_.erase(object_id)) {
    active_object_ids_updated_ = true;
  } else {
    RAY_LOG(WARNING) << "Tried to erase non-existent object ID" << object_id;
  }
}

void CoreWorker::ReportActiveObjectIDs() {
  absl::MutexLock lock(&object_ref_mu_);
  // Only send a heartbeat when the set of active object IDs has changed because the
  // raylet only modifies the set of IDs when it receives a heartbeat.
  // TODO(edoakes): this is currently commented out because this heartbeat causes the
  // workers to die when the raylet crashes unexpectedly. Without this, they could
  // hang idle forever because they wait for the raylet to push tasks via gRPC.
  // if (active_object_ids_updated_) {
  RAY_LOG(DEBUG) << "Sending " << active_object_ids_.size() << " object IDs to raylet.";
  if (active_object_ids_.size() > RayConfig::instance().raylet_max_active_object_ids()) {
    RAY_LOG(WARNING) << active_object_ids_.size() << "object IDs are currently in scope. "
                     << "This may lead to required objects being garbage collected.";
  }
  std::unordered_set<ObjectID> copy(active_object_ids_.begin(), active_object_ids_.end());
  if (!raylet_client_->ReportActiveObjectIDs(copy).ok()) {
    RAY_LOG(ERROR) << "Raylet connection failed. Shutting down.";
    Shutdown();
  }
  // }

  // Reset the timer from the previous expiration time to avoid drift.
  heartbeat_timer_.expires_at(
      heartbeat_timer_.expiry() +
      boost::asio::chrono::milliseconds(
          RayConfig::instance().worker_heartbeat_timeout_milliseconds()));
  heartbeat_timer_.async_wait(boost::bind(&CoreWorker::ReportActiveObjectIDs, this));
  active_object_ids_updated_ = false;
}

Status CoreWorker::SetClientOptions(std::string name, int64_t limit_bytes) {
  // Currently only the Plasma store supports client options.
  return plasma_store_provider_->SetClientOptions(name, limit_bytes);
}

Status CoreWorker::Put(const RayObject &object, ObjectID *object_id) {
  *object_id = ObjectID::ForPut(worker_context_.GetCurrentTaskID(),
                                worker_context_.GetNextPutIndex(),
                                static_cast<uint8_t>(TaskTransportType::RAYLET));
  return Put(object, *object_id);
}

Status CoreWorker::Put(const RayObject &object, const ObjectID &object_id) {
  RAY_CHECK(object_id.GetTransportType() ==
            static_cast<uint8_t>(TaskTransportType::RAYLET))
      << "Invalid transport type flag in object ID: " << object_id.GetTransportType();
  return plasma_store_provider_->Put(object, object_id);
}

Status CoreWorker::Create(const std::shared_ptr<Buffer> &metadata, const size_t data_size,
                          ObjectID *object_id, std::shared_ptr<Buffer> *data) {
  *object_id = ObjectID::ForPut(worker_context_.GetCurrentTaskID(),
                                worker_context_.GetNextPutIndex(),
                                static_cast<uint8_t>(TaskTransportType::RAYLET));
  return Create(metadata, data_size, *object_id, data);
}

Status CoreWorker::Create(const std::shared_ptr<Buffer> &metadata, const size_t data_size,
                          const ObjectID &object_id, std::shared_ptr<Buffer> *data) {
  return plasma_store_provider_->Create(metadata, data_size, object_id, data);
}

Status CoreWorker::Seal(const ObjectID &object_id) {
  return plasma_store_provider_->Seal(object_id);
}

Status CoreWorker::Get(const std::vector<ObjectID> &ids, const int64_t timeout_ms,
                       std::vector<std::shared_ptr<RayObject>> *results) {
  results->resize(ids.size(), nullptr);

  absl::flat_hash_set<ObjectID> plasma_object_ids;
  absl::flat_hash_set<ObjectID> memory_object_ids;
  GroupObjectIdsByStoreProvider(ids, &plasma_object_ids, &memory_object_ids);

  bool got_exception = false;
  absl::flat_hash_map<ObjectID, std::shared_ptr<RayObject>> result_map;
  auto start_time = current_time_ms();
  RAY_RETURN_NOT_OK(plasma_store_provider_->Get(plasma_object_ids, timeout_ms,
                                                worker_context_.GetCurrentTaskID(),
                                                &result_map, &got_exception));

  if (!got_exception) {
    int64_t local_timeout_ms = timeout_ms;
    if (timeout_ms >= 0) {
      local_timeout_ms = std::max(static_cast<int64_t>(0),
                                  timeout_ms - (current_time_ms() - start_time));
    }
    RAY_RETURN_NOT_OK(memory_store_provider_->Get(memory_object_ids, local_timeout_ms,
                                                  worker_context_.GetCurrentTaskID(),
                                                  &result_map, &got_exception));
  }

  // If any of the objects have been promoted to plasma, then we retry their
  // gets at the provider plasma.
  absl::flat_hash_set<ObjectID> promoted_plasma_ids;
  for (const auto &pair : result_map) {
    if (pair.second->IsInPlasmaError()) {
      promoted_plasma_ids.insert(pair.first);
    }
  }
  if (!promoted_plasma_ids.empty()) {
    int64_t local_timeout_ms = timeout_ms;
    if (timeout_ms >= 0) {
      local_timeout_ms = std::max(static_cast<int64_t>(0),
                                  timeout_ms - (current_time_ms() - start_time));
    }
    for (const auto &id : promoted_plasma_ids) {
      result_map.erase(id);
    }
    RAY_RETURN_NOT_OK(plasma_store_provider_->Get(promoted_plasma_ids, local_timeout_ms,
                                                  worker_context_.GetCurrentTaskID(),
                                                  &result_map, &got_exception));
    for (const auto &pair : result_map) {
      RAY_CHECK(!pair.second->IsInPlasmaError());
    }
  }

  // Loop through `ids` and fill each entry for the `results` vector,
  // this ensures that entries `results` have exactly the same order as
  // they are in `ids`. When there are duplicate object ids, all the entries
  // for the same id are filled in.
  for (size_t i = 0; i < ids.size(); i++) {
    if (result_map.find(ids[i]) != result_map.end()) {
      (*results)[i] = result_map[ids[i]];
    }
  }

  return Status::OK();
}

Status CoreWorker::Contains(const ObjectID &object_id, bool *has_object) {
  // Currently only the Plasma store supports Contains().
  return plasma_store_provider_->Contains(object_id, has_object);
}

Status CoreWorker::Wait(const std::vector<ObjectID> &ids, int num_objects,
                        int64_t timeout_ms, std::vector<bool> *results) {
  results->resize(ids.size(), false);

  if (num_objects <= 0 || num_objects > static_cast<int>(ids.size())) {
    return Status::Invalid(
        "Number of objects to wait for must be between 1 and the number of ids.");
  }

  absl::flat_hash_set<ObjectID> plasma_object_ids;
  absl::flat_hash_set<ObjectID> memory_object_ids;
  GroupObjectIdsByStoreProvider(ids, &plasma_object_ids, &memory_object_ids);

  if (plasma_object_ids.size() + memory_object_ids.size() != ids.size()) {
    return Status::Invalid("Duplicate object IDs not supported in wait.");
  }

  // TODO(edoakes): this logic is not ideal, and will have to be addressed
  // before we enable direct actor calls in the Python code. If we are waiting
  // on a list of objects mixed between multiple store providers, we could
  // easily end up in the situation where we're blocked waiting on one store
  // provider while another actually has enough objects ready to fulfill
  // 'num_objects'. This is partially addressed by trying them all once with
  // a timeout of 0, but that does not address the situation where objects
  // become available on the second store provider while waiting on the first.

  absl::flat_hash_set<ObjectID> ready;
  // Wait from both store providers with timeout set to 0. This is to avoid the case
  // where we might use up the entire timeout on trying to get objects from one store
  // provider before even trying another (which might have all of the objects available).
  if (plasma_object_ids.size() > 0) {
    RAY_RETURN_NOT_OK(
        plasma_store_provider_->Wait(plasma_object_ids, num_objects, /*timeout_ms=*/0,
                                     worker_context_.GetCurrentTaskID(), &ready));
  }
  if (memory_object_ids.size() > 0) {
    RAY_RETURN_NOT_OK(memory_store_provider_->Wait(
        memory_object_ids, std::max(0, static_cast<int>(ready.size()) - num_objects),
        /*timeout_ms=*/0, worker_context_.GetCurrentTaskID(), &ready));
  }

  if (static_cast<int>(ready.size()) < num_objects && timeout_ms != 0) {
    int64_t start_time = current_time_ms();
    if (plasma_object_ids.size() > 0) {
      RAY_RETURN_NOT_OK(
          plasma_store_provider_->Wait(plasma_object_ids, num_objects, timeout_ms,
                                       worker_context_.GetCurrentTaskID(), &ready));
    }
    if (timeout_ms > 0) {
      timeout_ms =
          std::max(0, static_cast<int>(timeout_ms - (current_time_ms() - start_time)));
    }
    if (memory_object_ids.size() > 0) {
      RAY_RETURN_NOT_OK(
          memory_store_provider_->Wait(memory_object_ids, num_objects, timeout_ms,
                                       worker_context_.GetCurrentTaskID(), &ready));
    }
  }

  for (size_t i = 0; i < ids.size(); i++) {
    if (ready.find(ids[i]) != ready.end()) {
      results->at(i) = true;
    }
  }

  return Status::OK();
}

Status CoreWorker::Delete(const std::vector<ObjectID> &object_ids, bool local_only,
                          bool delete_creating_tasks) {
  absl::flat_hash_set<ObjectID> plasma_object_ids;
  absl::flat_hash_set<ObjectID> memory_object_ids;
  GroupObjectIdsByStoreProvider(object_ids, &plasma_object_ids, &memory_object_ids);

  RAY_RETURN_NOT_OK(plasma_store_provider_->Delete(plasma_object_ids, local_only,
                                                   delete_creating_tasks));
  RAY_RETURN_NOT_OK(memory_store_provider_->Delete(memory_object_ids));

  return Status::OK();
}

std::string CoreWorker::MemoryUsageString() {
  // Currently only the Plasma store returns a debug string.
  return plasma_store_provider_->MemoryUsageString();
}

TaskID CoreWorker::GetCallerId() const {
  TaskID caller_id;
  ActorID actor_id = GetActorId();
  if (!actor_id.IsNil()) {
    caller_id = TaskID::ForActorCreationTask(actor_id);
  } else {
    caller_id = main_thread_task_id_;
  }
  return caller_id;
}

Status CoreWorker::SubmitTask(const RayFunction &function,
                              const std::vector<TaskArg> &args,
                              const TaskOptions &task_options,
                              std::vector<ObjectID> *return_ids) {
  TaskSpecBuilder builder;
  const int next_task_index = worker_context_.GetNextTaskIndex();
  const auto task_id =
      TaskID::ForNormalTask(worker_context_.GetCurrentJobID(),
                            worker_context_.GetCurrentTaskID(), next_task_index);
  BuildCommonTaskSpec(builder, worker_context_.GetCurrentJobID(), task_id,
                      worker_context_.GetCurrentTaskID(), next_task_index, GetCallerId(),
                      function, args, task_options.num_returns, task_options.resources,
                      {}, TaskTransportType::RAYLET, return_ids);
  return raylet_client_->SubmitTask(builder.Build());
}

Status CoreWorker::CreateActor(const RayFunction &function,
                               const std::vector<TaskArg> &args,
                               const ActorCreationOptions &actor_creation_options,
                               ActorID *return_actor_id) {
  const int next_task_index = worker_context_.GetNextTaskIndex();
  const ActorID actor_id =
      ActorID::Of(worker_context_.GetCurrentJobID(), worker_context_.GetCurrentTaskID(),
                  next_task_index);
  const TaskID actor_creation_task_id = TaskID::ForActorCreationTask(actor_id);
  const JobID job_id = worker_context_.GetCurrentJobID();
  std::vector<ObjectID> return_ids;
  TaskSpecBuilder builder;
  BuildCommonTaskSpec(
      builder, job_id, actor_creation_task_id, worker_context_.GetCurrentTaskID(),
      next_task_index, GetCallerId(), function, args, 1, actor_creation_options.resources,
      actor_creation_options.placement_resources, TaskTransportType::RAYLET, &return_ids);
  builder.SetActorCreationTaskSpec(actor_id, actor_creation_options.max_reconstructions,
                                   actor_creation_options.dynamic_worker_options,
                                   actor_creation_options.is_direct_call,
                                   actor_creation_options.max_concurrency,
                                   actor_creation_options.is_detached);

  std::unique_ptr<ActorHandle> actor_handle(new ActorHandle(
      actor_id, job_id, /*actor_cursor=*/return_ids[0], function.GetLanguage(),
      actor_creation_options.is_direct_call, function.GetFunctionDescriptor()));
  RAY_CHECK(AddActorHandle(std::move(actor_handle)))
      << "Actor " << actor_id << " already exists";

  RAY_RETURN_NOT_OK(raylet_client_->SubmitTask(builder.Build()));
  *return_actor_id = actor_id;
  return Status::OK();
}

Status CoreWorker::SubmitActorTask(const ActorID &actor_id, const RayFunction &function,
                                   const std::vector<TaskArg> &args,
                                   const TaskOptions &task_options,
                                   std::vector<ObjectID> *return_ids) {
  ActorHandle *actor_handle = nullptr;
  RAY_RETURN_NOT_OK(GetActorHandle(actor_id, &actor_handle));

  // Add one for actor cursor object id for tasks.
  const int num_returns = task_options.num_returns + 1;

  const bool is_direct_call = actor_handle->IsDirectCallActor();
  const TaskTransportType transport_type =
      is_direct_call ? TaskTransportType::DIRECT_ACTOR : TaskTransportType::RAYLET;

  // Build common task spec.
  TaskSpecBuilder builder;
  const int next_task_index = worker_context_.GetNextTaskIndex();
  const TaskID actor_task_id = TaskID::ForActorTask(
      worker_context_.GetCurrentJobID(), worker_context_.GetCurrentTaskID(),
      next_task_index, actor_handle->GetActorID());
  BuildCommonTaskSpec(builder, actor_handle->CreationJobID(), actor_task_id,
                      worker_context_.GetCurrentTaskID(), next_task_index, GetCallerId(),
                      function, args, num_returns, task_options.resources, {},
                      transport_type, return_ids);

  const ObjectID new_cursor = return_ids->back();
  actor_handle->SetActorTaskSpec(builder, transport_type, new_cursor);
  // Remove cursor from return ids.
  return_ids->pop_back();

  // Submit task.
  Status status;
  if (is_direct_call) {
    status = direct_actor_submitter_->SubmitTask(builder.Build());
  } else {
    status = raylet_client_->SubmitTask(builder.Build());
  }
  return status;
}

ActorID CoreWorker::DeserializeAndRegisterActorHandle(const std::string &serialized) {
  std::unique_ptr<ActorHandle> actor_handle(new ActorHandle(serialized));
  const ActorID actor_id = actor_handle->GetActorID();
  RAY_UNUSED(AddActorHandle(std::move(actor_handle)));
  return actor_id;
}

Status CoreWorker::SerializeActorHandle(const ActorID &actor_id,
                                        std::string *output) const {
  ActorHandle *actor_handle = nullptr;
  auto status = GetActorHandle(actor_id, &actor_handle);
  if (status.ok()) {
    actor_handle->Serialize(output);
  }
  return status;
}

bool CoreWorker::AddActorHandle(std::unique_ptr<ActorHandle> actor_handle) {
  const auto &actor_id = actor_handle->GetActorID();
  auto inserted = actor_handles_.emplace(actor_id, std::move(actor_handle)).second;
  if (inserted) {
    // Register a callback to handle actor notifications.
    auto actor_notification_callback = [this](const ActorID &actor_id,
                                              const gcs::ActorTableData &actor_data) {
      if (actor_data.state() == gcs::ActorTableData::RECONSTRUCTING) {
        auto it = actor_handles_.find(actor_id);
        RAY_CHECK(it != actor_handles_.end());
        if (it->second->IsDirectCallActor()) {
          // We have to reset the actor handle since the next instance of the
          // actor will not have the last sequence number that we sent.
          // TODO: Remove the check for direct calls. We do not reset for the
          // raylet codepath because it tries to replay all tasks since the
          // last actor checkpoint.
          it->second->Reset();
        }
      } else if (actor_data.state() == gcs::ActorTableData::DEAD) {
        RAY_CHECK_OK(gcs_client_.Actors().AsyncUnsubscribe(actor_id, nullptr));
        // We cannot erase the actor handle here because clients can still
        // submit tasks to dead actors.
      }

      direct_actor_submitter_->HandleActorUpdate(actor_id, actor_data);

      RAY_LOG(INFO) << "received notification on actor, state="
                    << static_cast<int>(actor_data.state()) << ", actor_id: " << actor_id
                    << ", ip address: " << actor_data.ip_address()
                    << ", port: " << actor_data.port();
    };

    RAY_CHECK_OK(gcs_client_.Actors().AsyncSubscribe(
        actor_id, actor_notification_callback, nullptr));
  }
  return inserted;
}

Status CoreWorker::GetActorHandle(const ActorID &actor_id,
                                  ActorHandle **actor_handle) const {
  auto it = actor_handles_.find(actor_id);
  if (it == actor_handles_.end()) {
    return Status::Invalid("Handle for actor does not exist");
  }
  *actor_handle = it->second.get();
  return Status::OK();
}

std::unique_ptr<worker::ProfileEvent> CoreWorker::CreateProfileEvent(
    const std::string &event_type) {
  return std::unique_ptr<worker::ProfileEvent>(
      new worker::ProfileEvent(profiler_, event_type));
}

void CoreWorker::StartExecutingTasks() { task_execution_service_.run(); }

Status CoreWorker::GetReturnObjects(
    const std::vector<ObjectID> &object_ids, const std::vector<size_t> &data_sizes,
    const std::vector<std::shared_ptr<Buffer>> &metadatas,
    std::vector<std::shared_ptr<RayObject>> *return_objects) {
  RAY_CHECK(object_ids.size() == metadatas.size());
  RAY_CHECK(object_ids.size() == data_sizes.size());
  return_objects->resize(object_ids.size(), nullptr);

  for (size_t i = 0; i < object_ids.size(); i++) {
    bool object_already_exists = false;
    std::shared_ptr<Buffer> data_buffer;
    if (data_sizes[i] > 0) {
      if (!worker_context_.CurrentActorUseDirectCall()) {
        RAY_RETURN_NOT_OK(
            Create(metadatas[i], data_sizes[i], object_ids[i], &data_buffer));
        object_already_exists = !data_buffer;
      } else {
        data_buffer = std::make_shared<LocalMemoryBuffer>(data_sizes[i]);
      }
    }
    // Leave the return object as a nullptr if there is no data or metadata.
    // This allows the caller to prevent the core worker from storing an output
    // (e.g., to support ray.experimental.no_return.NoReturn).
    if (!object_already_exists && (data_buffer || metadatas[i])) {
      return_objects->at(i) = std::make_shared<RayObject>(data_buffer, metadatas[i]);
    }
  }

  return Status::OK();
}

Status CoreWorker::GetReturnObjects(
    const std::vector<ObjectID> &object_ids, const std::vector<size_t> &data_sizes,
    const std::vector<std::shared_ptr<Buffer>> &metadatas,
    std::vector<std::shared_ptr<RayObject>> *return_objects) {
  RAY_CHECK(object_ids.size() == metadatas.size());
  RAY_CHECK(object_ids.size() == data_sizes.size());
  return_objects->resize(object_ids.size(), nullptr);

  for (size_t i = 0; i < object_ids.size(); i++) {
    bool object_already_exists = false;
    std::shared_ptr<Buffer> data_buffer;
    if (data_sizes[i] > 0) {
      if (worker_context_.CurrentActorUseDirectCall() && data_sizes[i] < 100000) {
        data_buffer = std::make_shared<LocalMemoryBuffer>(data_sizes[i]);
      } else {
        RAY_RETURN_NOT_OK(
            Create(metadatas[i], data_sizes[i], object_ids[i], &data_buffer));
        object_already_exists = !data_buffer;
      }
    }
    // Leave the return object as a nullptr if there is no data or metadata.
    // This allows the caller to prevent the core worker from storing an output
    // (e.g., to support ray.experimental.no_return.NoReturn).
    if (!object_already_exists && (data_buffer || metadatas[i])) {
      return_objects->at(i) = std::make_shared<RayObject>(data_buffer, metadatas[i]);
    }
  }

  return Status::OK();
}

Status CoreWorker::ExecuteTask(const TaskSpecification &task_spec,
                               const ResourceMappingType &resource_ids,
                               std::vector<std::shared_ptr<RayObject>> *return_by_value) {
<<<<<<< HEAD
  idle_profile_event_.reset();
  RAY_LOG(DEBUG) << "Executing task " << task_spec.TaskId();

=======
>>>>>>> 36a72249
  resource_ids_ = resource_ids;
  worker_context_.SetCurrentTask(task_spec);
  SetCurrentTaskId(task_spec.TaskId());

  RayFunction func{task_spec.GetLanguage(), task_spec.FunctionDescriptor()};

  std::vector<std::shared_ptr<RayObject>> args;
  std::vector<ObjectID> arg_reference_ids;
  RAY_CHECK_OK(BuildArgsForExecutor(task_spec, &args, &arg_reference_ids));

  std::vector<ObjectID> return_ids;
  for (size_t i = 0; i < task_spec.NumReturns(); i++) {
    return_ids.push_back(task_spec.ReturnId(i));
  }

  Status status;
  TaskType task_type = TaskType::NORMAL_TASK;
  if (task_spec.IsActorCreationTask()) {
    RAY_CHECK(return_ids.size() > 0);
    return_ids.pop_back();
    task_type = TaskType::ACTOR_CREATION_TASK;
    SetActorId(task_spec.ActorCreationId());
  } else if (task_spec.IsActorTask()) {
    RAY_CHECK(return_ids.size() > 0);
    return_ids.pop_back();
    task_type = TaskType::ACTOR_TASK;
  }

<<<<<<< HEAD
  // TODO(ekl) unify return_by_value and return_objects
=======
>>>>>>> 36a72249
  std::vector<std::shared_ptr<RayObject>> return_objects;
  status = task_execution_callback_(task_type, func,
                                    task_spec.GetRequiredResources().GetResourceMap(),
                                    args, arg_reference_ids, return_ids, &return_objects);

  for (size_t i = 0; i < return_objects.size(); i++) {
<<<<<<< HEAD
    return_by_value->push_back(return_objects[i]);
=======
>>>>>>> 36a72249
    // The object is nullptr if it already existed in the object store.
    if (!return_objects[i]) {
      continue;
    }
    if (return_objects[i]->GetData()->IsPlasmaBuffer()) {
      if (!Seal(return_ids[i]).ok()) {
        RAY_LOG(ERROR) << "Task " << task_spec.TaskId() << " failed to seal object "
                       << return_ids[i] << " in store: " << status.message();
<<<<<<< HEAD
      }
    } else if (!worker_context_.CurrentActorUseDirectCall()) {
      if (!Put(*return_objects[i], return_ids[i]).ok()) {
        RAY_LOG(ERROR) << "Task " << task_spec.TaskId() << " failed to seal object "
                       << return_ids[i] << " in store: " << status.message();
=======
>>>>>>> 36a72249
      }
    } else if (!worker_context_.CurrentActorUseDirectCall()) {
      if (!Put(*return_objects[i], return_ids[i]).ok()) {
        RAY_LOG(ERROR) << "Task " << task_spec.TaskId() << " failed to seal object "
                       << return_ids[i] << " in store: " << status.message();
      }
    } else {
      return_by_value->push_back(return_objects[i]);
    }
  }

  SetCurrentTaskId(TaskID::Nil());
  worker_context_.ResetCurrentTask(task_spec);
<<<<<<< HEAD

  // TODO(zhijunfu):
  // 1. Check and handle failure.
  // 2. Save or load checkpoint.
  idle_profile_event_.reset(new worker::ProfileEvent(profiler_, "worker_idle"));
=======
>>>>>>> 36a72249
  return status;
}

Status CoreWorker::BuildArgsForExecutor(const TaskSpecification &task,
                                        std::vector<std::shared_ptr<RayObject>> *args,
                                        std::vector<ObjectID> *arg_reference_ids) {
  auto num_args = task.NumArgs();
  args->resize(num_args);
  arg_reference_ids->resize(num_args);

  std::vector<ObjectID> object_ids_to_fetch;
  std::vector<int> indices;

  for (size_t i = 0; i < task.NumArgs(); ++i) {
    int count = task.ArgIdCount(i);
    if (count > 0) {
      // pass by reference.
      RAY_CHECK(count == 1);
      object_ids_to_fetch.push_back(task.ArgId(i, 0));
      indices.push_back(i);
      arg_reference_ids->at(i) = task.ArgId(i, 0);
    } else {
      // pass by value.
      std::shared_ptr<LocalMemoryBuffer> data = nullptr;
      if (task.ArgDataSize(i)) {
        data = std::make_shared<LocalMemoryBuffer>(const_cast<uint8_t *>(task.ArgData(i)),
                                                   task.ArgDataSize(i));
      }
      std::shared_ptr<LocalMemoryBuffer> metadata = nullptr;
      if (task.ArgMetadataSize(i)) {
        metadata = std::make_shared<LocalMemoryBuffer>(
            const_cast<uint8_t *>(task.ArgMetadata(i)), task.ArgMetadataSize(i));
      }
      args->at(i) = std::make_shared<RayObject>(data, metadata);
      arg_reference_ids->at(i) = ObjectID::Nil();
    }
  }

  std::vector<std::shared_ptr<RayObject>> results;
  auto status = Get(object_ids_to_fetch, -1, &results);
  if (status.ok()) {
    for (size_t i = 0; i < results.size(); i++) {
      args->at(indices[i]) = results[i];
    }
  }

  return status;
}

}  // namespace ray<|MERGE_RESOLUTION|>--- conflicted
+++ resolved
@@ -650,37 +650,6 @@
     bool object_already_exists = false;
     std::shared_ptr<Buffer> data_buffer;
     if (data_sizes[i] > 0) {
-      if (!worker_context_.CurrentActorUseDirectCall()) {
-        RAY_RETURN_NOT_OK(
-            Create(metadatas[i], data_sizes[i], object_ids[i], &data_buffer));
-        object_already_exists = !data_buffer;
-      } else {
-        data_buffer = std::make_shared<LocalMemoryBuffer>(data_sizes[i]);
-      }
-    }
-    // Leave the return object as a nullptr if there is no data or metadata.
-    // This allows the caller to prevent the core worker from storing an output
-    // (e.g., to support ray.experimental.no_return.NoReturn).
-    if (!object_already_exists && (data_buffer || metadatas[i])) {
-      return_objects->at(i) = std::make_shared<RayObject>(data_buffer, metadatas[i]);
-    }
-  }
-
-  return Status::OK();
-}
-
-Status CoreWorker::GetReturnObjects(
-    const std::vector<ObjectID> &object_ids, const std::vector<size_t> &data_sizes,
-    const std::vector<std::shared_ptr<Buffer>> &metadatas,
-    std::vector<std::shared_ptr<RayObject>> *return_objects) {
-  RAY_CHECK(object_ids.size() == metadatas.size());
-  RAY_CHECK(object_ids.size() == data_sizes.size());
-  return_objects->resize(object_ids.size(), nullptr);
-
-  for (size_t i = 0; i < object_ids.size(); i++) {
-    bool object_already_exists = false;
-    std::shared_ptr<Buffer> data_buffer;
-    if (data_sizes[i] > 0) {
       if (worker_context_.CurrentActorUseDirectCall() && data_sizes[i] < 100000) {
         data_buffer = std::make_shared<LocalMemoryBuffer>(data_sizes[i]);
       } else {
@@ -702,13 +671,7 @@
 
 Status CoreWorker::ExecuteTask(const TaskSpecification &task_spec,
                                const ResourceMappingType &resource_ids,
-                               std::vector<std::shared_ptr<RayObject>> *return_by_value) {
-<<<<<<< HEAD
-  idle_profile_event_.reset();
-  RAY_LOG(DEBUG) << "Executing task " << task_spec.TaskId();
-
-=======
->>>>>>> 36a72249
+                               std::vector<std::shared_ptr<RayObject>> *return_objects) {
   resource_ids_ = resource_ids;
   worker_context_.SetCurrentTask(task_spec);
   SetCurrentTaskId(task_spec.TaskId());
@@ -737,20 +700,11 @@
     task_type = TaskType::ACTOR_TASK;
   }
 
-<<<<<<< HEAD
-  // TODO(ekl) unify return_by_value and return_objects
-=======
->>>>>>> 36a72249
-  std::vector<std::shared_ptr<RayObject>> return_objects;
   status = task_execution_callback_(task_type, func,
                                     task_spec.GetRequiredResources().GetResourceMap(),
                                     args, arg_reference_ids, return_ids, &return_objects);
 
   for (size_t i = 0; i < return_objects.size(); i++) {
-<<<<<<< HEAD
-    return_by_value->push_back(return_objects[i]);
-=======
->>>>>>> 36a72249
     // The object is nullptr if it already existed in the object store.
     if (!return_objects[i]) {
       continue;
@@ -759,35 +713,17 @@
       if (!Seal(return_ids[i]).ok()) {
         RAY_LOG(ERROR) << "Task " << task_spec.TaskId() << " failed to seal object "
                        << return_ids[i] << " in store: " << status.message();
-<<<<<<< HEAD
-      }
-    } else if (!worker_context_.CurrentActorUseDirectCall()) {
-      if (!Put(*return_objects[i], return_ids[i]).ok()) {
-        RAY_LOG(ERROR) << "Task " << task_spec.TaskId() << " failed to seal object "
-                       << return_ids[i] << " in store: " << status.message();
-=======
->>>>>>> 36a72249
       }
     } else if (!worker_context_.CurrentActorUseDirectCall()) {
       if (!Put(*return_objects[i], return_ids[i]).ok()) {
         RAY_LOG(ERROR) << "Task " << task_spec.TaskId() << " failed to seal object "
                        << return_ids[i] << " in store: " << status.message();
       }
-    } else {
-      return_by_value->push_back(return_objects[i]);
     }
   }
 
   SetCurrentTaskId(TaskID::Nil());
   worker_context_.ResetCurrentTask(task_spec);
-<<<<<<< HEAD
-
-  // TODO(zhijunfu):
-  // 1. Check and handle failure.
-  // 2. Save or load checkpoint.
-  idle_profile_event_.reset(new worker::ProfileEvent(profiler_, "worker_idle"));
-=======
->>>>>>> 36a72249
   return status;
 }
 
