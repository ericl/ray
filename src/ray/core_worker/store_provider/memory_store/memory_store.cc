#include <condition_variable>
#include "ray/common/ray_config.h"
#include "ray/core_worker/context.h"
#include "ray/core_worker/core_worker.h"
#include "ray/core_worker/store_provider/memory_store_provider.h"

namespace ray {

/// A class that represents a `Get` request.
class GetRequest {
 public:
  GetRequest(absl::flat_hash_set<ObjectID> object_ids, size_t num_objects,
             bool remove_after_get);

  const absl::flat_hash_set<ObjectID> &ObjectIds() const;

  /// Wait until all requested objects are available, or timeout happens.
  ///
  /// \param timeout_ms The maximum time in milliseconds to wait for.
  /// \return Whether all requested objects are available.
  bool Wait(int64_t timeout_ms);
  /// Set the object content for the specific object id.
  void Set(const ObjectID &object_id, std::shared_ptr<RayObject> buffer);
  /// Get the object content for the specific object id.
  std::shared_ptr<RayObject> Get(const ObjectID &object_id) const;
  /// Whether this is a `get` request.
  bool ShouldRemoveObjects() const;

 private:
  /// Wait until all requested objects are available.
  void Wait();

  /// The object IDs involved in this request.
  const absl::flat_hash_set<ObjectID> object_ids_;
  /// The object information for the objects in this request.
  absl::flat_hash_map<ObjectID, std::shared_ptr<RayObject>> objects_;
  /// Number of objects required.
  const size_t num_objects_;

  // Whether the requested objects should be removed from store
  // after `get` returns.
  const bool remove_after_get_;
  // Whether all the requested objects are available.
  bool is_ready_;
  mutable std::mutex mutex_;
  std::condition_variable cv_;
};

GetRequest::GetRequest(absl::flat_hash_set<ObjectID> object_ids, size_t num_objects,
                       bool remove_after_get)
    : object_ids_(std::move(object_ids)),
      num_objects_(num_objects),
      remove_after_get_(remove_after_get),
      is_ready_(false) {
  RAY_CHECK(num_objects_ <= object_ids_.size());
}

const absl::flat_hash_set<ObjectID> &GetRequest::ObjectIds() const { return object_ids_; }

bool GetRequest::ShouldRemoveObjects() const { return remove_after_get_; }

bool GetRequest::Wait(int64_t timeout_ms) {
  RAY_CHECK(timeout_ms >= 0 || timeout_ms == -1);
  if (timeout_ms == -1) {
    // Wait forever until all objects are ready.
    Wait();
    return true;
  }

  // Wait until all objects are ready, or the timeout expires.
  std::unique_lock<std::mutex> lock(mutex_);
  while (!is_ready_) {
    auto status = cv_.wait_for(lock, std::chrono::milliseconds(timeout_ms));
    if (status == std::cv_status::timeout) {
      return false;
    }
  }
  return true;
}

void GetRequest::Wait() {
  std::unique_lock<std::mutex> lock(mutex_);
  while (!is_ready_) {
    cv_.wait(lock);
  }
}

void GetRequest::Set(const ObjectID &object_id, std::shared_ptr<RayObject> object) {
  std::unique_lock<std::mutex> lock(mutex_);
  objects_.emplace(object_id, object);
  if (objects_.size() == num_objects_) {
    is_ready_ = true;
    cv_.notify_all();
  }
}

std::shared_ptr<RayObject> GetRequest::Get(const ObjectID &object_id) const {
  std::unique_lock<std::mutex> lock(mutex_);
  auto iter = objects_.find(object_id);
  if (iter != objects_.end()) {
    return iter->second;
  }

  return nullptr;
}

CoreWorkerMemoryStore::CoreWorkerMemoryStore(std::shared_ptr<ReferenceCounter> counter) {
  if (counter != nullptr) {
    ref_counter_ = counter;
    ref_counter_->OnObjectDeleted([this](const ObjectID &obj_id) { Delete({obj_id}); });
  }
}

<<<<<<< HEAD
Status CoreWorkerMemoryStore::Put(const ObjectID &object_id, const RayObject &object) {
  std::unique_lock<std::mutex> lock(lock_);

  // Don't put it in the store, since we won't get a callback for deletion.
  if (ref_counter_ && !ref_counter_->HasReference(object_id)) {
    return Status::OK();
  }

  auto iter = objects_.find(object_id);
  if (iter != objects_.end()) {
    return Status::ObjectExists("object already exists in the memory store");
=======
void CoreWorkerMemoryStore::GetAsync(
    const ObjectID &object_id, std::function<void(std::shared_ptr<RayObject>)> callback) {
  std::shared_ptr<RayObject> ptr;
  {
    absl::MutexLock lock(&mu_);
    auto iter = objects_.find(object_id);
    if (iter != objects_.end()) {
      ptr = iter->second;
    } else {
      object_async_get_requests_[object_id].push_back(callback);
    }
>>>>>>> f3f86385
  }
  // It's important for performance to run the callback outside the lock.
  if (ptr != nullptr) {
    callback(ptr);
  }
}

Status CoreWorkerMemoryStore::Put(const ObjectID &object_id, const RayObject &object) {
  std::vector<std::function<void(std::shared_ptr<RayObject>)>> async_callbacks;
  auto object_entry =
      std::make_shared<RayObject>(object.GetData(), object.GetMetadata(), true);

  {
    absl::MutexLock lock(&mu_);
    auto iter = objects_.find(object_id);
    if (iter != objects_.end()) {
      return Status::ObjectExists("object already exists in the memory store");
    }

    auto async_callback_it = object_async_get_requests_.find(object_id);
    if (async_callback_it != object_async_get_requests_.end()) {
      auto &callbacks = async_callback_it->second;
      async_callbacks = std::move(callbacks);
      object_async_get_requests_.erase(async_callback_it);
    }

    bool should_add_entry = true;
    auto object_request_iter = object_get_requests_.find(object_id);
    if (object_request_iter != object_get_requests_.end()) {
      auto &get_requests = object_request_iter->second;
      for (auto &get_request : get_requests) {
        get_request->Set(object_id, object_entry);
        if (get_request->ShouldRemoveObjects()) {
          should_add_entry = false;
        }
      }
    }

    if (should_add_entry) {
      // If there is no existing get request, then add the `RayObject` to map.
      objects_.emplace(object_id, object_entry);
    }
  }

  // It's important for performance to run the callbacks outside the lock.
  for (const auto &cb : async_callbacks) {
    cb(object_entry);
  }

  return Status::OK();
}

Status CoreWorkerMemoryStore::Get(const std::vector<ObjectID> &object_ids,
                                  int num_objects, int64_t timeout_ms,
                                  bool remove_after_get,
                                  std::vector<std::shared_ptr<RayObject>> *results) {
  (*results).resize(object_ids.size(), nullptr);

  std::shared_ptr<GetRequest> get_request;

  {
    absl::flat_hash_set<ObjectID> remaining_ids;
    absl::flat_hash_set<ObjectID> ids_to_remove;

    absl::MutexLock lock(&mu_);
    // Check for existing objects and see if this get request can be fullfilled.
    for (size_t i = 0; i < object_ids.size(); i++) {
      const auto &object_id = object_ids[i];
      auto iter = objects_.find(object_id);
      if (iter != objects_.end()) {
        (*results)[i] = iter->second;
        if (remove_after_get) {
          // Note that we cannot remove the object_id from `objects_` now,
          // because `object_ids` might have duplicate ids.
          ids_to_remove.insert(object_id);
        }
      } else {
        remaining_ids.insert(object_id);
      }
    }

    // Clean up the objects if ref counting is off.
    if (ref_counter_ == nullptr) {
      for (const auto &object_id : ids_to_remove) {
        objects_.erase(object_id);
      }
    }

    // Return if all the objects are obtained.
    if (remaining_ids.empty()) {
      return Status::OK();
    }

    if (object_ids.size() - remaining_ids.size() >= static_cast<size_t>(num_objects)) {
      // Already get enough objects.
      return Status::OK();
    }

    size_t required_objects = num_objects - (object_ids.size() - remaining_ids.size());

    // Otherwise, create a GetRequest to track remaining objects.
    get_request = std::make_shared<GetRequest>(std::move(remaining_ids), required_objects,
                                               remove_after_get);
    for (const auto &object_id : get_request->ObjectIds()) {
      object_get_requests_[object_id].push_back(get_request);
    }
  }

  // Wait for remaining objects (or timeout).
  get_request->Wait(timeout_ms);

  {
    absl::MutexLock lock(&mu_);
    // Populate results.
    for (size_t i = 0; i < object_ids.size(); i++) {
      const auto &object_id = object_ids[i];
      if ((*results)[i] == nullptr) {
        (*results)[i] = get_request->Get(object_id);
      }
    }

    // Remove get request.
    for (const auto &object_id : get_request->ObjectIds()) {
      auto object_request_iter = object_get_requests_.find(object_id);
      if (object_request_iter != object_get_requests_.end()) {
        auto &get_requests = object_request_iter->second;
        // Erase get_request from the vector.
        auto it = std::find(get_requests.begin(), get_requests.end(), get_request);
        if (it != get_requests.end()) {
          get_requests.erase(it);
          // If the vector is empty, remove the object ID from the map.
          if (get_requests.empty()) {
            object_get_requests_.erase(object_request_iter);
          }
        }
      }
    }
  }

  return Status::OK();
}

void CoreWorkerMemoryStore::Delete(const std::vector<ObjectID> &object_ids) {
  absl::MutexLock lock(&mu_);
  for (const auto &object_id : object_ids) {
    objects_.erase(object_id);
  }
}

bool CoreWorkerMemoryStore::Contains(const ObjectID &object_id) {
  absl::MutexLock lock(&mu_);
  auto it = objects_.find(object_id);
  // If obj is in plasma, we defer to the plasma store for the Contains() call.
  return it != objects_.end() && !it->second->IsInPlasmaError();
}

}  // namespace ray<|MERGE_RESOLUTION|>--- conflicted
+++ resolved
@@ -110,37 +110,6 @@
     ref_counter_->OnObjectDeleted([this](const ObjectID &obj_id) { Delete({obj_id}); });
   }
 }
-
-<<<<<<< HEAD
-Status CoreWorkerMemoryStore::Put(const ObjectID &object_id, const RayObject &object) {
-  std::unique_lock<std::mutex> lock(lock_);
-
-  // Don't put it in the store, since we won't get a callback for deletion.
-  if (ref_counter_ && !ref_counter_->HasReference(object_id)) {
-    return Status::OK();
-  }
-
-  auto iter = objects_.find(object_id);
-  if (iter != objects_.end()) {
-    return Status::ObjectExists("object already exists in the memory store");
-=======
-void CoreWorkerMemoryStore::GetAsync(
-    const ObjectID &object_id, std::function<void(std::shared_ptr<RayObject>)> callback) {
-  std::shared_ptr<RayObject> ptr;
-  {
-    absl::MutexLock lock(&mu_);
-    auto iter = objects_.find(object_id);
-    if (iter != objects_.end()) {
-      ptr = iter->second;
-    } else {
-      object_async_get_requests_[object_id].push_back(callback);
-    }
->>>>>>> f3f86385
-  }
-  // It's important for performance to run the callback outside the lock.
-  if (ptr != nullptr) {
-    callback(ptr);
-  }
 }
 
 Status CoreWorkerMemoryStore::Put(const ObjectID &object_id, const RayObject &object) {
@@ -150,6 +119,7 @@
 
   {
     absl::MutexLock lock(&mu_);
+
     auto iter = objects_.find(object_id);
     if (iter != objects_.end()) {
       return Status::ObjectExists("object already exists in the memory store");
@@ -163,13 +133,20 @@
     }
 
     bool should_add_entry = true;
-    auto object_request_iter = object_get_requests_.find(object_id);
-    if (object_request_iter != object_get_requests_.end()) {
-      auto &get_requests = object_request_iter->second;
-      for (auto &get_request : get_requests) {
-        get_request->Set(object_id, object_entry);
-        if (get_request->ShouldRemoveObjects()) {
-          should_add_entry = false;
+    if (ref_counter_ != nullptr) {
+      // Don't put it in the store, since we won't get a callback for deletion.
+      if (!ref_counter_->HasReference(object_id)) {
+        should_add_entry = false;
+      }
+    } else {
+      auto object_request_iter = object_get_requests_.find(object_id);
+      if (object_request_iter != object_get_requests_.end()) {
+        auto &get_requests = object_request_iter->second;
+        for (auto &get_request : get_requests) {
+          get_request->Set(object_id, object_entry);
+          if (get_request->ShouldRemoveObjects()) {
+            should_add_entry = false;
+          }
         }
       }
     }
