--- conflicted
+++ resolved
@@ -24,19 +24,6 @@
 /// execution.
 class CoreWorkerTaskExecutionInterface {
  public:
-<<<<<<< HEAD
-  /// The callback provided app-language workers that executes tasks.
-  ///
-  /// \param ray_function[in] Information about the function to execute.
-  /// \param args[in] Arguments of the task.
-  /// \param results[out] Results of the task execution.
-  /// \return Status.
-  using TaskExecutor =
-      std::function<Status(const RayFunction &ray_function,
-                           const std::vector<std::shared_ptr<RayObject>> &args,
-                           int num_returns, const TaskSpecification &task_spec,
-                           std::vector<std::shared_ptr<RayObject>> *results)>;
-=======
   // TODO
   using NormalTaskCallback = std::function<Status(
       const RayFunction &ray_function, const JobID &job_id, const TaskID &task_id,
@@ -50,23 +37,14 @@
       const std::unordered_map<std::string, double> &required_resources,
       const std::vector<TaskArg> &args, const std::vector<ObjectID> &return_ids,
       std::vector<std::shared_ptr<RayObject>> *results)>;
->>>>>>> 200b92f6
 
   CoreWorkerTaskExecutionInterface(WorkerContext &worker_context,
                                    std::unique_ptr<RayletClient> &raylet_client,
                                    CoreWorkerObjectInterface &object_interface,
-<<<<<<< HEAD
                                    boost::asio::io_service &io_service,
-                                   const std::shared_ptr<worker::Profiler> profiler,
-                                   const TaskExecutor &executor);
-=======
                                    const std::shared_ptr<worker::Profiler> profiler,
                                    const NormalTaskCallback &normal_task_callback,
                                    const ActorTaskCallback &actor_task_callback);
-
-  // Get the resource IDs available to this worker (as assigned by the raylet).
-  const ResourceMappingType &GetResourceIDs() const { return resource_ids_; }
->>>>>>> 200b92f6
 
   // Get the resource IDs available to this worker (as assigned by the raylet).
   const ResourceMappingType &GetResourceIDs() const { return resource_ids_; }
@@ -102,12 +80,6 @@
   /// Reference to the parent CoreWorker's objects interface.
   CoreWorkerObjectInterface &object_interface_;
 
-<<<<<<< HEAD
-  const std::shared_ptr<worker::Profiler> profiler_;
-
-  // Task execution callback.
-  TaskExecutor execution_callback_;
-=======
   // Reference to the parent CoreWorker's profiler.
   const std::shared_ptr<worker::Profiler> profiler_;
 
@@ -116,7 +88,6 @@
 
   // Actor task execution callback.
   ActorTaskCallback actor_task_callback_;
->>>>>>> 200b92f6
 
   /// All the task task receivers supported.
   EnumUnorderedMap<TaskTransportType, std::unique_ptr<CoreWorkerTaskReceiver>>
