--- conflicted
+++ resolved
@@ -107,12 +107,6 @@
   /// Mutex to proect the various maps below.
   mutable absl::Mutex mu_;
 
-<<<<<<< HEAD
-=======
-  /// Map from actor id to actor state. This only includes actors that we send tasks to.
-  absl::flat_hash_map<ActorID, ActorStateData> actor_states_ GUARDED_BY(mu_);
-
->>>>>>> ac6aa214
   /// Map from actor id to rpc client. This only includes actors that we send tasks to.
   /// We use shared_ptr to enable shared_from_this for pending client callbacks.
   ///
