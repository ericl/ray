#ifndef RAY_CORE_WORKER_DIRECT_ACTOR_TRANSPORT_H
#define RAY_CORE_WORKER_DIRECT_ACTOR_TRANSPORT_H

#include <list>
#include <set>
#include <utility>

#include "ray/common/id.h"
#include "ray/common/ray_object.h"
#include "ray/core_worker/context.h"
#include "ray/core_worker/store_provider/memory_store_provider.h"
#include "ray/gcs/redis_gcs_client.h"
#include "ray/rpc/worker/direct_actor_client.h"
#include "ray/rpc/worker/direct_actor_server.h"

namespace ray {

/// The max time to wait for out-of-order tasks.
const int kMaxReorderWaitSeconds = 30;

/// In direct actor call task submitter and receiver, a task is directly submitted
/// to the actor that will execute it.

/// The state data for an actor.
struct ActorStateData {
  ActorStateData(gcs::ActorTableData::ActorState state, const std::string &ip, int port)
      : state_(state), location_(std::make_pair(ip, port)) {}

  /// Actor's state (e.g. alive, dead, reconstrucing).
  gcs::ActorTableData::ActorState state_;

  /// IP address and port that the actor is listening on.
  std::pair<std::string, int> location_;
};

// This class is thread-safe.
class CoreWorkerDirectActorTaskSubmitter {
 public:
  CoreWorkerDirectActorTaskSubmitter(
      boost::asio::io_service &io_service,
      std::unique_ptr<CoreWorkerMemoryStoreProvider> store_provider);

  /// Submit a task to an actor for execution.
  ///
  /// \param[in] task The task spec to submit.
  /// \return Status::Invalid if the task is not yet supported.
  Status SubmitTask(const TaskSpecification &task_spec);

  /// Handle an update about an actor.
  ///
  /// \param[in] actor_id The ID of the actor whose status has changed.
  /// \param[in] actor_data The actor's new status information.
  void HandleActorUpdate(const ActorID &actor_id, const gcs::ActorTableData &actor_data);

 private:
  /// Push a task to a remote actor via the given client.
  /// Note, this function doesn't return any error status code. If an error occurs while
  /// sending the request, this task will be treated as failed.
  ///
  /// \param[in] client The RPC client to send tasks to an actor.
  /// \param[in] request The request to send.
  /// \param[in] actor_id Actor ID.
  /// \param[in] task_id The ID of a task.
  /// \param[in] num_returns Number of return objects.
  /// \return Void.
  void PushTask(rpc::DirectActorClient &client,
                std::unique_ptr<rpc::PushTaskRequest> request, const ActorID &actor_id,
                const TaskID &task_id, int num_returns);

  /// Treat a task as failed.
  ///
  /// \param[in] task_id The ID of a task.
  /// \param[in] num_returns Number of return objects.
  /// \param[in] error_type The type of the specific error.
  /// \return Void.
  void TreatTaskAsFailed(const TaskID &task_id, int num_returns,
                         const rpc::ErrorType &error_type);

  /// Create connection to actor and send all pending tasks.
  /// Note that this function doesn't take lock, the caller is expected to hold
  /// `mutex_` before calling this function.
  ///
  /// \param[in] actor_id Actor ID.
  /// \param[in] ip_address The ip address of the node that the actor is running on.
  /// \param[in] port The port that the actor is listening on.
  /// \return Void.
  void ConnectAndSendPendingTasks(const ActorID &actor_id, std::string ip_address,
                                  int port);

  /// Whether the specified actor is alive.
  ///
  /// \param[in] actor_id The actor ID.
  /// \return Whether this actor is alive.
  bool IsActorAlive(const ActorID &actor_id) const;

  /// The IO event loop.
  boost::asio::io_service &io_service_;

  /// The `ClientCallManager` object that is shared by all `DirectActorClient`s.
  rpc::ClientCallManager client_call_manager_;

  /// Mutex to proect the various maps below.
  mutable std::mutex mutex_;

  /// Map from actor id to actor state. This only includes actors that we send tasks to.
  std::unordered_map<ActorID, ActorStateData> actor_states_;

  /// Map from actor id to rpc client. This only includes actors that we send tasks to.
  /// We use shared_ptr to enable shared_from_this for pending client callbacks.
  ///
  /// TODO(zhijunfu): this will be moved into `actor_states_` later when we can
  /// subscribe updates for a specific actor.
  std::unordered_map<ActorID, std::shared_ptr<rpc::DirectActorClient>> rpc_clients_;

  /// Map from actor id to the actor's pending requests.
  std::unordered_map<ActorID, std::list<std::unique_ptr<rpc::PushTaskRequest>>>
      pending_requests_;

  /// Map from actor id to the tasks that are waiting for reply.
  std::unordered_map<ActorID, std::unordered_map<TaskID, int>> waiting_reply_tasks_;

  /// The store provider.
  std::unique_ptr<CoreWorkerMemoryStoreProvider> store_provider_;

  friend class CoreWorkerTest;
};

/// Used to ensure serial order of task execution per actor handle.
/// See direct_actor.proto for a description of the ordering protocol.
class SchedulingQueue {
 public:
  SchedulingQueue(boost::asio::io_service &io_service,
                  int64_t reorder_wait_seconds = kMaxReorderWaitSeconds)
      : wait_timer_(io_service), reorder_wait_seconds_(reorder_wait_seconds) {}

  void Add(int64_t seq_no, int64_t client_processed_up_to,
           std::function<void()> accept_request, std::function<void()> reject_request) {
    if (client_processed_up_to >= next_seq_no_) {
      RAY_LOG(DEBUG) << "client skipping requests " << next_seq_no_ << " to "
                     << client_processed_up_to;
      next_seq_no_ = client_processed_up_to + 1;
    }
    pending_tasks_[seq_no] = make_pair(accept_request, reject_request);

    // Reject any stale requests that the client doesn't need any longer.
    while (!pending_tasks_.empty() && pending_tasks_.begin()->first < next_seq_no_) {
      auto head = pending_tasks_.begin();
      head->second.second();  // reject_request
      pending_tasks_.erase(head);
    }

    // Process as many in-order requests as we can.
    while (!pending_tasks_.empty() && pending_tasks_.begin()->first == next_seq_no_) {
      auto head = pending_tasks_.begin();
      head->second.first();  // accept_request
      pending_tasks_.erase(head);
      next_seq_no_++;
    }

    // Set a timeout on the queued tasks to avoid an infinite wait on failure.
    wait_timer_.expires_from_now(boost::posix_time::seconds(reorder_wait_seconds_));
    if (!pending_tasks_.empty()) {
      RAY_LOG(DEBUG) << "waiting for " << next_seq_no_ << " queue size "
                     << pending_tasks_.size();
      wait_timer_.async_wait([this](const boost::system::error_code &error) {
        if (error == boost::asio::error::operation_aborted) {
          return;  // time deadline was adjusted
        }
        OnDependencyWaitTimeout();
      });
    }
  }

 private:
  /// Called when we time out waiting for a task dependency to show up.
  void OnDependencyWaitTimeout() {
    RAY_LOG(ERROR) << "timed out waiting for " << next_seq_no_
                   << ", cancelling all queued tasks";
    while (!pending_tasks_.empty()) {
      auto head = pending_tasks_.begin();
      head->second.second();  // reject_request
      pending_tasks_.erase(head);
      next_seq_no_ = std::max(next_seq_no_, head->first + 1);
    }
  }

  /// Max time in seconds to wait for dependencies to show up.
  const int64_t reorder_wait_seconds_ = 0;
  /// Sorted map of (accept, rej) task callbacks keyed by their sequence number.
  std::map<int64_t, std::pair<std::function<void()>, std::function<void()>>>
      pending_tasks_;
  /// The next sequence number we are waiting for to arrive.
  int64_t next_seq_no_ = 0;
  /// Timer for waiting on dependencies.
  boost::asio::deadline_timer wait_timer_;

  friend class SchedulingQueueTest;
};

class CoreWorkerDirectActorTaskReceiver : public rpc::DirectActorHandler {
 public:
  using TaskHandler = std::function<Status(
      const TaskSpecification &task_spec, const ResourceMappingType &resource_ids,
      std::vector<std::shared_ptr<RayObject>> *results)>;

  CoreWorkerDirectActorTaskReceiver(WorkerContext &worker_context,
<<<<<<< HEAD
                                    CoreWorkerObjectInterface &object_interface,
                                    boost::asio::io_service &main_io_service,
=======
                                    boost::asio::io_service &io_service,
>>>>>>> c1418b04
                                    rpc::GrpcServer &server,
                                    const TaskHandler &task_handler);

  /// Handle a `PushTask` request.
  /// The implementation can handle this request asynchronously. When hanling is done, the
  /// `done_callback` should be called.
  ///
  /// \param[in] request The request message.
  /// \param[out] reply The reply message.
  /// \param[in] done_callback The callback to be called when the request is done.
  void HandlePushTask(const rpc::PushTaskRequest &request, rpc::PushTaskReply *reply,
                      rpc::SendReplyCallback send_reply_callback) override;

 private:
  // Worker context.
  WorkerContext &worker_context_;
<<<<<<< HEAD
  // Object interface.
  CoreWorkerObjectInterface &object_interface_;
=======
  /// The IO event loop.
  boost::asio::io_service &io_service_;
>>>>>>> c1418b04
  /// The rpc service for `DirectActorService`.
  rpc::DirectActorGrpcService task_service_;
  /// The callback function to process a task.
  TaskHandler task_handler_;
  /// The IO event loop for running tasks on.
  boost::asio::io_service &task_main_io_service_;
  /// Queue of pending requests per actor handle.
  /// TODO(ekl) GC these queues once the handle is no longer active.
  std::unordered_map<TaskID, std::unique_ptr<SchedulingQueue>> scheduling_queue_;
};

}  // namespace ray

#endif  // RAY_CORE_WORKER_DIRECT_ACTOR_TRANSPORT_H<|MERGE_RESOLUTION|>--- conflicted
+++ resolved
@@ -204,12 +204,7 @@
       std::vector<std::shared_ptr<RayObject>> *results)>;
 
   CoreWorkerDirectActorTaskReceiver(WorkerContext &worker_context,
-<<<<<<< HEAD
-                                    CoreWorkerObjectInterface &object_interface,
                                     boost::asio::io_service &main_io_service,
-=======
-                                    boost::asio::io_service &io_service,
->>>>>>> c1418b04
                                     rpc::GrpcServer &server,
                                     const TaskHandler &task_handler);
 
@@ -226,13 +221,6 @@
  private:
   // Worker context.
   WorkerContext &worker_context_;
-<<<<<<< HEAD
-  // Object interface.
-  CoreWorkerObjectInterface &object_interface_;
-=======
-  /// The IO event loop.
-  boost::asio::io_service &io_service_;
->>>>>>> c1418b04
   /// The rpc service for `DirectActorService`.
   rpc::DirectActorGrpcService task_service_;
   /// The callback function to process a task.
