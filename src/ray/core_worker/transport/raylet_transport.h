--- conflicted
+++ resolved
@@ -10,29 +10,6 @@
 
 namespace ray {
 
-<<<<<<< HEAD
-/// In raylet task submitter and receiver, a task is submitted to raylet, and possibly
-/// gets forwarded to another raylet on which node the task should be executed, and
-/// then a worker on that node gets this task and starts executing it.
-
-class CoreWorkerRayletTaskSubmitter : public CoreWorkerTaskSubmitter {
- public:
-  CoreWorkerRayletTaskSubmitter(std::unique_ptr<RayletClient> &raylet_client);
-
-  /// Submit a task for execution to raylet.
-  ///
-  /// \param[in] task The task spec to submit.
-  /// \return Status.
-  Status SubmitTask(const TaskSpecification &task_spec) override;
-  Status SubmitTaskBatch(const std::vector<TaskSpecification> &tasks) override;
-
- private:
-  /// Raylet client.
-  std::unique_ptr<RayletClient> &raylet_client_;
-};
-
-=======
->>>>>>> 02931e08
 class CoreWorkerRayletTaskReceiver : public CoreWorkerTaskReceiver,
                                      public rpc::WorkerTaskHandler {
  public:
