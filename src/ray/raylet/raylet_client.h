#ifndef RAYLET_CLIENT_H
#define RAYLET_CLIENT_H

#include <ray/protobuf/gcs.pb.h>
#include <unistd.h>
#include <mutex>
#include <unordered_map>
#include <vector>

#include <boost/asio/detail/socket_holder.hpp>

#include "ray/common/status.h"
#include "ray/common/task/task_spec.h"
#include "ray/rpc/node_manager/node_manager_client.h"

using ray::ActorCheckpointID;
using ray::ActorID;
using ray::ClientID;
using ray::JobID;
using ray::ObjectID;
using ray::TaskID;
using ray::WorkerID;

using ray::Language;
using ray::rpc::ProfileTableData;

using MessageType = ray::protocol::MessageType;
using ResourceMappingType =
    std::unordered_map<std::string, std::vector<std::pair<int64_t, double>>>;
using Socket = boost::asio::detail::socket_holder;
using WaitResultPair = std::pair<std::vector<ObjectID>, std::vector<ObjectID>>;

namespace ray {

/// Interface for leasing workers. Abstract for testing.
class WorkerLeaseInterface {
 public:
  /// Requests a worker from the raylet. The callback will be sent via gRPC.
  /// \param resource_spec Resources that should be allocated for the worker.
  /// \return ray::Status
  virtual ray::Status RequestWorkerLease(
      const ray::TaskSpecification &resource_spec,
      const ray::rpc::ClientCallback<ray::rpc::WorkerLeaseReply> &callback) = 0;

  /// Returns a worker to the raylet.
  /// \param worker_port The local port of the worker on the raylet node.
  /// \param worker_id The unique worker id of the worker on the raylet node.
  /// \param disconnect_worker Whether the raylet should disconnect the worker.
  /// \return ray::Status
  virtual ray::Status ReturnWorker(int worker_port, const WorkerID &worker_id,
                                   bool disconnect_worker) = 0;

  virtual ~WorkerLeaseInterface(){};
};

namespace raylet {

class RayletConnection {
 public:
  /// Connect to the raylet.
  ///
  /// \param raylet_socket The name of the socket to use to connect to the raylet.
  /// \param worker_id A unique ID to represent the worker.
  /// \param is_worker Whether this client is a worker. If it is a worker, an
  ///        additional message will be sent to register as one.
  /// \param job_id The ID of the driver. This is non-nil if the client is a
  ///        driver.
  /// \return The connection information.
  RayletConnection(const std::string &raylet_socket, int num_retries, int64_t timeout);

  /// Notify the raylet that this client is disconnecting gracefully. This
  /// is used by actors to exit gracefully so that the raylet doesn't
  /// propagate an error message to the driver.
  ///
  /// \return ray::Status.
  ray::Status Disconnect();

  ray::Status ReadMessage(MessageType type, std::unique_ptr<uint8_t[]> &message);

  ray::Status WriteMessage(MessageType type,
                           flatbuffers::FlatBufferBuilder *fbb = nullptr);

  ray::Status AtomicRequestReply(MessageType request_type, MessageType reply_type,
                                 std::unique_ptr<uint8_t[]> &reply_message,
                                 flatbuffers::FlatBufferBuilder *fbb = nullptr);

 private:
  /// The Unix domain socket that connects to raylet.
  Socket conn_;
  /// A mutex to protect stateful operations of the raylet client.
  std::mutex mutex_;
  /// A mutex to protect write operations of the raylet client.
  std::mutex write_mutex_;
};

<<<<<<< HEAD
/// Interface for leasing workers. Abstract for testing.
class WorkerLeaseInterface {
 public:
  /// Requests a worker from the raylet. The callback will be sent via gRPC.
  /// \param resource_spec Resources that should be allocated for the worker.
  /// \return ray::Status
  virtual ray::Status RequestWorkerLease(
      const ray::TaskSpecification &resource_spec,
      const ray::rpc::ClientCallback<ray::rpc::WorkerLeaseReply> &callback) = 0;

  /// Returns a worker to the raylet.
  /// \param worker_port The local port of the worker on the raylet node.
  /// \param worker_pid The local pid of the worker on the raylet node.
  /// \param disconnect_worker Whether the raylet should disconnect the worker.
  /// \return ray::Status
  virtual ray::Status ReturnWorker(int worker_port, int worker_pid,
                                   bool disconnect_worker) = 0;

  virtual ~WorkerLeaseInterface(){};
};

=======
>>>>>>> a1257d9e
class RayletClient : public WorkerLeaseInterface {
 public:
  /// Connect to the raylet.
  ///
  /// \param grpc_client gRPC client to the raylet.
  /// \param raylet_socket The name of the socket to use to connect to the raylet.
  /// \param worker_id A unique ID to represent the worker.
  /// \param is_worker Whether this client is a worker. If it is a worker, an
  /// additional message will be sent to register as one.
  /// \param job_id The ID of the driver. This is non-nil if the client is a driver.
  /// \param language Language of the worker.
  /// \param raylet_id This will be populated with the local raylet's ClientID.
  /// \param port The port that the worker will listen on for gRPC requests, if
  /// any.
  RayletClient(std::shared_ptr<ray::rpc::NodeManagerWorkerClient> grpc_client,
               const std::string &raylet_socket, const WorkerID &worker_id,
               bool is_worker, const JobID &job_id, const Language &language,
               ClientID *raylet_id, int port = -1);

  /// Connect to the raylet via grpc only.
  ///
  /// \param grpc_client gRPC client to the raylet.
  RayletClient(std::shared_ptr<ray::rpc::NodeManagerWorkerClient> grpc_client);

  ray::Status Disconnect() { return conn_->Disconnect(); };

  /// Submit a task using the raylet code path.
  ///
  /// \param The task specification.
  /// \return ray::Status.
  ray::Status SubmitTask(const ray::TaskSpecification &task_spec);

  /// Tell the raylet that the client has finished executing a task.
  ///
  /// \return ray::Status.
  ray::Status TaskDone();

  /// Tell the raylet to reconstruct or fetch objects.
  ///
  /// \param object_ids The IDs of the objects to reconstruct.
  /// \param fetch_only Only fetch objects, do not reconstruct them.
  /// \param mark_worker_blocked Set to false if current task is a direct call task.
  /// \param current_task_id The task that needs the objects.
  /// \return int 0 means correct, other numbers mean error.
  ray::Status FetchOrReconstruct(const std::vector<ObjectID> &object_ids, bool fetch_only,
                                 bool mark_worker_blocked, const TaskID &current_task_id);

  /// Notify the raylet that this client (worker) is no longer blocked.
  ///
  /// \param current_task_id The task that is no longer blocked.
  /// \return ray::Status.
  ray::Status NotifyUnblocked(const TaskID &current_task_id);

  /// Notify the raylet that this client is blocked. This is only used for direct task
  /// calls. Note that ordering of this with respect to Unblock calls is important.
  ///
  /// \return ray::Status.
  ray::Status NotifyDirectCallTaskBlocked();

  /// Notify the raylet that this client is unblocked. This is only used for direct task
  /// calls. Note that ordering of this with respect to Block calls is important.
  ///
  /// \return ray::Status.
  ray::Status NotifyDirectCallTaskUnblocked();

  /// Wait for the given objects until timeout expires or num_return objects are
  /// found.
  ///
  /// \param object_ids The objects to wait for.
  /// \param num_returns The number of objects to wait for.
  /// \param timeout_milliseconds Duration, in milliseconds, to wait before returning.
  /// \param wait_local Whether to wait for objects to appear on this node.
  /// \param mark_worker_blocked Set to false if current task is a direct call task.
  /// \param current_task_id The task that called wait.
  /// \param result A pair with the first element containing the object ids that were
  /// found, and the second element the objects that were not found.
  /// \return ray::Status.
  ray::Status Wait(const std::vector<ObjectID> &object_ids, int num_returns,
                   int64_t timeout_milliseconds, bool wait_local,
                   bool mark_worker_blocked, const TaskID &current_task_id,
                   WaitResultPair *result);

  /// Wait for the given objects, asynchronously. The core worker is notified when
  /// the wait completes.
  ///
  /// \param object_ids The objects to wait for.
  /// \param tag Value that will be sent to the core worker via gRPC on completion.
  /// \return ray::Status.
  ray::Status WaitForDirectActorCallArgs(const std::vector<ObjectID> &object_ids,
                                         int64_t tag);

  /// Push an error to the relevant driver.
  ///
  /// \param The ID of the job_id that the error is for.
  /// \param The type of the error.
  /// \param The error message.
  /// \param The timestamp of the error.
  /// \return ray::Status.
  ray::Status PushError(const ray::JobID &job_id, const std::string &type,
                        const std::string &error_message, double timestamp);

  /// Store some profile events in the GCS.
  ///
  /// \param profile_events A batch of profiling event information.
  /// \return ray::Status.
  ray::Status PushProfileEvents(const ProfileTableData &profile_events);

  /// Free a list of objects from object stores.
  ///
  /// \param object_ids A list of ObjectsIDs to be deleted.
  /// \param local_only Whether keep this request with local object store
  /// or send it to all the object stores.
  /// \param delete_creating_tasks Whether also delete objects' creating tasks from GCS.
  /// \return ray::Status.
  ray::Status FreeObjects(const std::vector<ray::ObjectID> &object_ids, bool local_only,
                          bool deleteCreatingTasks);

  /// Request raylet backend to prepare a checkpoint for an actor.
  ///
  /// \param actor_id ID of the actor.
  /// \param checkpoint_id ID of the new checkpoint (output parameter).
  /// \return ray::Status.
  ray::Status PrepareActorCheckpoint(const ActorID &actor_id,
                                     ActorCheckpointID &checkpoint_id);

  /// Notify raylet backend that an actor was resumed from a checkpoint.
  ///
  /// \param actor_id ID of the actor.
  /// \param checkpoint_id ID of the checkpoint from which the actor was resumed.
  /// \return ray::Status.
  ray::Status NotifyActorResumedFromCheckpoint(const ActorID &actor_id,
                                               const ActorCheckpointID &checkpoint_id);

  /// Sets a resource with the specified capacity and client id
  /// \param resource_name Name of the resource to be set
  /// \param capacity Capacity of the resource
  /// \param client_Id ClientID where the resource is to be set
  /// \return ray::Status
  ray::Status SetResource(const std::string &resource_name, const double capacity,
                          const ray::ClientID &client_Id);

  /// Notifies the raylet of the object IDs currently in use on this worker.
  /// \param object_ids The set of object IDs currently in use.
  /// \return ray::Status
  ray::Status ReportActiveObjectIDs(const std::unordered_set<ObjectID> &object_ids);

  /// Implements WorkerLeaseInterface.
  ray::Status RequestWorkerLease(
      const ray::TaskSpecification &resource_spec,
      const ray::rpc::ClientCallback<ray::rpc::WorkerLeaseReply> &callback) override;

  /// Implements WorkerLeaseInterface.
<<<<<<< HEAD
  ray::Status ReturnWorker(int worker_port, int worker_pid,
=======
  ray::Status ReturnWorker(int worker_port, const WorkerID &worker_id,
>>>>>>> a1257d9e
                           bool disconnect_worker) override;

  WorkerID GetWorkerID() const { return worker_id_; }

  JobID GetJobID() const { return job_id_; }

  const ResourceMappingType &GetResourceIDs() const { return resource_ids_; }

 private:
  /// gRPC client to the raylet. Right now, this is only used for a couple
  /// request types.
  std::shared_ptr<ray::rpc::NodeManagerWorkerClient> grpc_client_;
  const WorkerID worker_id_;
  const JobID job_id_;
  /// A map from resource name to the resource IDs that are currently reserved
  /// for this worker. Each pair consists of the resource ID and the fraction
  /// of that resource allocated for this worker.
  ResourceMappingType resource_ids_;
  /// The connection to the raylet server.
  std::unique_ptr<RayletConnection> conn_;
};

}  // namespace raylet

}  // namespace ray

#endif<|MERGE_RESOLUTION|>--- conflicted
+++ resolved
@@ -93,30 +93,6 @@
   std::mutex write_mutex_;
 };
 
-<<<<<<< HEAD
-/// Interface for leasing workers. Abstract for testing.
-class WorkerLeaseInterface {
- public:
-  /// Requests a worker from the raylet. The callback will be sent via gRPC.
-  /// \param resource_spec Resources that should be allocated for the worker.
-  /// \return ray::Status
-  virtual ray::Status RequestWorkerLease(
-      const ray::TaskSpecification &resource_spec,
-      const ray::rpc::ClientCallback<ray::rpc::WorkerLeaseReply> &callback) = 0;
-
-  /// Returns a worker to the raylet.
-  /// \param worker_port The local port of the worker on the raylet node.
-  /// \param worker_pid The local pid of the worker on the raylet node.
-  /// \param disconnect_worker Whether the raylet should disconnect the worker.
-  /// \return ray::Status
-  virtual ray::Status ReturnWorker(int worker_port, int worker_pid,
-                                   bool disconnect_worker) = 0;
-
-  virtual ~WorkerLeaseInterface(){};
-};
-
-=======
->>>>>>> a1257d9e
 class RayletClient : public WorkerLeaseInterface {
  public:
   /// Connect to the raylet.
@@ -269,11 +245,7 @@
       const ray::rpc::ClientCallback<ray::rpc::WorkerLeaseReply> &callback) override;
 
   /// Implements WorkerLeaseInterface.
-<<<<<<< HEAD
-  ray::Status ReturnWorker(int worker_port, int worker_pid,
-=======
   ray::Status ReturnWorker(int worker_port, const WorkerID &worker_id,
->>>>>>> a1257d9e
                            bool disconnect_worker) override;
 
   WorkerID GetWorkerID() const { return worker_id_; }
