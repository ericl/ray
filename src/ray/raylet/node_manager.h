--- conflicted
+++ resolved
@@ -412,13 +412,6 @@
       const std::shared_ptr<LocalClientConnection> &client,
       bool intentional_disconnect = false);
 
-<<<<<<< HEAD
-  /// Process client message of SubmitTask
-  ///
-  /// \param message_data A pointer to the message data.
-  /// \return Void.
-  void ProcessSubmitTaskMessage(const uint8_t *message_data);
-
   /// Process client message of RequestWorkerLease
   ///
   /// \param client The client that sent the message.
@@ -433,8 +426,6 @@
   /// \return Void.
   void ProcessReturnWorkerMessage(const uint8_t *message_data);
 
-=======
->>>>>>> 35d177f4
   /// Process client message of FetchOrReconstruct
   ///
   /// \param client The client that sent the message.
