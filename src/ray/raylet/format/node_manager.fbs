// raylet protocol specification

// TODO(swang): We put the flatbuffer types in a separate namespace for now to
// avoid conflicts with legacy Ray types.
namespace ray.protocol;

enum MessageType:int {
  // Notify the raylet that a task has finished. This is sent from a
  // worker to a raylet.
  TaskDone = 1,
  // Log a message to the event table. This is sent from a worker to a raylet.
  EventLogMessage,
  // Send an initial connection message to the raylet. This is sent
  // from a worker or driver to a raylet.
  RegisterClientRequest,
  // Send a reply confirming the successful registration of a worker or driver.
  // This is sent from the raylet to a worker or driver.
  RegisterClientReply,
  // Notify the raylet that this client is disconnecting unexpectedly.
  // This is sent from a worker to a raylet.
  DisconnectClient,
  // Notify the raylet that this client is disconnecting gracefully.
  // This is sent from a worker to a raylet.
  IntentionalDisconnectClient,
  // Tell a worker to execute a task. This is sent from a raylet to a
  // worker.
  ExecuteTask,
  // Reconstruct or fetch possibly lost objects. This is sent from a worker to
  // a raylet.
  FetchOrReconstruct,
  // For a worker that was blocked on some object(s), tell the raylet
  // that the worker is now unblocked. This is sent from a worker to a raylet.
  NotifyUnblocked,
  // A request to get the task frontier for an actor, called by the actor when
  // saving a checkpoint.
  GetActorFrontierRequest,
  // The ActorFrontier response to a GetActorFrontierRequest. The raylet
  // returns the actor's per-handle task counts and execution dependencies,
  // which can later be used as the argument to SetActorFrontier
  // when resuming from the checkpoint.
  GetActorFrontierReply,
  // A request to set the task frontier for an actor, called when resuming from
  // a checkpoint. The raylet will update the actor's per-handle task
  // counts and execution dependencies, discard any tasks that already executed
  // before the checkpoint, and make any tasks on the frontier runnable by
  // making their execution dependencies available.
  SetActorFrontier,
  // A node manager request to process a task forwarded from another node manager.
  ForwardTaskRequest,
  // Wait for objects to be ready either from local or remote Plasma stores.
  WaitRequest,
  // The response message to WaitRequest; replies with the objects found and objects
  // remaining.
  WaitReply,
  // Wait for objects asynchronously. The reply will be sent back via gRPC push.
  WaitForDirectActorCallArgsRequest,
  // Push an error to the relevant driver. This is sent from a worker to the
  // node manager.
  PushErrorRequest,
  // Push some profiling events to the GCS. When sending this message to the
  // node manager, the message itself is serialized as a ProfileTableData object.
  PushProfileEventsRequest,
  // Free the objects in objects store.
  FreeObjectsInObjectStoreRequest,
  // Request raylet backend to prepare a checkpoint for an actor.
  PrepareActorCheckpointRequest,
  // Reply of `PrepareActorCheckpointRequest`.
  PrepareActorCheckpointReply,
  // Notify raylet backend that an actor was resumed from a checkpoint.
  NotifyActorResumedFromCheckpoint,
  // A node manager requests to connect to another node manager.
  ConnectClient,
  // Set dynamic custom resource.
  SetResourceRequest,
  // Update the active set of object IDs in use on this worker.
  ReportActiveObjectIDs,
  // Request a worker from the raylet with the specified resources.
  RequestWorkerLease,
  // Returns a worker to the raylet.
  ReturnWorker,
}

table TaskExecutionSpecification {
  // A list of object IDs representing the dependencies of this task that may
  // change at execution time.
  dependencies: [string];
  // The last time this task was received for scheduling.
  last_timestamp: double;
  // The number of times this task was spilled back by raylets.
  num_forwards: int;
}

table Task {
  task_specification: string;
  task_execution_spec: TaskExecutionSpecification;
}

<<<<<<< HEAD
table SubmitTaskRequest {
  task_spec: string;
}

table WorkerLeaseRequest {
  resource_spec: string;
}

table ReturnWorkerRequest {
  worker_port: int;
}

=======
>>>>>>> 35d177f4
// This message describes a given resource that is reserved for a worker.
table ResourceIdSetInfo {
  // The name of the resource.
  resource_name: string;
  // The resource IDs reserved for this worker.
  resource_ids: [long];
  // The fraction of each resource ID that is reserved for this worker. Note
  // that the length of this list must be the same as the length of
  // resource_ids.
  resource_fractions: [double];
}

// This message is sent from a worker to the node manager.
table DisconnectClient {
}

table ResourceIdSetInfos {
  resource_infos: [ResourceIdSetInfo];
}

// This struct is used to register a new worker with the raylet.
// It is shipped as part of raylet_connect.
table RegisterClientRequest {
  // True if the client is a worker and false if the client is a driver.
  is_worker: bool;
  // The ID of the worker or driver.
  worker_id: string;
  // The process ID of this worker.
  worker_pid: long;
  // The job ID if the client is a driver, otherwise it should be NIL.
  job_id: string;
  // Language of this worker.
  // TODO(hchen): Use `Language` in `common.proto`.
  language: int;
  // Port that this worker is listening on.
  port: int;
}

table RegisterClientReply {
  // The IDs of the GPUs that are reserved for this worker.
  gpu_ids: [int];
}

table RegisterNodeManagerRequest {
  // GCS ClientID of the connecting node manager.
  client_id: string;
}

table ForwardTaskRequest {
  // The ID of the task to be forwarded.
  task_id: string;
  // The tasks in the uncommitted lineage of the forwarded task. This
  // should include task_id.
  uncommitted_tasks: [Task];
}

table FetchOrReconstruct {
  // List of object IDs of the objects that we want to reconstruct or fetch.
  object_ids: [string];
  // Do we only want to fetch the objects or also reconstruct them?
  fetch_only: bool;
  // The current task ID. If fetch_only is false, then this task is blocked.
  task_id: string;
}

table NotifyUnblocked {
  // The current task ID. This task is no longer blocked.
  task_id: string;
}

table WaitRequest {
  // List of object ids we'll be waiting on.
  object_ids: [string];
  // Number of objects expected to be returned, if available.
  num_ready_objects: int;
  // timeout
  timeout: long;
  // Whether to wait until objects appear locally.
  wait_local: bool;
  // The current task ID. If there are less than num_ready_objects local, then
  // this task is blocked.
  task_id: string;
}

table WaitReply {
  // List of object ids found.
  found: [string];
  // List of object ids not found.
  remaining: [string];
}

table WaitForDirectActorCallArgsRequest {
  // List of object ids we'll be waiting on.
  object_ids: [string];
  // Id used to uniquely identify this request. This is sent back to the core
  // worker to notify the wait has completed.
  tag: int;
}

// This struct is the same as ErrorTableData.
table PushErrorRequest {
  // The ID of the job that the error is for.
  job_id: string;
  // The type of the error.
  type: string;
  // The error message.
  error_message: string;
  // The timestamp of the error message.
  timestamp: double;
}

table FreeObjectsRequest {
  // Whether keep this request with local object store
  // or send it to all the object stores.
  local_only: bool;
  // Whether also delete objects' creating tasks from GCS.
  delete_creating_tasks: bool;
  // List of object ids we'll delete from object store.
  object_ids: [string];
}

table PrepareActorCheckpointRequest {
  // ID of the actor.
  actor_id: string;
}

table PrepareActorCheckpointReply {
  // ID of the checkpoint.
  checkpoint_id: string;
}

table NotifyActorResumedFromCheckpoint {
  // ID of the actor.
  actor_id: string;
  // ID of the checkpoint from which the actor was resumed.
  checkpoint_id: string;
}

table ConnectClient {
  // ID of the connecting client.
  client_id: string;
}

table SetResourceRequest {
  // Name of the resource to be set.
  resource_name: string;
  // Capacity of the resource to be set.
  capacity: double;
  // Client ID where this resource will be set.
  client_id: string;
}

table ReportActiveObjectIDs {
  // Object IDs that are active in the worker.
  object_ids: [string];
}<|MERGE_RESOLUTION|>--- conflicted
+++ resolved
@@ -95,11 +95,6 @@
   task_execution_spec: TaskExecutionSpecification;
 }
 
-<<<<<<< HEAD
-table SubmitTaskRequest {
-  task_spec: string;
-}
-
 table WorkerLeaseRequest {
   resource_spec: string;
 }
@@ -108,8 +103,6 @@
   worker_port: int;
 }
 
-=======
->>>>>>> 35d177f4
 // This message describes a given resource that is reserved for a worker.
 table ResourceIdSetInfo {
   // The name of the resource.
