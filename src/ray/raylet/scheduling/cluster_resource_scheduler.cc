// Copyright 2017 The Ray Authors.
//
// Licensed under the Apache License, Version 2.0 (the "License");
// you may not use this file except in compliance with the License.
// You may obtain a copy of the License at
//
//  http://www.apache.org/licenses/LICENSE-2.0
//
// Unless required by applicable law or agreed to in writing, software
// distributed under the License is distributed on an "AS IS" BASIS,
// WITHOUT WARRANTIES OR CONDITIONS OF ANY KIND, either express or implied.
// See the License for the specific language governing permissions and
// limitations under the License.

#include "ray/raylet/scheduling/cluster_resource_scheduler.h"

namespace ray {

ClusterResourceScheduler::ClusterResourceScheduler(
    int64_t local_node_id, const NodeResources &local_node_resources)
    : local_node_id_(local_node_id) {
  AddOrUpdateNode(local_node_id_, local_node_resources);
  InitLocalResources(local_node_resources);
}

ClusterResourceScheduler::ClusterResourceScheduler(
    const std::string &local_node_id,
    const std::unordered_map<std::string, double> &local_node_resources) {
  local_node_id_ = string_to_int_map_.Insert(local_node_id);
  NodeResources node_resources = ResourceMapToNodeResources(
      string_to_int_map_, local_node_resources, local_node_resources);

  AddOrUpdateNode(local_node_id_, node_resources);
  InitLocalResources(node_resources);
}

void ClusterResourceScheduler::AddOrUpdateNode(
    const std::string &node_id,
    const std::unordered_map<std::string, double> &resources_total,
    const std::unordered_map<std::string, double> &resources_available) {
  NodeResources node_resources = ResourceMapToNodeResources(
      string_to_int_map_, resources_total, resources_available);
  AddOrUpdateNode(string_to_int_map_.Insert(node_id), node_resources);
}

void ClusterResourceScheduler::AddOrUpdateNode(int64_t node_id,
                                               const NodeResources &node_resources) {
  auto it = nodes_.find(node_id);
  if (it == nodes_.end()) {
    // This node is new, so add it to the map.
    nodes_.emplace(node_id, node_resources);
  } else {
    // This node exists, so update its resources.
    it->second = Node(node_resources);
  }
}

bool ClusterResourceScheduler::RemoveNode(int64_t node_id) {
  auto it = nodes_.find(node_id);
  if (it == nodes_.end()) {
    // Node not found.
    return false;
  } else {
    nodes_.erase(it);
    string_to_int_map_.Remove(node_id);
    return true;
  }
}

bool ClusterResourceScheduler::RemoveNode(const std::string &node_id_string) {
  auto node_id = string_to_int_map_.Get(node_id_string);
  if (node_id == -1) {
    return false;
  }

  return RemoveNode(node_id);
}

bool ClusterResourceScheduler::IsLocallyFeasible(
    const std::unordered_map<std::string, double> shape) {
  const TaskRequest task_req = ResourceMapToTaskRequest(string_to_int_map_, shape);
  RAY_CHECK(nodes_.contains(local_node_id_));
  const auto &it = nodes_.find(local_node_id_);
  RAY_CHECK(it != nodes_.end());
  return IsFeasible(task_req, it->second.GetLocalView());
}

bool ClusterResourceScheduler::IsFeasible(const TaskRequest &task_req,
                                          const NodeResources &resources) const {
  // First, check predefined resources.
  for (size_t i = 0; i < PredefinedResources_MAX; i++) {
    if (task_req.predefined_resources[i].demand >
        resources.predefined_resources[i].total) {
      return false;
    }
  }

  // Now check custom resources.
  for (const auto &task_req_custom_resource : task_req.custom_resources) {
    auto it = resources.custom_resources.find(task_req_custom_resource.id);

    if (it == resources.custom_resources.end()) {
      return false;
    }
    if (task_req_custom_resource.demand > it->second.total) {
      return false;
    }
  }

  return true;
}

int64_t ClusterResourceScheduler::IsSchedulable(const TaskRequest &task_req,
                                                int64_t node_id,
                                                const NodeResources &resources) const {
  int violations = 0;

  // First, check predefined resources.
  for (size_t i = 0; i < PredefinedResources_MAX; i++) {
    if (task_req.predefined_resources[i].demand >
        resources.predefined_resources[i].available) {
      if (task_req.predefined_resources[i].soft) {
        // A soft constraint has been violated.
        // Just remember this as soft violations do not preclude a task
        // from being scheduled.
        violations++;
      } else {
        // A hard constraint has been violated, so we cannot schedule
        // this task request.
        return -1;
      }
    }
  }

  // Now check custom resources.
  for (const auto &task_req_custom_resource : task_req.custom_resources) {
    auto it = resources.custom_resources.find(task_req_custom_resource.id);

    if (it == resources.custom_resources.end()) {
      // Requested resource doesn't exist at this node. However, this
      // is a soft constraint, so just increment "violations" and continue.
      if (task_req_custom_resource.soft) {
        violations++;
      } else {
        // This is a hard constraint so cannot schedule this task request.
        return -1;
      }
    } else {
      if (task_req_custom_resource.demand > it->second.available) {
        // Resource constraint is violated, but since it is soft
        // just increase the "violations" and continue.
        if (task_req_custom_resource.soft) {
          violations++;
        } else {
          return -1;
        }
      }
    }
  }

  if (task_req.placement_hints.size() > 0) {
    auto it_p = task_req.placement_hints.find(node_id);
    if (it_p == task_req.placement_hints.end()) {
      // Node not found in the placement_hints list, so
      // record this as a soft constraint violation.
      violations++;
    }
  }

  return violations;
}

int64_t ClusterResourceScheduler::GetBestSchedulableNode(const TaskRequest &task_req,
                                                         bool actor_creation,
                                                         int64_t *total_violations,
                                                         bool *is_infeasible) {
  // Minimum number of soft violations across all nodes that can schedule the request.
  // We will pick the node with the smallest number of soft violations.
  int64_t min_violations = INT_MAX;
  // Node associated to min_violations.
  int64_t best_node = -1;
  *total_violations = 0;

  if (actor_creation && task_req.IsEmpty()) {
    // This an actor which requires no resources.
    // Pick a random node to to avoid all scheduling all actors on the local node.
    if (nodes_.size() > 0) {
      int idx = std::rand() % nodes_.size();
      for (auto &node : nodes_) {
        if (idx == 0) {
          best_node = node.first;
          break;
        }
        idx--;
      }
    }
    RAY_LOG(DEBUG) << "GetBestSchedulableNode, best_node = " << best_node
                   << ", # nodes = " << nodes_.size()
                   << ", task_req = " << task_req.DebugString();
    return best_node;
  }

  // Check whether local node is schedulable. We return immediately
  // the local node only if there are zero violations.
  const auto local_node_it = nodes_.find(local_node_id_);
  if (local_node_it != nodes_.end()) {
    if (IsSchedulable(task_req, local_node_it->first,
                      local_node_it->second.GetLocalView()) == 0) {
      return local_node_id_;
    }
  }

  // Check whether any node in the request placement_hints, satisfes
  // all resource constraints of the request.
  for (const auto &task_req_placement_hint : task_req.placement_hints) {
    auto it = nodes_.find(task_req_placement_hint);
    if (it != nodes_.end()) {
      if (IsSchedulable(task_req, it->first, it->second.GetLocalView()) == 0) {
        return it->first;
      }
    }
  }

  bool local_node_feasible = IsFeasible(task_req, local_node_it->second.GetLocalView());

  for (const auto &node : nodes_) {
    // Return -1 if node not schedulable. otherwise return the number
    // of soft constraint violations.
    int64_t violations = IsSchedulable(task_req, node.first, node.second.GetLocalView());
    if (violations == -1) {
      if (!local_node_feasible && best_node == -1 &&
          IsFeasible(task_req, node.second.GetLocalView())) {
        // If the local node is not feasible, and a better node has not yet
        // been found, and this node does not currently have the resources
        // available but is feasible, then schedule to this node.
        // NOTE(swang): This is needed to make sure that tasks that are not
        // feasible on this node are spilled back to a node that does have the
        // appropriate total resources in a timely manner. If there are
        // multiple feasible nodes, this algorithm can still introduce delays
        // because of inefficient load-balancing.
        best_node = node.first;
      }
      continue;
    }

    // Update the node with the smallest number of soft constraints violated.
    if (min_violations > violations) {
      min_violations = violations;
      best_node = node.first;
    }
    if (violations == 0) {
      // If violation is 0, we can schedule the task. So just break the loop
      break;
    }
  }
  *total_violations = min_violations;
  // If there's no best node, and the task is not feasible locally,
  // it means the task is infeasible.
  *is_infeasible = best_node == -1 && !local_node_feasible;
  return best_node;
}

std::string ClusterResourceScheduler::GetBestSchedulableNode(
    const std::unordered_map<std::string, double> &task_resources, bool actor_creation,
    int64_t *total_violations, bool *is_infeasible) {
  TaskRequest task_request = ResourceMapToTaskRequest(string_to_int_map_, task_resources);
  int64_t node_id = GetBestSchedulableNode(task_request, actor_creation, total_violations,
                                           is_infeasible);

  std::string id_string;
  if (node_id == -1) {
    // This is not a schedulable node, so return empty string.
    return "";
  }
  // Return the string name of the node.
  return string_to_int_map_.Get(node_id);
}

bool ClusterResourceScheduler::SubtractRemoteNodeAvailableResources(
    int64_t node_id, const TaskRequest &task_req) {
  RAY_CHECK(node_id != local_node_id_);

  auto it = nodes_.find(node_id);
  if (it == nodes_.end()) {
    return false;
  }
  NodeResources *resources = it->second.GetMutableLocalView();

  // Just double check this node can still schedule the task request.
  if (IsSchedulable(task_req, node_id, *resources) == -1) {
    return false;
  }

  FixedPoint zero(0.);

  for (size_t i = 0; i < PredefinedResources_MAX; i++) {
    resources->predefined_resources[i].available =
        std::max(FixedPoint(0), resources->predefined_resources[i].available -
                                    task_req.predefined_resources[i].demand);
  }

  for (const auto &task_req_custom_resource : task_req.custom_resources) {
    auto it = resources->custom_resources.find(task_req_custom_resource.id);
    if (it != resources->custom_resources.end()) {
      it->second.available =
          std::max(FixedPoint(0), it->second.available - task_req_custom_resource.demand);
    }
  }
  return true;
}

bool ClusterResourceScheduler::GetNodeResources(int64_t node_id,
                                                NodeResources *ret_resources) const {
  auto it = nodes_.find(node_id);
  if (it != nodes_.end()) {
    *ret_resources = it->second.GetLocalView();
    return true;
  } else {
    return false;
  }
}

int64_t ClusterResourceScheduler::NumNodes() { return nodes_.size(); }

void ClusterResourceScheduler::AddLocalResource(const std::string &resource_name,
                                                double resource_total) {
  string_to_int_map_.Insert(resource_name);
  int64_t resource_id = string_to_int_map_.Get(resource_name);

  if (local_resources_.custom_resources.contains(resource_id)) {
    FixedPoint total(resource_total);
    auto &instances = local_resources_.custom_resources[resource_id];
    instances.total[0] += total;
    instances.available[0] += total;
    auto local_node_it = nodes_.find(local_node_id_);
    RAY_CHECK(local_node_it != nodes_.end());
    auto &capacity =
        local_node_it->second.GetMutableLocalView()->custom_resources[resource_id];
    capacity.available += total;
    capacity.total += total;
  } else {
    ResourceInstanceCapacities capacity;
    capacity.total.resize(1);
    capacity.total[0] = resource_total;
    capacity.available.resize(1);
    capacity.available[0] = resource_total;
    local_resources_.custom_resources.emplace(resource_id, capacity);
    std::string node_id_string = string_to_int_map_.Get(local_node_id_);
    RAY_CHECK(string_to_int_map_.Get(node_id_string) == local_node_id_);
    UpdateResourceCapacity(node_id_string, resource_name, resource_total);
    UpdateLocalAvailableResourcesFromResourceInstances();
  }
}

bool ClusterResourceScheduler::IsAvailableResourceEmpty(
    const std::string &resource_name) {
  auto it = nodes_.find(local_node_id_);
  if (it == nodes_.end()) {
    RAY_LOG(WARNING) << "Can't find local node:[" << local_node_id_
                     << "] when check local available resource.";
    return true;
  }

  int idx = -1;
  if (resource_name == ray::kCPU_ResourceLabel) {
    idx = (int)CPU;
  } else if (resource_name == ray::kGPU_ResourceLabel) {
    idx = (int)GPU;
  } else if (resource_name == ray::kTPU_ResourceLabel) {
    idx = (int)TPU;
  } else if (resource_name == ray::kMemory_ResourceLabel) {
    idx = (int)MEM;
  };

  auto local_view = it->second.GetMutableLocalView();
  if (idx != -1) {
    return local_view->predefined_resources[idx].available <= 0;
  }
  string_to_int_map_.Insert(resource_name);
  int64_t resource_id = string_to_int_map_.Get(resource_name);
  auto itr = local_view->custom_resources.find(resource_id);
  if (itr != local_view->custom_resources.end()) {
    return itr->second.available <= 0;
  } else {
    return true;
  }
}

void ClusterResourceScheduler::UpdateResourceCapacity(const std::string &node_id_string,
                                                      const std::string &resource_name,
                                                      double resource_total) {
  int64_t node_id = string_to_int_map_.Get(node_id_string);

  auto it = nodes_.find(node_id);
  if (it == nodes_.end()) {
    NodeResources node_resources;
    node_resources.predefined_resources.resize(PredefinedResources_MAX);
    node_id = string_to_int_map_.Insert(node_id_string);
    it = nodes_.emplace(node_id, node_resources).first;
  }

  int idx = -1;
  if (resource_name == ray::kCPU_ResourceLabel) {
    idx = (int)CPU;
  } else if (resource_name == ray::kGPU_ResourceLabel) {
    idx = (int)GPU;
  } else if (resource_name == ray::kTPU_ResourceLabel) {
    idx = (int)TPU;
  } else if (resource_name == ray::kMemory_ResourceLabel) {
    idx = (int)MEM;
  };

  auto local_view = it->second.GetMutableLocalView();
  FixedPoint resource_total_fp(resource_total);
  if (idx != -1) {
    auto diff_capacity = resource_total_fp - local_view->predefined_resources[idx].total;
    local_view->predefined_resources[idx].total += diff_capacity;
    local_view->predefined_resources[idx].available += diff_capacity;
    if (local_view->predefined_resources[idx].available < 0) {
      local_view->predefined_resources[idx].available = 0;
    }
    if (local_view->predefined_resources[idx].total < 0) {
      local_view->predefined_resources[idx].total = 0;
    }
  } else {
    string_to_int_map_.Insert(resource_name);
    int64_t resource_id = string_to_int_map_.Get(resource_name);
    auto itr = local_view->custom_resources.find(resource_id);
    if (itr != local_view->custom_resources.end()) {
      auto diff_capacity = resource_total_fp - itr->second.total;
      itr->second.total += diff_capacity;
      itr->second.available += diff_capacity;
      if (itr->second.available < 0) {
        itr->second.available = 0;
      }
      if (itr->second.total < 0) {
        itr->second.total = 0;
      }
    } else {
      ResourceCapacity resource_capacity;
      resource_capacity.total = resource_capacity.available = resource_total_fp;
      local_view->custom_resources.emplace(resource_id, resource_capacity);
    }
  }
}

void ClusterResourceScheduler::DeleteLocalResource(const std::string &resource_name) {
  DeleteResource(string_to_int_map_.Get(local_node_id_), resource_name);
}

void ClusterResourceScheduler::DeleteResource(const std::string &node_id_string,
                                              const std::string &resource_name) {
  int64_t node_id = string_to_int_map_.Get(node_id_string);
  auto it = nodes_.find(node_id);
  if (it == nodes_.end()) {
    return;
  }

  int idx = -1;
  if (resource_name == ray::kCPU_ResourceLabel) {
    idx = (int)CPU;
  } else if (resource_name == ray::kGPU_ResourceLabel) {
    idx = (int)GPU;
  } else if (resource_name == ray::kTPU_ResourceLabel) {
    idx = (int)TPU;
  } else if (resource_name == ray::kMemory_ResourceLabel) {
    idx = (int)MEM;
  };
  auto local_view = it->second.GetMutableLocalView();
  if (idx != -1) {
    local_view->predefined_resources[idx].total = 0;

    if (node_id == local_node_id_) {
      local_resources_.predefined_resources[idx].total.clear();
      local_resources_.predefined_resources[idx].available.clear();
    }
  } else {
    int64_t resource_id = string_to_int_map_.Get(resource_name);
    auto itr = local_view->custom_resources.find(resource_id);
    if (itr != local_view->custom_resources.end()) {
      string_to_int_map_.Remove(resource_id);
      local_view->custom_resources.erase(itr);
    }

    auto c_itr = local_resources_.custom_resources.find(resource_id);
    if (node_id == local_node_id_ && c_itr != local_resources_.custom_resources.end()) {
      local_resources_.custom_resources[resource_id].total.clear();
      local_resources_.custom_resources[resource_id].available.clear();
      local_resources_.custom_resources.erase(c_itr);
    }
  }
}

std::string ClusterResourceScheduler::DebugString(void) const {
  std::stringstream buffer;
  buffer << "\nLocal id: " << local_node_id_;
  buffer << " Local resources: " << local_resources_.DebugString(string_to_int_map_);
  for (auto &node : nodes_) {
    buffer << "node id: " << node.first;
    buffer << node.second.GetLocalView().DebugString(string_to_int_map_);
  }
  return buffer.str();
}

void ClusterResourceScheduler::InitResourceInstances(
    FixedPoint total, bool unit_instances, ResourceInstanceCapacities *instance_list) {
  if (unit_instances) {
    size_t num_instances = static_cast<size_t>(total.Double());
    instance_list->total.resize(num_instances);
    instance_list->available.resize(num_instances);
    for (size_t i = 0; i < num_instances; i++) {
      instance_list->total[i] = instance_list->available[i] = 1.0;
    };
  } else {
    instance_list->total.resize(1);
    instance_list->available.resize(1);
    instance_list->total[0] = instance_list->available[0] = total;
  }
}

void ClusterResourceScheduler::InitLocalResources(const NodeResources &node_resources) {
  local_resources_.predefined_resources.resize(PredefinedResources_MAX);

  for (size_t i = 0; i < PredefinedResources_MAX; i++) {
    if (node_resources.predefined_resources[i].total > 0) {
      InitResourceInstances(
          node_resources.predefined_resources[i].total,
          (UnitInstanceResources.find(i) != UnitInstanceResources.end()),
          &local_resources_.predefined_resources[i]);
    }
  }

  if (node_resources.custom_resources.size() == 0) {
    return;
  }

  for (auto it = node_resources.custom_resources.begin();
       it != node_resources.custom_resources.end(); ++it) {
    if (it->second.total > 0) {
      ResourceInstanceCapacities instance_list;
      InitResourceInstances(it->second.total, false, &instance_list);
      local_resources_.custom_resources.emplace(it->first, instance_list);
    }
  }
}

std::vector<FixedPoint> ClusterResourceScheduler::AddAvailableResourceInstances(
    std::vector<FixedPoint> available, ResourceInstanceCapacities *resource_instances) {
  std::vector<FixedPoint> overflow(available.size(), 0.);
  for (size_t i = 0; i < available.size(); i++) {
    resource_instances->available[i] = resource_instances->available[i] + available[i];
    if (resource_instances->available[i] > resource_instances->total[i]) {
      overflow[i] = (resource_instances->available[i] - resource_instances->total[i]);
      resource_instances->available[i] = resource_instances->total[i];
    }
  }

  return overflow;
}

std::vector<FixedPoint> ClusterResourceScheduler::SubtractAvailableResourceInstances(
    std::vector<FixedPoint> available, ResourceInstanceCapacities *resource_instances,
    bool allow_going_negative) {
  RAY_CHECK(available.size() == resource_instances->available.size());

  std::vector<FixedPoint> underflow(available.size(), 0.);
  for (size_t i = 0; i < available.size(); i++) {
    if (resource_instances->available[i] < 0) {
      if (allow_going_negative) {
        resource_instances->available[i] =
            resource_instances->available[i] - available[i];
      } else {
        underflow[i] = available[i];  // No change in the value in this case.
      }
    } else {
      resource_instances->available[i] = resource_instances->available[i] - available[i];
      if (resource_instances->available[i] < 0 && !allow_going_negative) {
        underflow[i] = -resource_instances->available[i];
        resource_instances->available[i] = 0;
      }
    }
  }
  return underflow;
}

bool ClusterResourceScheduler::AllocateResourceInstances(
    FixedPoint demand, bool soft, std::vector<FixedPoint> &available,
    std::vector<FixedPoint> *allocation) {
  allocation->resize(available.size());
  FixedPoint remaining_demand = demand;

  if (available.size() == 1) {
    // This resource has just an instance.
    if (available[0] >= remaining_demand) {
      available[0] -= remaining_demand;
      (*allocation)[0] = remaining_demand;
      return true;
    } else {
      if (soft) {
        available[0] = 0;
        return true;
      }
      // Not enough capacity.
      return false;
    }
  }

  // If resources has multiple instances, each instance has total capacity of 1.
  //
  // If this resource constraint is hard, as long as remaining_demand is greater than 1.,
  // allocate full unit-capacity instances until the remaining_demand becomes fractional.
  // Then try to find the best fit for the fractional remaining_resources. Best fist means
  // allocating the resource instance with the smallest available capacity greater than
  // remaining_demand
  //
  // If resource constraint is soft, allocate as many full unit-capacity resources and
  // then distribute remaining_demand across remaining instances. Note that in case we can
  // overallocate this resource.
  if (remaining_demand >= 1.) {
    for (size_t i = 0; i < available.size(); i++) {
      if (available[i] == 1.) {
        // Allocate a full unit-capacity instance.
        (*allocation)[i] = 1.;
        available[i] = 0;
        remaining_demand -= 1.;
      }
      if (remaining_demand < 1.) {
        break;
      }
    }
  }

  if (soft) {
    // Just get as many resources as available.
    for (size_t i = 0; i < available.size(); i++) {
      if (available[i] >= remaining_demand) {
        available[i] -= remaining_demand;
        (*allocation)[i] = remaining_demand;
        return true;
      } else {
        (*allocation)[i] += available[i];
        remaining_demand -= available[i];
        available[i] = 0;
      }
    }
    return true;
  }

  if (remaining_demand >= 1.) {
    // Cannot satisfy a demand greater than one if no unit capacity resource is available.
    return false;
  }

  // Remaining demand is fractional. Find the best fit, if exists.
  if (remaining_demand > 0.) {
    int64_t idx_best_fit = -1;
    FixedPoint available_best_fit = 1.;
    for (size_t i = 0; i < available.size(); i++) {
      if (available[i] >= remaining_demand) {
        if (idx_best_fit == -1 ||
            (available[i] - remaining_demand < available_best_fit)) {
          available_best_fit = available[i] - remaining_demand;
          idx_best_fit = static_cast<int64_t>(i);
        }
      }
    }
    if (idx_best_fit == -1) {
      return false;
    } else {
      (*allocation)[idx_best_fit] = remaining_demand;
      available[idx_best_fit] -= remaining_demand;
    }
  }
  return true;
}

bool ClusterResourceScheduler::AllocateTaskResourceInstances(
    const TaskRequest &task_req, std::shared_ptr<TaskResourceInstances> task_allocation) {
  RAY_CHECK(task_allocation != nullptr);
  if (nodes_.find(local_node_id_) == nodes_.end()) {
    return false;
  }

  task_allocation->predefined_resources.resize(PredefinedResources_MAX);
  for (size_t i = 0; i < PredefinedResources_MAX; i++) {
    if (task_req.predefined_resources[i].demand > 0) {
      if (!AllocateResourceInstances(task_req.predefined_resources[i].demand,
                                     task_req.predefined_resources[i].soft,
                                     local_resources_.predefined_resources[i].available,
                                     &task_allocation->predefined_resources[i])) {
        // Allocation failed. Restore node's local resources by freeing the resources
        // of the failed allocation.
        FreeTaskResourceInstances(task_allocation);
        return false;
      }
    }
  }

  for (const auto &task_req_custom_resource : task_req.custom_resources) {
    auto it = local_resources_.custom_resources.find(task_req_custom_resource.id);
    if (it != local_resources_.custom_resources.end()) {
      if (task_req_custom_resource.demand > 0) {
        std::vector<FixedPoint> allocation;
        bool success = AllocateResourceInstances(task_req_custom_resource.demand,
                                                 task_req_custom_resource.soft,
                                                 it->second.available, &allocation);
        // Even if allocation failed we need to remember partial allocations to correctly
        // free resources.
        task_allocation->custom_resources.emplace(it->first, allocation);
        if (!success) {
          // Allocation failed. Restore node's local resources by freeing the resources
          // of the failed allocation.
          FreeTaskResourceInstances(task_allocation);
          return false;
        }
      }
    } else {
      return false;
    }
  }
  return true;
}

void ClusterResourceScheduler::UpdateLocalAvailableResourcesFromResourceInstances() {
  auto it_local_node = nodes_.find(local_node_id_);
  RAY_CHECK(it_local_node != nodes_.end());

  auto local_view = it_local_node->second.GetMutableLocalView();
  for (size_t i = 0; i < PredefinedResources_MAX; i++) {
    local_view->predefined_resources[i].available = 0;
    for (size_t j = 0; j < local_resources_.predefined_resources[i].available.size();
         j++) {
      local_view->predefined_resources[i].available +=
          local_resources_.predefined_resources[i].available[j];
    }
  }

  for (auto &custom_resource : local_view->custom_resources) {
    auto it = local_resources_.custom_resources.find(custom_resource.first);
    if (it != local_resources_.custom_resources.end()) {
      custom_resource.second.available = 0;
      for (const auto &available : it->second.available) {
        custom_resource.second.available += available;
      }
    }
  }
}

void ClusterResourceScheduler::FreeTaskResourceInstances(
    std::shared_ptr<TaskResourceInstances> task_allocation) {
  RAY_CHECK(task_allocation != nullptr);
  for (size_t i = 0; i < PredefinedResources_MAX; i++) {
    AddAvailableResourceInstances(task_allocation->predefined_resources[i],
                                  &local_resources_.predefined_resources[i]);
  }

  for (const auto &task_allocation_custom_resource : task_allocation->custom_resources) {
    auto it =
        local_resources_.custom_resources.find(task_allocation_custom_resource.first);
    if (it != local_resources_.custom_resources.end()) {
      AddAvailableResourceInstances(task_allocation_custom_resource.second, &it->second);
    }
  }
}

std::vector<double> ClusterResourceScheduler::AddCPUResourceInstances(
    std::vector<double> &cpu_instances) {
  std::vector<FixedPoint> cpu_instances_fp =
      VectorDoubleToVectorFixedPoint(cpu_instances);

  if (cpu_instances.size() == 0) {
    return cpu_instances;  // No overflow.
  }
  RAY_CHECK(nodes_.find(local_node_id_) != nodes_.end());

  auto overflow = AddAvailableResourceInstances(
      cpu_instances_fp, &local_resources_.predefined_resources[CPU]);
  UpdateLocalAvailableResourcesFromResourceInstances();

  return VectorFixedPointToVectorDouble(overflow);
}

std::vector<double> ClusterResourceScheduler::SubtractCPUResourceInstances(
    std::vector<double> &cpu_instances, bool allow_going_negative) {
  std::vector<FixedPoint> cpu_instances_fp =
      VectorDoubleToVectorFixedPoint(cpu_instances);

  if (cpu_instances.size() == 0) {
    return cpu_instances;  // No underflow.
  }
  RAY_CHECK(nodes_.find(local_node_id_) != nodes_.end());

  auto underflow = SubtractAvailableResourceInstances(
      cpu_instances_fp, &local_resources_.predefined_resources[CPU],
      allow_going_negative);
  UpdateLocalAvailableResourcesFromResourceInstances();

  return VectorFixedPointToVectorDouble(underflow);
}

std::vector<double> ClusterResourceScheduler::AddGPUResourceInstances(
    std::vector<double> &gpu_instances) {
  std::vector<FixedPoint> gpu_instances_fp =
      VectorDoubleToVectorFixedPoint(gpu_instances);

  if (gpu_instances.size() == 0) {
    return gpu_instances;  // No overflow.
  }
  RAY_CHECK(nodes_.find(local_node_id_) != nodes_.end());

  auto overflow = AddAvailableResourceInstances(
      gpu_instances_fp, &local_resources_.predefined_resources[GPU]);
  UpdateLocalAvailableResourcesFromResourceInstances();

  return VectorFixedPointToVectorDouble(overflow);
}

std::vector<double> ClusterResourceScheduler::SubtractGPUResourceInstances(
    std::vector<double> &gpu_instances) {
  std::vector<FixedPoint> gpu_instances_fp =
      VectorDoubleToVectorFixedPoint(gpu_instances);

  if (gpu_instances.size() == 0) {
    return gpu_instances;  // No underflow.
  }
  RAY_CHECK(nodes_.find(local_node_id_) != nodes_.end());

  auto underflow = SubtractAvailableResourceInstances(
      gpu_instances_fp, &local_resources_.predefined_resources[GPU]);
  UpdateLocalAvailableResourcesFromResourceInstances();

  return VectorFixedPointToVectorDouble(underflow);
}

bool ClusterResourceScheduler::AllocateLocalTaskResources(
    const TaskRequest &task_request,
    std::shared_ptr<TaskResourceInstances> task_allocation) {
  if (AllocateTaskResourceInstances(task_request, task_allocation)) {
    UpdateLocalAvailableResourcesFromResourceInstances();
    return true;
  }
  return false;
}

bool ClusterResourceScheduler::AllocateLocalTaskResources(
    const std::unordered_map<std::string, double> &task_resources,
    std::shared_ptr<TaskResourceInstances> task_allocation) {
  RAY_CHECK(task_allocation != nullptr);
  TaskRequest task_request = ResourceMapToTaskRequest(string_to_int_map_, task_resources);
  return AllocateLocalTaskResources(task_request, task_allocation);
}

std::string ClusterResourceScheduler::GetResourceNameFromIndex(int64_t res_idx) {
  if (res_idx == CPU) {
    return ray::kCPU_ResourceLabel;
  } else if (res_idx == GPU) {
    return ray::kGPU_ResourceLabel;
  } else if (res_idx == TPU) {
    return ray::kTPU_ResourceLabel;
  } else if (res_idx == MEM) {
    return ray::kMemory_ResourceLabel;
  } else {
    return string_to_int_map_.Get((uint64_t)res_idx);
  }
}

bool ClusterResourceScheduler::AllocateRemoteTaskResources(
    const std::string &node_string,
    const std::unordered_map<std::string, double> &task_resources) {
  TaskRequest task_request = ResourceMapToTaskRequest(string_to_int_map_, task_resources);
  auto node_id = string_to_int_map_.Insert(node_string);
  RAY_CHECK(node_id != local_node_id_);
  return SubtractRemoteNodeAvailableResources(node_id, task_request);
}

void ClusterResourceScheduler::FreeLocalTaskResources(
    std::shared_ptr<TaskResourceInstances> task_allocation) {
  if (task_allocation == nullptr || task_allocation->IsEmpty()) {
    return;
  }
  FreeTaskResourceInstances(task_allocation);
  UpdateLocalAvailableResourcesFromResourceInstances();
}

void ClusterResourceScheduler::UpdateLastReportResourcesFromGcs(
    std::shared_ptr<SchedulingResources> gcs_resources) {
  NodeResources node_resources = ResourceMapToNodeResources(
      string_to_int_map_, gcs_resources->GetTotalResources().GetResourceMap(),
      gcs_resources->GetAvailableResources().GetResourceMap());
  last_report_resources_.reset(new NodeResources(node_resources));
}

void ClusterResourceScheduler::FillResourceUsage(
    bool light_report_resource_usage_enabled,
    std::shared_ptr<rpc::ResourcesData> resources_data) {
  NodeResources resources;

  RAY_CHECK(GetNodeResources(local_node_id_, &resources))
      << "Error: Populating heartbeat failed. Please file a bug report: "
         "https://github.com/ray-project/ray/issues/new.";

  // Initialize if last report resources is empty.
  if (!last_report_resources_) {
    NodeResources node_resources =
        ResourceMapToNodeResources(string_to_int_map_, {{}}, {{}});
    last_report_resources_.reset(new NodeResources(node_resources));
  }

  if (light_report_resource_usage_enabled) {
    // Reset all local views for remote nodes. This is needed in case tasks that
    // we spilled back to a remote node were not actually scheduled on the
    // node. Then, the remote node's resource availability may not change and
    // so it may not send us another update.
    for (auto &node : nodes_) {
      if (node.first != local_node_id_) {
        node.second.ResetLocalView();
      }
    }

    for (int i = 0; i < PredefinedResources_MAX; i++) {
      const auto &label = ResourceEnumToString((PredefinedResources)i);
      const auto &capacity = resources.predefined_resources[i];
<<<<<<< HEAD
      // Note: available may be negative, but only report positive to GCS.
      if (capacity.available > 0) {
=======
      const auto &last_capacity = last_report_resources_->predefined_resources[i];
      if (capacity.available != last_capacity.available) {
        resources_data->set_resources_available_changed(true);
>>>>>>> 6404f1e6
        (*resources_data->mutable_resources_available())[label] =
            capacity.available.Double();
      }
      if (capacity.total != last_capacity.total) {
        (*resources_data->mutable_resources_total())[label] = capacity.total.Double();
      }
    }
    for (auto it = resources.custom_resources.begin();
         it != resources.custom_resources.end(); it++) {
      uint64_t custom_id = it->first;
      const auto &capacity = it->second;
      const auto &last_capacity = last_report_resources_->custom_resources[custom_id];
      const auto &label = string_to_int_map_.Get(custom_id);
<<<<<<< HEAD
      // Note: available may be negative, but only report positive to GCS.
      if (capacity.available > 0) {
=======
      if (capacity.available != last_capacity.available) {
        resources_data->set_resources_available_changed(true);
>>>>>>> 6404f1e6
        (*resources_data->mutable_resources_available())[label] =
            capacity.available.Double();
      }
      if (capacity.total != last_capacity.total) {
        (*resources_data->mutable_resources_total())[label] = capacity.total.Double();
      }
    }
    if (resources != *last_report_resources_.get()) {
      last_report_resources_.reset(new NodeResources(resources));
    }
  } else {
    for (int i = 0; i < PredefinedResources_MAX; i++) {
      const auto &label = ResourceEnumToString((PredefinedResources)i);
      const auto &capacity = resources.predefined_resources[i];
      if (capacity.available != 0) {
        (*resources_data->mutable_resources_available())[label] =
            capacity.available.Double();
      }
      if (capacity.total != 0) {
        (*resources_data->mutable_resources_total())[label] = capacity.total.Double();
      }
    }
    for (auto it = resources.custom_resources.begin();
         it != resources.custom_resources.end(); it++) {
      uint64_t custom_id = it->first;
      const auto &capacity = it->second;
      const auto &label = string_to_int_map_.Get(custom_id);
      if (capacity.available != 0) {
        (*resources_data->mutable_resources_available())[label] =
            capacity.available.Double();
      }
      if (capacity.total != 0) {
        (*resources_data->mutable_resources_total())[label] = capacity.total.Double();
      }
    }
  }
}

}  // namespace ray<|MERGE_RESOLUTION|>--- conflicted
+++ resolved
@@ -920,16 +920,12 @@
     for (int i = 0; i < PredefinedResources_MAX; i++) {
       const auto &label = ResourceEnumToString((PredefinedResources)i);
       const auto &capacity = resources.predefined_resources[i];
-<<<<<<< HEAD
-      // Note: available may be negative, but only report positive to GCS.
-      if (capacity.available > 0) {
-=======
       const auto &last_capacity = last_report_resources_->predefined_resources[i];
       if (capacity.available != last_capacity.available) {
         resources_data->set_resources_available_changed(true);
->>>>>>> 6404f1e6
+        // Note: available may be negative, but only report positive to GCS.
         (*resources_data->mutable_resources_available())[label] =
-            capacity.available.Double();
+            std::max(0, capacity.available.Double());
       }
       if (capacity.total != last_capacity.total) {
         (*resources_data->mutable_resources_total())[label] = capacity.total.Double();
@@ -941,15 +937,11 @@
       const auto &capacity = it->second;
       const auto &last_capacity = last_report_resources_->custom_resources[custom_id];
       const auto &label = string_to_int_map_.Get(custom_id);
-<<<<<<< HEAD
-      // Note: available may be negative, but only report positive to GCS.
-      if (capacity.available > 0) {
-=======
       if (capacity.available != last_capacity.available) {
         resources_data->set_resources_available_changed(true);
->>>>>>> 6404f1e6
+        // Note: available may be negative, but only report positive to GCS.
         (*resources_data->mutable_resources_available())[label] =
-            capacity.available.Double();
+            std::max(0, capacity.available.Double());
       }
       if (capacity.total != last_capacity.total) {
         (*resources_data->mutable_resources_total())[label] = capacity.total.Double();
