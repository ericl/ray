// Copyright 2017 The Ray Authors.
//
// Licensed under the Apache License, Version 2.0 (the "License");
// you may not use this file except in compliance with the License.
// You may obtain a copy of the License at
//
//  http://www.apache.org/licenses/LICENSE-2.0
//
// Unless required by applicable law or agreed to in writing, software
// distributed under the License is distributed on an "AS IS" BASIS,
// WITHOUT WARRANTIES OR CONDITIONS OF ANY KIND, either express or implied.
// See the License for the specific language governing permissions and
// limitations under the License.

#include "ray/raylet/node_manager.h"

#include <cctype>
#include <fstream>
#include <memory>

#include "ray/common/buffer.h"
#include "ray/common/common_protocol.h"
#include "ray/common/constants.h"
#include "ray/common/id.h"
#include "ray/common/status.h"
#include "ray/gcs/pb_util.h"
#include "ray/raylet/format/node_manager_generated.h"
#include "ray/stats/stats.h"
#include "ray/util/asio_util.h"
#include "ray/util/sample.h"

namespace {

#define RAY_CHECK_ENUM(x, y) \
  static_assert(static_cast<int>(x) == static_cast<int>(y), "protocol mismatch")

struct ActorStats {
  int live_actors = 0;
  int dead_actors = 0;
  int restarting_actors = 0;
};

/// A helper function to return the statistical data of actors in this node manager.
ActorStats GetActorStatisticalData(
    std::unordered_map<ray::ActorID, ray::raylet::ActorRegistration> actor_registry) {
  ActorStats item;
  for (auto &pair : actor_registry) {
    if (pair.second.GetState() == ray::rpc::ActorTableData::ALIVE) {
      item.live_actors += 1;
    } else if (pair.second.GetState() == ray::rpc::ActorTableData::RESTARTING) {
      item.restarting_actors += 1;
    } else {
      item.dead_actors += 1;
    }
  }
  return item;
}

inline ray::rpc::ObjectReference FlatbufferToSingleObjectReference(
    const flatbuffers::String &object_id, const ray::protocol::Address &address) {
  ray::rpc::ObjectReference ref;
  ref.set_object_id(object_id.str());
  ref.mutable_owner_address()->set_raylet_id(address.raylet_id()->str());
  ref.mutable_owner_address()->set_ip_address(address.ip_address()->str());
  ref.mutable_owner_address()->set_port(address.port());
  ref.mutable_owner_address()->set_worker_id(address.worker_id()->str());
  return ref;
}

std::vector<ray::rpc::ObjectReference> FlatbufferToObjectReference(
    const flatbuffers::Vector<flatbuffers::Offset<flatbuffers::String>> &object_ids,
    const flatbuffers::Vector<flatbuffers::Offset<ray::protocol::Address>>
        &owner_addresses) {
  RAY_CHECK(object_ids.size() == owner_addresses.size());
  std::vector<ray::rpc::ObjectReference> refs;
  for (int64_t i = 0; i < object_ids.size(); i++) {
    ray::rpc::ObjectReference ref;
    ref.set_object_id(object_ids.Get(i)->str());
    const auto &addr = owner_addresses.Get(i);
    ref.mutable_owner_address()->set_raylet_id(addr->raylet_id()->str());
    ref.mutable_owner_address()->set_ip_address(addr->ip_address()->str());
    ref.mutable_owner_address()->set_port(addr->port());
    ref.mutable_owner_address()->set_worker_id(addr->worker_id()->str());
    refs.emplace_back(std::move(ref));
  }
  return refs;
}

}  // namespace

namespace ray {

namespace raylet {

// A helper function to print the leased workers.
std::string LeasedWorkersSring(
    const std::unordered_map<WorkerID, std::shared_ptr<WorkerInterface>>
        &leased_workers) {
  std::stringstream buffer;
  buffer << "  @leased_workers: (";
  for (const auto &pair : leased_workers) {
    auto &worker = pair.second;
    buffer << worker->WorkerId() << ", ";
  }
  buffer << ")";
  return buffer.str();
}

// A helper function to print the workers in worker_pool_.
std::string WorkerPoolString(
    const std::vector<std::shared_ptr<WorkerInterface>> &worker_pool) {
  std::stringstream buffer;
  buffer << "   @worker_pool: (";
  for (const auto &worker : worker_pool) {
    buffer << worker->WorkerId() << ", ";
  }
  buffer << ")";
  return buffer.str();
}

// Helper function to print the worker's owner worker and and node owner.
std::string WorkerOwnerString(std::shared_ptr<WorkerInterface> &worker) {
  std::stringstream buffer;
  const auto owner_worker_id =
      WorkerID::FromBinary(worker->GetOwnerAddress().worker_id());
  const auto owner_node_id = WorkerID::FromBinary(worker->GetOwnerAddress().raylet_id());
  buffer << "leased_worker Lease " << worker->WorkerId() << " owned by "
         << owner_worker_id << " / " << owner_node_id;
  return buffer.str();
}

NodeManager::NodeManager(boost::asio::io_service &io_service, const NodeID &self_node_id,
                         const NodeManagerConfig &config, ObjectManager &object_manager,
                         std::shared_ptr<gcs::GcsClient> gcs_client,
                         std::shared_ptr<ObjectDirectoryInterface> object_directory,
                         SpaceReleasedCallback on_objects_spilled)
    : self_node_id_(self_node_id),
      io_service_(io_service),
      object_manager_(object_manager),
      gcs_client_(gcs_client),
      object_directory_(object_directory),
      heartbeat_timer_(io_service),
      heartbeat_period_(std::chrono::milliseconds(config.heartbeat_period_ms)),
      debug_dump_period_(config.debug_dump_period_ms),
      fair_queueing_enabled_(config.fair_queueing_enabled),
      object_pinning_enabled_(config.object_pinning_enabled),
      temp_dir_(config.temp_dir),
      object_manager_profile_timer_(io_service),
      light_heartbeat_enabled_(RayConfig::instance().light_heartbeat_enabled()),
      initial_config_(config),
      local_available_resources_(config.resource_config),
      worker_pool_(
          io_service, config.num_initial_workers, config.num_workers_soft_limit,
          config.num_initial_python_workers_for_first_job,
          config.maximum_startup_concurrency, config.min_worker_port,
          config.max_worker_port, config.worker_ports, gcs_client_,
          config.worker_commands, config.raylet_config,
          /*starting_worker_timeout_callback=*/
          [this]() { this->DispatchTasks(this->local_queues_.GetReadyTasksByClass()); }),
      scheduling_policy_(local_queues_),
      reconstruction_policy_(
          io_service_,
          [this](const TaskID &task_id, const ObjectID &required_object_id) {
            HandleTaskReconstruction(task_id, required_object_id);
          },
          RayConfig::instance().object_timeout_milliseconds(), self_node_id_, gcs_client_,
          object_directory_),
      task_dependency_manager_(object_manager, reconstruction_policy_),
      actor_registry_(),
      node_manager_server_("NodeManager", config.node_manager_port),
      node_manager_service_(io_service, *this),
      agent_manager_service_handler_(
          new DefaultAgentManagerServiceHandler(agent_manager_)),
      agent_manager_service_(io_service, *agent_manager_service_handler_),
      client_call_manager_(io_service),
      worker_rpc_pool_(client_call_manager_),
      local_object_manager_(RayConfig::instance().free_objects_batch_size(),
                            RayConfig::instance().free_objects_period_milliseconds(),
                            worker_pool_, gcs_client_->Objects(), worker_rpc_pool_,
                            [this](const std::vector<ObjectID> &object_ids) {
                              object_manager_.FreeObjects(object_ids,
                                                          /*local_only=*/false);
                            },
                            on_objects_spilled),
      new_scheduler_enabled_(RayConfig::instance().new_scheduler_enabled()),
      report_worker_backlog_(RayConfig::instance().report_worker_backlog()) {
  RAY_LOG(INFO) << "Initializing NodeManager with ID " << self_node_id_;
  RAY_CHECK(heartbeat_period_.count() > 0);
  // Initialize the resource map with own cluster resource configuration.
  cluster_resource_map_.emplace(self_node_id_,
                                SchedulingResources(config.resource_config));

  RAY_CHECK_OK(object_manager_.SubscribeObjAdded(
      [this](const object_manager::protocol::ObjectInfoT &object_info) {
        ObjectID object_id = ObjectID::FromBinary(object_info.object_id);
        HandleObjectLocal(object_id);
      }));
  RAY_CHECK_OK(object_manager_.SubscribeObjDeleted(
      [this](const ObjectID &object_id) { HandleObjectMissing(object_id); }));

  if (new_scheduler_enabled_) {
    SchedulingResources &local_resources = cluster_resource_map_[self_node_id_];
    new_resource_scheduler_ =
        std::shared_ptr<ClusterResourceScheduler>(new ClusterResourceScheduler(
            self_node_id_.Binary(),
            local_resources.GetTotalResources().GetResourceMap()));
    std::function<bool(const Task &)> fulfills_dependencies_func =
        [this](const Task &task) {
          bool args_ready = task_dependency_manager_.SubscribeGetDependencies(
              task.GetTaskSpecification().TaskId(), task.GetDependencies());
          if (args_ready) {
            task_dependency_manager_.UnsubscribeGetDependencies(
                task.GetTaskSpecification().TaskId());
          }
          return args_ready;
        };

    auto get_node_info_func = [this](const NodeID &node_id) {
      return gcs_client_->Nodes().Get(node_id);
    };
    auto is_owner_alive = [this](const WorkerID &owner_worker_id,
                                 const NodeID &owner_node_id) {
      return !(failed_workers_cache_.count(owner_worker_id) > 0 ||
               failed_nodes_cache_.count(owner_node_id) > 0);
    };
    cluster_task_manager_ = std::shared_ptr<ClusterTaskManager>(new ClusterTaskManager(
        self_node_id_, new_resource_scheduler_, fulfills_dependencies_func,
        is_owner_alive, get_node_info_func));
  }

  RAY_CHECK_OK(store_client_.Connect(config.store_socket_name.c_str()));
  // Run the node manger rpc server.
  node_manager_server_.RegisterService(node_manager_service_);
  node_manager_server_.RegisterService(agent_manager_service_);
  node_manager_server_.Run();

  auto options =
      AgentManager::Options({self_node_id, ParseCommandLine(config.agent_command)});
  agent_manager_.reset(
      new AgentManager(std::move(options),
                       /*delay_executor=*/
                       [this](std::function<void()> task, uint32_t delay_ms) {
                         return execute_after(io_service_, task, delay_ms);
                       }));

  RAY_CHECK_OK(SetupPlasmaSubscription());
}

ray::Status NodeManager::RegisterGcs() {
  // The TaskLease subscription is done on demand in reconstruction policy.
  // Register a callback to handle actor notifications.
  auto actor_notification_callback = [this](const ActorID &actor_id,
                                            const ActorTableData &data) {
    HandleActorStateTransition(actor_id, ActorRegistration(data));
  };

  RAY_RETURN_NOT_OK(
      gcs_client_->Actors().AsyncSubscribeAll(actor_notification_callback, nullptr));

  auto on_node_change = [this](const NodeID &node_id, const GcsNodeInfo &data) {
    if (data.state() == GcsNodeInfo::ALIVE) {
      NodeAdded(data);
    } else {
      RAY_CHECK(data.state() == GcsNodeInfo::DEAD);
      NodeRemoved(data);
    }
  };

  // If the node resource message is received first and then the node message is received,
  // ForwardTask will throw exception, because it can't get node info.
  auto on_done = [this](Status status) {
    RAY_CHECK_OK(status);
    // Subscribe to resource changes.
    const auto &resources_changed =
        [this](const rpc::NodeResourceChange &resource_notification) {
          auto id = NodeID::FromBinary(resource_notification.node_id());
          if (resource_notification.updated_resources_size() != 0) {
            ResourceSet resource_set(
                MapFromProtobuf(resource_notification.updated_resources()));
            ResourceCreateUpdated(id, resource_set);
          }

          if (resource_notification.deleted_resources_size() != 0) {
            ResourceDeleted(
                id, VectorFromProtobuf(resource_notification.deleted_resources()));
          }
        };
    RAY_CHECK_OK(gcs_client_->Nodes().AsyncSubscribeToResources(
        /*subscribe_callback=*/resources_changed,
        /*done_callback=*/nullptr));
  };
  // Register a callback to monitor new nodes and a callback to monitor removed nodes.
  RAY_RETURN_NOT_OK(
      gcs_client_->Nodes().AsyncSubscribeToNodeChange(on_node_change, on_done));

  // Subscribe to heartbeat batches from the monitor.
  const auto &heartbeat_batch_added =
      [this](const HeartbeatBatchTableData &heartbeat_batch) {
        HeartbeatBatchAdded(heartbeat_batch);
      };
  RAY_RETURN_NOT_OK(gcs_client_->Nodes().AsyncSubscribeBatchHeartbeat(
      heartbeat_batch_added, /*done*/ nullptr));

  // Subscribe to all unexpected failure notifications from the local and
  // remote raylets. Note that this does not include workers that failed due to
  // node failure. These workers can be identified by comparing the raylet_id
  // in their rpc::Address to the ID of a failed raylet.
  const auto &worker_failure_handler =
      [this](const WorkerID &id, const gcs::WorkerTableData &worker_failure_data) {
        HandleUnexpectedWorkerFailure(worker_failure_data.worker_address());
      };
  RAY_CHECK_OK(gcs_client_->Workers().AsyncSubscribeToWorkerFailures(
      worker_failure_handler, /*done_callback=*/nullptr));

  // Subscribe to job updates.
  const auto job_subscribe_handler = [this](const JobID &job_id,
                                            const JobTableData &job_data) {
    if (!job_data.is_dead()) {
      HandleJobStarted(job_id, job_data);
    } else {
      HandleJobFinished(job_id, job_data);
    }
  };
  RAY_RETURN_NOT_OK(
      gcs_client_->Jobs().AsyncSubscribeAll(job_subscribe_handler, nullptr));

  // Start sending heartbeats to the GCS.
  last_heartbeat_at_ms_ = current_time_ms();
  last_debug_dump_at_ms_ = current_time_ms();
  Heartbeat();
  // Start the timer that gets object manager profiling information and sends it
  // to the GCS.
  GetObjectManagerProfileInfo();

  return ray::Status::OK();
}

void NodeManager::KillWorker(std::shared_ptr<WorkerInterface> worker) {
#ifdef _WIN32
  // TODO(mehrdadn): implement graceful process termination mechanism
#else
  // If we're just cleaning up a single worker, allow it some time to clean
  // up its state before force killing. The client socket will be closed
  // and the worker struct will be freed after the timeout.
  kill(worker->GetProcess().GetId(), SIGTERM);
#endif

  auto retry_timer = std::make_shared<boost::asio::deadline_timer>(io_service_);
  auto retry_duration = boost::posix_time::milliseconds(
      RayConfig::instance().kill_worker_timeout_milliseconds());
  retry_timer->expires_from_now(retry_duration);
  retry_timer->async_wait([retry_timer, worker](const boost::system::error_code &error) {
    RAY_LOG(DEBUG) << "Send SIGKILL to worker, pid=" << worker->GetProcess().GetId();
    // Force kill worker
    worker->GetProcess().Kill();
  });
}

void NodeManager::HandleJobStarted(const JobID &job_id, const JobTableData &job_data) {
  RAY_LOG(DEBUG) << "HandleJobStarted " << job_id;
  RAY_CHECK(!job_data.is_dead());

  worker_pool_.HandleJobStarted(job_id, job_data.config());
  if (RayConfig::instance().enable_multi_tenancy()) {
    // Tasks of this job may already arrived but failed to pop a worker because the job
    // config is not local yet. So we trigger dispatching again here to try to
    // reschedule these tasks.
    if (new_scheduler_enabled_) {
      ScheduleAndDispatch();
    } else {
      DispatchTasks(local_queues_.GetReadyTasksByClass());
    }
  }
}

void NodeManager::HandleJobFinished(const JobID &job_id, const JobTableData &job_data) {
  RAY_LOG(DEBUG) << "HandleJobFinished " << job_id;
  RAY_CHECK(job_data.is_dead());
  worker_pool_.HandleJobFinished(job_id);

  auto workers = worker_pool_.GetWorkersRunningTasksForJob(job_id);
  // Kill all the workers. The actual cleanup for these workers is done
  // later when we receive the DisconnectClient message from them.
  for (const auto &worker : workers) {
    if (!worker->IsDetachedActor()) {
      // Clean up any open ray.wait calls that the worker made.
      task_dependency_manager_.UnsubscribeWaitDependencies(worker->WorkerId());
      // Mark the worker as dead so further messages from it are ignored
      // (except DisconnectClient).
      worker->MarkDead();
      // Then kill the worker process.
      KillWorker(worker);
    }
  }

  if (!new_scheduler_enabled_) {
    // Remove all tasks for this job from the scheduling queues, mark
    // the results for these tasks as not required, cancel any attempts
    // at reconstruction. Note that at this time the workers are likely
    // alive because of the delay in killing workers.
    auto tasks_to_remove = local_queues_.GetTaskIdsForJob(job_id);
    task_dependency_manager_.RemoveTasksAndRelatedObjects(tasks_to_remove);
    // NOTE(swang): SchedulingQueue::RemoveTasks modifies its argument so we must
    // call it last.
    local_queues_.RemoveTasks(tasks_to_remove);
  }
}

void NodeManager::Heartbeat() {
  uint64_t now_ms = current_time_ms();
  uint64_t interval = now_ms - last_heartbeat_at_ms_;
  if (interval > RayConfig::instance().num_heartbeats_warning() *
                     RayConfig::instance().raylet_heartbeat_timeout_milliseconds()) {
    RAY_LOG(WARNING)
        << "Last heartbeat was sent " << interval
        << " ms ago. There might be resource pressure on this node. If heartbeat keeps "
           "lagging, this node can be marked as dead mistakenly.";
  }
  last_heartbeat_at_ms_ = now_ms;
  stats::HeartbeatReportMs.Record(interval);

  auto heartbeat_data = std::make_shared<HeartbeatTableData>();
  SchedulingResources &local_resources = cluster_resource_map_[self_node_id_];
  heartbeat_data->set_client_id(self_node_id_.Binary());

  if (new_scheduler_enabled_) {
    new_resource_scheduler_->Heartbeat(light_heartbeat_enabled_, heartbeat_data);
    cluster_task_manager_->Heartbeat(light_heartbeat_enabled_, heartbeat_data);
  } else {
    // TODO(atumanov): modify the heartbeat table protocol to use the ResourceSet
    // directly.
    // TODO(atumanov): implement a ResourceSet const_iterator.
    // If light heartbeat enabled, we only set filed that represent resources changed.
    if (light_heartbeat_enabled_) {
      if (!last_heartbeat_resources_.GetTotalResources().IsEqual(
              local_resources.GetTotalResources())) {
        for (const auto &resource_pair :
             local_resources.GetTotalResources().GetResourceMap()) {
          (*heartbeat_data->mutable_resources_total())[resource_pair.first] =
              resource_pair.second;
        }
        last_heartbeat_resources_.SetTotalResources(
            ResourceSet(local_resources.GetTotalResources()));
      }

      if (!last_heartbeat_resources_.GetAvailableResources().IsEqual(
              local_resources.GetAvailableResources())) {
        heartbeat_data->set_resources_available_changed(true);
        for (const auto &resource_pair :
             local_resources.GetAvailableResources().GetResourceMap()) {
          (*heartbeat_data->mutable_resources_available())[resource_pair.first] =
              resource_pair.second;
        }
        last_heartbeat_resources_.SetAvailableResources(
            ResourceSet(local_resources.GetAvailableResources()));
      }

      local_resources.SetLoadResources(local_queues_.GetTotalResourceLoad());
      if (!last_heartbeat_resources_.GetLoadResources().IsEqual(
              local_resources.GetLoadResources())) {
        heartbeat_data->set_resource_load_changed(true);
        for (const auto &resource_pair :
             local_resources.GetLoadResources().GetResourceMap()) {
          (*heartbeat_data->mutable_resource_load())[resource_pair.first] =
              resource_pair.second;
        }
        last_heartbeat_resources_.SetLoadResources(
            ResourceSet(local_resources.GetLoadResources()));
      }
    } else {
      // If light heartbeat disabled, we send whole resources information every time.
      for (const auto &resource_pair :
           local_resources.GetTotalResources().GetResourceMap()) {
        (*heartbeat_data->mutable_resources_total())[resource_pair.first] =
            resource_pair.second;
      }

      for (const auto &resource_pair :
           local_resources.GetAvailableResources().GetResourceMap()) {
        (*heartbeat_data->mutable_resources_available())[resource_pair.first] =
            resource_pair.second;
      }

      local_resources.SetLoadResources(local_queues_.GetTotalResourceLoad());
      for (const auto &resource_pair :
           local_resources.GetLoadResources().GetResourceMap()) {
        (*heartbeat_data->mutable_resource_load())[resource_pair.first] =
            resource_pair.second;
      }
    }
  }

  if (!new_scheduler_enabled_) {
    // Add resource load by shape. This will be used by the new autoscaler.
    auto resource_load = local_queues_.GetResourceLoadByShape(
        RayConfig::instance().max_resource_shapes_per_load_report());
    heartbeat_data->mutable_resource_load_by_shape()->Swap(&resource_load);
  }

  // Set the global gc bit on the outgoing heartbeat message.
  if (should_global_gc_) {
    heartbeat_data->set_should_global_gc(true);
    should_global_gc_ = false;
  }

  // Trigger local GC if needed. This throttles the frequency of local GC calls
  // to at most once per heartbeat interval.
  if (should_local_gc_) {
    DoLocalGC();
    should_local_gc_ = false;
  }

  RAY_CHECK_OK(
      gcs_client_->Nodes().AsyncReportHeartbeat(heartbeat_data, /*done*/ nullptr));

  if (debug_dump_period_ > 0 &&
      static_cast<int64_t>(now_ms - last_debug_dump_at_ms_) > debug_dump_period_) {
    DumpDebugState();
    RecordMetrics();
    WarnResourceDeadlock();
    last_debug_dump_at_ms_ = now_ms;
  }

  // Evict all copies of freed objects from the cluster.
  local_object_manager_.FlushFreeObjectsIfNeeded(now_ms);

  // Reset the timer.
  heartbeat_timer_.expires_from_now(heartbeat_period_);
  heartbeat_timer_.async_wait([this](const boost::system::error_code &error) {
    RAY_CHECK(!error);
    Heartbeat();
  });
}

void NodeManager::DoLocalGC() {
  auto all_workers = worker_pool_.GetAllRegisteredWorkers();
  for (const auto &driver : worker_pool_.GetAllRegisteredDrivers()) {
    all_workers.push_back(driver);
  }
  RAY_LOG(WARNING) << "Sending local GC request to " << all_workers.size()
                   << " workers. It is due to memory pressure on the local node.";
  for (const auto &worker : all_workers) {
    rpc::LocalGCRequest request;
    worker->rpc_client()->LocalGC(
        request, [](const ray::Status &status, const rpc::LocalGCReply &r) {
          if (!status.ok()) {
            RAY_LOG(ERROR) << "Failed to send local GC request: " << status.ToString();
          }
        });
  }
}

void NodeManager::HandleRequestObjectSpillage(
    const rpc::RequestObjectSpillageRequest &request,
    rpc::RequestObjectSpillageReply *reply, rpc::SendReplyCallback send_reply_callback) {
  local_object_manager_.SpillObjects(
      {ObjectID::FromBinary(request.object_id())},
      [reply, send_reply_callback](const ray::Status &status) {
        if (status.ok()) {
          reply->set_success(true);
        }
        send_reply_callback(Status::OK(), nullptr, nullptr);
      });
}

void NodeManager::HandleReleaseUnusedBundles(
    const rpc::ReleaseUnusedBundlesRequest &request,
    rpc::ReleaseUnusedBundlesReply *reply, rpc::SendReplyCallback send_reply_callback) {
  RAY_CHECK(!new_scheduler_enabled_) << "Not implemented";
  RAY_LOG(DEBUG) << "Releasing unused bundles.";
  std::unordered_set<BundleID, pair_hash> in_use_bundles;
  for (int index = 0; index < request.bundles_in_use_size(); ++index) {
    const auto &bundle_id = request.bundles_in_use(index).bundle_id();
    in_use_bundles.emplace(
        std::make_pair(PlacementGroupID::FromBinary(bundle_id.placement_group_id()),
                       bundle_id.bundle_index()));
  }

  // TODO(ffbin): Kill all workers that are currently associated with the unused bundles.
  // At present, the worker does not have a bundle ID, so we cannot filter out the workers
  // used by unused bundles. We will solve it in next pr.

  // Return unused bundle resources.
  for (auto iter = bundle_spec_map_.begin(); iter != bundle_spec_map_.end();) {
    if (0 == in_use_bundles.count(iter->first)) {
      ReturnBundleResources(*iter->second);
      bundle_spec_map_.erase(iter++);
    } else {
      iter++;
    }
  }

  send_reply_callback(Status::OK(), nullptr, nullptr);
}

// TODO(edoakes): this function is problematic because it both sends warnings spuriously
// under normal conditions and sometimes doesn't send a warning under actual deadlock
// conditions. The current logic is to push a warning when: all running tasks are
// blocked, there is at least one ready task, and a warning hasn't been pushed in
// debug_dump_period_ milliseconds.
// See https://github.com/ray-project/ray/issues/5790 for details.
void NodeManager::WarnResourceDeadlock() {
  // Check if any progress is being made on this raylet.
  for (const auto &task : local_queues_.GetTasks(TaskState::RUNNING)) {
    // Ignore blocked tasks.
    if (local_queues_.GetBlockedTaskIds().count(task.GetTaskSpecification().TaskId())) {
      continue;
    }
    // Progress is being made, don't warn.
    resource_deadlock_warned_ = false;
    return;
  }

  // The node is full of actors and no progress has been made for some time.
  // If there are any pending tasks, build a warning.
  std::ostringstream error_message;
  ray::Task exemplar;
  bool any_pending = false;
  int pending_actor_creations = 0;
  int pending_tasks = 0;

  // See if any tasks are blocked trying to acquire resources.
  for (const auto &task : local_queues_.GetTasks(TaskState::READY)) {
    const TaskSpecification &spec = task.GetTaskSpecification();
    if (spec.IsActorCreationTask()) {
      pending_actor_creations += 1;
    } else {
      pending_tasks += 1;
    }
    if (!any_pending) {
      exemplar = task;
      any_pending = true;
    }
  }

  // Push an warning to the driver that a task is blocked trying to acquire resources.
  if (any_pending) {
    // Actor references may be caught in cycles, preventing them from being deleted.
    // Trigger global GC to hopefully free up resource slots.
    TriggerGlobalGC();

    // Suppress duplicates warning messages.
    if (resource_deadlock_warned_) {
      return;
    }

    SchedulingResources &local_resources = cluster_resource_map_[self_node_id_];
    error_message
        << "The actor or task with ID " << exemplar.GetTaskSpecification().TaskId()
        << " cannot be scheduled right now. It requires "
        << exemplar.GetTaskSpecification().GetRequiredPlacementResources().ToString()
        << " for placement, but this node only has remaining "
        << local_resources.GetAvailableResources().ToString() << ". In total there are "
        << pending_tasks << " pending tasks and " << pending_actor_creations
        << " pending actors on this node. "
        << "This is likely due to all cluster resources being claimed by actors. "
        << "To resolve the issue, consider creating fewer actors or increase the "
        << "resources available to this Ray cluster. You can ignore this message "
        << "if this Ray cluster is expected to auto-scale.";
    auto error_data_ptr = gcs::CreateErrorTableData(
        "resource_deadlock", error_message.str(), current_time_ms(),
        exemplar.GetTaskSpecification().JobId());
    RAY_CHECK_OK(gcs_client_->Errors().AsyncReportJobError(error_data_ptr, nullptr));
    resource_deadlock_warned_ = true;
  }
}

void NodeManager::GetObjectManagerProfileInfo() {
  int64_t start_time_ms = current_time_ms();

  auto profile_info = object_manager_.GetAndResetProfilingInfo();

  if (profile_info->profile_events_size() > 0) {
    RAY_CHECK_OK(gcs_client_->Stats().AsyncAddProfileData(profile_info, nullptr));
  }

  // Reset the timer.
  object_manager_profile_timer_.expires_from_now(heartbeat_period_);
  object_manager_profile_timer_.async_wait(
      [this](const boost::system::error_code &error) {
        RAY_CHECK(!error);
        GetObjectManagerProfileInfo();
      });

  int64_t interval = current_time_ms() - start_time_ms;
  if (interval > RayConfig::instance().handler_warning_timeout_ms()) {
    RAY_LOG(WARNING) << "GetObjectManagerProfileInfo handler took " << interval << " ms.";
  }
}

void NodeManager::NodeAdded(const GcsNodeInfo &node_info) {
  const NodeID node_id = NodeID::FromBinary(node_info.node_id());

  RAY_LOG(DEBUG) << "[NodeAdded] Received callback from client id " << node_id;
  if (1 == cluster_resource_map_.count(node_id)) {
    RAY_LOG(DEBUG) << "Received notification of a new node that already exists: "
                   << node_id;
    return;
  }

  if (node_id == self_node_id_) {
    // We got a notification for ourselves, so we are connected to the GCS now.
    // Save this NodeManager's resource information in the cluster resource map.
    cluster_resource_map_[node_id] = initial_config_.resource_config;
    return;
  }

  // Store address of the new node manager for rpc requests.
  remote_node_manager_addresses_[node_id] =
      std::make_pair(node_info.node_manager_address(), node_info.node_manager_port());

  // Fetch resource info for the remote client and update cluster resource map.
  RAY_CHECK_OK(gcs_client_->Nodes().AsyncGetResources(
      node_id,
      [this, node_id](Status status,
                      const boost::optional<gcs::NodeInfoAccessor::ResourceMap> &data) {
        if (data) {
          ResourceSet resource_set;
          for (auto &resource_entry : *data) {
            resource_set.AddOrUpdateResource(resource_entry.first,
                                             resource_entry.second->resource_capacity());
          }
          ResourceCreateUpdated(node_id, resource_set);
        }
      }));
}

void NodeManager::NodeRemoved(const GcsNodeInfo &node_info) {
  // TODO(swang): If we receive a notification for our own death, clean up and
  // exit immediately.
  const NodeID node_id = NodeID::FromBinary(node_info.node_id());
  RAY_LOG(DEBUG) << "[NodeRemoved] Received callback from client id " << node_id;

  RAY_CHECK(node_id != self_node_id_)
      << "Exiting because this node manager has mistakenly been marked dead by the "
      << "monitor: GCS didn't receive heartbeats within timeout "
      << RayConfig::instance().num_heartbeats_timeout() *
             RayConfig::instance().raylet_heartbeat_timeout_milliseconds()
      << " ms. This is likely since the machine or raylet became overloaded.";

  // Below, when we remove node_id from all of these data structures, we could
  // check that it is actually removed, or log a warning otherwise, but that may
  // not be necessary.

  // Remove the client from the resource map.
  if (0 == cluster_resource_map_.erase(node_id)) {
    RAY_LOG(DEBUG) << "Received NodeRemoved callback for an unknown node: " << node_id
                   << ".";
    return;
  }

  // Remove the client from the resource map.
  if (new_scheduler_enabled_) {
    if (!new_resource_scheduler_->RemoveNode(node_id.Binary())) {
      RAY_LOG(DEBUG) << "Received NodeRemoved callback for an unknown node: " << node_id
                     << ".";
      return;
    }
  }

  // Remove the node manager address.
  const auto client_entry = remote_node_manager_addresses_.find(node_id);
  if (client_entry != remote_node_manager_addresses_.end()) {
    remote_node_manager_addresses_.erase(client_entry);
  }

  // Notify the object directory that the client has been removed so that it
  // can remove it from any cached locations.
  object_directory_->HandleClientRemoved(node_id);

  // Clean up workers that were owned by processes that were on the failed
  // node.
  rpc::Address address;
  address.set_raylet_id(node_info.node_id());
  HandleUnexpectedWorkerFailure(address);
}

void NodeManager::HandleUnexpectedWorkerFailure(const rpc::Address &address) {
  const WorkerID worker_id = WorkerID::FromBinary(address.worker_id());
  const NodeID node_id = NodeID::FromBinary(address.raylet_id());
  if (!worker_id.IsNil()) {
    RAY_LOG(DEBUG) << "Worker " << worker_id << " failed";
    failed_workers_cache_.insert(worker_id);
  } else {
    RAY_CHECK(!node_id.IsNil());
    failed_nodes_cache_.insert(node_id);
  }

  // TODO(swang): Also clean up any lease requests owned by the failed worker
  // from the task queues. This is only necessary for lease requests that are
  // infeasible, since requests that are fulfilled will get canceled during
  // dispatch.
  for (const auto &pair : leased_workers_) {
    auto &worker = pair.second;
    const auto owner_worker_id =
        WorkerID::FromBinary(worker->GetOwnerAddress().worker_id());
    const auto owner_node_id =
        WorkerID::FromBinary(worker->GetOwnerAddress().raylet_id());
    RAY_LOG(DEBUG) << "Lease " << worker->WorkerId() << " owned by " << owner_worker_id;
    RAY_CHECK(!owner_worker_id.IsNil() && !owner_node_id.IsNil());
    if (!worker->IsDetachedActor()) {
      // TODO (Alex): Cancel all pending child tasks of the tasks whose owners have failed
      // because the owner could've submitted lease requests before failing.
      if (!worker_id.IsNil()) {
        // If the failed worker was a leased worker's owner, then kill the leased worker.
        if (owner_worker_id == worker_id) {
          RAY_LOG(INFO) << "Owner process " << owner_worker_id
                        << " died, killing leased worker " << worker->WorkerId();
          KillWorker(worker);
        }
      } else if (owner_node_id == node_id) {
        // If the leased worker's owner was on the failed node, then kill the leased
        // worker.
        RAY_LOG(INFO) << "Owner node " << owner_node_id << " died, killing leased worker "
                      << worker->WorkerId();
        KillWorker(worker);
      }
    }
  }
}

void NodeManager::ResourceCreateUpdated(const NodeID &client_id,
                                        const ResourceSet &createUpdatedResources) {
  RAY_LOG(DEBUG) << "[ResourceCreateUpdated] received callback from client id "
                 << client_id << " with created or updated resources: "
                 << createUpdatedResources.ToString() << ". Updating resource map.";

  SchedulingResources &cluster_schedres = cluster_resource_map_[client_id];

  // Update local_available_resources_ and SchedulingResources
  for (const auto &resource_pair : createUpdatedResources.GetResourceMap()) {
    const std::string &resource_label = resource_pair.first;
    const double &new_resource_capacity = resource_pair.second;

    cluster_schedres.UpdateResourceCapacity(resource_label, new_resource_capacity);
    if (client_id == self_node_id_) {
      local_available_resources_.AddOrUpdateResource(resource_label,
                                                     new_resource_capacity);
    }
    if (new_scheduler_enabled_) {
      new_resource_scheduler_->UpdateResourceCapacity(client_id.Binary(), resource_label,
                                                      new_resource_capacity);
    }
  }
  RAY_LOG(DEBUG) << "[ResourceCreateUpdated] Updated cluster_resource_map.";

  if (client_id == self_node_id_) {
    // The resource update is on the local node, check if we can reschedule tasks.
    TryLocalInfeasibleTaskScheduling();
  }
  return;
}

void NodeManager::ResourceDeleted(const NodeID &client_id,
                                  const std::vector<std::string> &resource_names) {
  if (RAY_LOG_ENABLED(DEBUG)) {
    std::ostringstream oss;
    for (auto &resource_name : resource_names) {
      oss << resource_name << ", ";
    }
    RAY_LOG(DEBUG) << "[ResourceDeleted] received callback from client id " << client_id
                   << " with deleted resources: " << oss.str()
                   << ". Updating resource map.";
  }

  SchedulingResources &cluster_schedres = cluster_resource_map_[client_id];

  // Update local_available_resources_ and SchedulingResources
  for (const auto &resource_label : resource_names) {
    cluster_schedres.DeleteResource(resource_label);
    if (client_id == self_node_id_) {
      local_available_resources_.DeleteResource(resource_label);
    }
    if (new_scheduler_enabled_) {
      new_resource_scheduler_->DeleteResource(client_id.Binary(), resource_label);
    }
  }
  return;
}

void NodeManager::TryLocalInfeasibleTaskScheduling() {
  RAY_LOG(DEBUG) << "[LocalResourceUpdateRescheduler] The resource update is on the "
                    "local node, check if we can reschedule tasks";
  SchedulingResources &new_local_resources = cluster_resource_map_[self_node_id_];

  // SpillOver locally to figure out which infeasible tasks can be placed now
  std::vector<TaskID> decision =
      scheduling_policy_.SpillOverInfeasibleTasks(new_local_resources);

  std::unordered_set<TaskID> local_task_ids(decision.begin(), decision.end());

  // Transition locally placed tasks to waiting or ready for dispatch.
  if (local_task_ids.size() > 0) {
    std::vector<Task> tasks = local_queues_.RemoveTasks(local_task_ids);
    for (const auto &t : tasks) {
      EnqueuePlaceableTask(t);
    }
  }
}

void NodeManager::HeartbeatAdded(const NodeID &client_id,
                                 const HeartbeatTableData &heartbeat_data) {
  // Locate the client id in remote client table and update available resources based on
  // the received heartbeat information.
  auto it = cluster_resource_map_.find(client_id);
  if (it == cluster_resource_map_.end()) {
    // Haven't received the client registration for this client yet, skip this heartbeat.
    RAY_LOG(INFO) << "[HeartbeatAdded]: received heartbeat from unknown client id "
                  << client_id;
    return;
  }
  // Trigger local GC at the next heartbeat interval.
  if (heartbeat_data.should_global_gc()) {
    should_local_gc_ = true;
  }

  SchedulingResources &remote_resources = it->second;

  // If light heartbeat enabled, we update remote resources only when related resources
  // map in heartbeat is not empty.
  if (light_heartbeat_enabled_) {
    if (heartbeat_data.resources_total_size() > 0) {
      ResourceSet remote_total(MapFromProtobuf(heartbeat_data.resources_total()));
      remote_resources.SetTotalResources(std::move(remote_total));
    }
    if (heartbeat_data.resources_available_changed()) {
      ResourceSet remote_available(MapFromProtobuf(heartbeat_data.resources_available()));
      remote_resources.SetAvailableResources(std::move(remote_available));
    }
    if (heartbeat_data.resource_load_changed()) {
      ResourceSet remote_load(MapFromProtobuf(heartbeat_data.resource_load()));
      // Extract the load information and save it locally.
      remote_resources.SetLoadResources(std::move(remote_load));
    }
  } else {
    // If light heartbeat disabled, we update remote resources every time.
    ResourceSet remote_total(MapFromProtobuf(heartbeat_data.resources_total()));
    remote_resources.SetTotalResources(std::move(remote_total));
    ResourceSet remote_available(MapFromProtobuf(heartbeat_data.resources_available()));
    remote_resources.SetAvailableResources(std::move(remote_available));
    ResourceSet remote_load(MapFromProtobuf(heartbeat_data.resource_load()));
    // Extract the load information and save it locally.
    remote_resources.SetLoadResources(std::move(remote_load));
  }

  if (new_scheduler_enabled_ && client_id != self_node_id_) {
    new_resource_scheduler_->AddOrUpdateNode(
        client_id.Binary(), remote_resources.GetTotalResources().GetResourceMap(),
        remote_resources.GetAvailableResources().GetResourceMap());
    // TODO(swang): We could probably call this once per batch instead of once
    // per node in the batch.
    ScheduleAndDispatch();
    return;
  }

  // Extract decision for this raylet.
  auto decision = scheduling_policy_.SpillOver(remote_resources,
                                               cluster_resource_map_[self_node_id_]);
  std::unordered_set<TaskID> local_task_ids;
  for (const auto &task_id : decision) {
    // (See design_docs/task_states.rst for the state transition diagram.)
    Task task;
    TaskState state;
    if (!local_queues_.RemoveTask(task_id, &task, &state)) {
      return;
    }
    // Since we are spilling back from the ready and waiting queues, we need
    // to unsubscribe the dependencies.
    if (state != TaskState::INFEASIBLE) {
      // Don't unsubscribe for infeasible tasks because we never subscribed in
      // the first place.
      RAY_CHECK(task_dependency_manager_.UnsubscribeGetDependencies(task_id));
    }
    // Attempt to forward the task. If this fails to forward the task,
    // the task will be resubmit locally.
    ForwardTaskOrResubmit(task, client_id);
  }
}

void NodeManager::HeartbeatBatchAdded(const HeartbeatBatchTableData &heartbeat_batch) {
  // Update load information provided by each heartbeat.
  for (const auto &heartbeat_data : heartbeat_batch.batch()) {
    const NodeID &client_id = NodeID::FromBinary(heartbeat_data.client_id());
    if (client_id == self_node_id_) {
      // Skip heartbeats from self.
      continue;
    }
    HeartbeatAdded(client_id, heartbeat_data);
  }
}

void NodeManager::HandleActorStateTransition(const ActorID &actor_id,
                                             ActorRegistration &&actor_registration) {
  // Update local registry.
  auto it = actor_registry_.find(actor_id);
  if (it == actor_registry_.end()) {
    it = actor_registry_.emplace(actor_id, actor_registration).first;
  } else {
    it->second = actor_registration;
  }
  RAY_LOG(DEBUG) << "Actor notification received: actor_id = " << actor_id
                 << ", node_manager_id = " << actor_registration.GetNodeManagerId()
                 << ", state = "
                 << ActorTableData::ActorState_Name(actor_registration.GetState())
                 << ", remaining_restarts = "
                 << actor_registration.GetRemainingRestarts();

  if (actor_registration.GetState() == ActorTableData::ALIVE) {
    // The actor is now alive (created for the first time or restarted). We can
    // stop listening for the actor creation task. This is needed because we use
    // `ListenAndMaybeReconstruct` to reconstruct the actor.
    reconstruction_policy_.Cancel(actor_registration.GetActorCreationDependency());
  }
}

void NodeManager::ProcessNewClient(ClientConnection &client) {
  // The new client is a worker, so begin listening for messages.
  client.ProcessMessages();
}

// A helper function to create a mapping from task scheduling class to
// tasks with that class from a given list of tasks.
std::unordered_map<SchedulingClass, ordered_set<TaskID>> MakeTasksByClass(
    const std::vector<Task> &tasks) {
  std::unordered_map<SchedulingClass, ordered_set<TaskID>> result;
  for (const auto &task : tasks) {
    auto spec = task.GetTaskSpecification();
    result[spec.GetSchedulingClass()].push_back(spec.TaskId());
  }
  return result;
}

void NodeManager::DispatchTasks(
    const std::unordered_map<SchedulingClass, ordered_set<TaskID>> &tasks_by_class) {
  // Dispatch tasks in priority order by class. This avoids starvation problems where
  // one class of tasks become stuck behind others in the queue, causing Ray to start
  // many workers. See #3644 for a more detailed description of this issue.
  std::vector<const std::pair<const SchedulingClass, ordered_set<TaskID>> *> fair_order;
  RAY_CHECK(new_scheduler_enabled_ == false);
  for (auto &it : tasks_by_class) {
    fair_order.emplace_back(&it);
  }
  // Prioritize classes that have fewer currently running tasks. Note that we only
  // sort once per round of task dispatch, which is less fair then it could be, but
  // is simpler and faster.
  if (fair_queueing_enabled_) {
    std::sort(
        std::begin(fair_order), std::end(fair_order),
        [this](const std::pair<const SchedulingClass, ordered_set<ray::TaskID>> *a,
               const std::pair<const SchedulingClass, ordered_set<ray::TaskID>> *b) {
          return local_queues_.NumRunning(a->first) < local_queues_.NumRunning(b->first);
        });
  }
  std::vector<std::function<void()>> post_assign_callbacks;
  // Approximate fair round robin between classes.
  for (const auto &it : fair_order) {
    const auto &task_resources =
        TaskSpecification::GetSchedulingClassDescriptor(it->first);
    // FIFO order within each class.
    for (const auto &task_id : it->second) {
      const auto &task = local_queues_.GetTaskOfState(task_id, TaskState::READY);
      if (!local_available_resources_.Contains(task_resources)) {
        // All the tasks in it.second have the same resource shape, so
        // once the first task is not feasible, we can break out of this loop
        break;
      }

      // Try to get an idle worker to execute this task. If nullptr, there
      // aren't any available workers so we can't assign the task.
      std::shared_ptr<WorkerInterface> worker =
          worker_pool_.PopWorker(task.GetTaskSpecification());
      if (worker != nullptr) {
        AssignTask(worker, task, &post_assign_callbacks);
      }
    }
  }
  // Call the callbacks from the AssignTask calls above. These need to be called
  // after the above loop, as they may alter the scheduling queues and invalidate
  // the loop iterator.
  for (auto &func : post_assign_callbacks) {
    func();
  }
}

void NodeManager::ProcessClientMessage(const std::shared_ptr<ClientConnection> &client,
                                       int64_t message_type,
                                       const uint8_t *message_data) {
  auto registered_worker = worker_pool_.GetRegisteredWorker(client);
  auto message_type_value = static_cast<protocol::MessageType>(message_type);
  RAY_LOG(DEBUG) << "[Worker] Message "
                 << protocol::EnumNameMessageType(message_type_value) << "("
                 << message_type << ") from worker with PID "
                 << (registered_worker
                         ? std::to_string(registered_worker->GetProcess().GetId())
                         : "nil");

  if (registered_worker && registered_worker->IsDead()) {
    // For a worker that is marked as dead (because the job has died already),
    // all the messages are ignored except DisconnectClient.
    if ((message_type_value != protocol::MessageType::DisconnectClient) &&
        (message_type_value != protocol::MessageType::IntentionalDisconnectClient)) {
      // Listen for more messages.
      client->ProcessMessages();
      return;
    }
  }

  switch (message_type_value) {
  case protocol::MessageType::RegisterClientRequest: {
    ProcessRegisterClientRequestMessage(client, message_data);
  } break;
  case protocol::MessageType::AnnounceWorkerPort: {
    ProcessAnnounceWorkerPortMessage(client, message_data);
  } break;
  case protocol::MessageType::TaskDone: {
    HandleWorkerAvailable(client);
  } break;
  case protocol::MessageType::DisconnectClient: {
    ProcessDisconnectClientMessage(client);
    // We don't need to receive future messages from this client,
    // because it's already disconnected.
    return;
  } break;
  case protocol::MessageType::IntentionalDisconnectClient: {
    ProcessDisconnectClientMessage(client, /* intentional_disconnect = */ true);
    // We don't need to receive future messages from this client,
    // because it's already disconnected.
    return;
  } break;
  case protocol::MessageType::SubmitTask: {
    // For tasks submitted via the raylet path, we must make sure to order the
    // task submission so that tasks are always submitted after the tasks that
    // they depend on.
    ProcessSubmitTaskMessage(message_data);
  } break;
  case protocol::MessageType::SetResourceRequest: {
    ProcessSetResourceRequest(client, message_data);
  } break;
  case protocol::MessageType::FetchOrReconstruct: {
    ProcessFetchOrReconstructMessage(client, message_data);
  } break;
  case protocol::MessageType::NotifyDirectCallTaskBlocked: {
    std::shared_ptr<WorkerInterface> worker = worker_pool_.GetRegisteredWorker(client);
    HandleDirectCallTaskBlocked(worker);
  } break;
  case protocol::MessageType::NotifyDirectCallTaskUnblocked: {
    std::shared_ptr<WorkerInterface> worker = worker_pool_.GetRegisteredWorker(client);
    HandleDirectCallTaskUnblocked(worker);
  } break;
  case protocol::MessageType::NotifyUnblocked: {
    auto message = flatbuffers::GetRoot<protocol::NotifyUnblocked>(message_data);
    AsyncResolveObjectsFinish(client, from_flatbuf<TaskID>(*message->task_id()),
                              /*was_blocked*/ true);
  } break;
  case protocol::MessageType::WaitRequest: {
    ProcessWaitRequestMessage(client, message_data);
  } break;
  case protocol::MessageType::WaitForDirectActorCallArgsRequest: {
    ProcessWaitForDirectActorCallArgsRequestMessage(client, message_data);
  } break;
  case protocol::MessageType::PushErrorRequest: {
    ProcessPushErrorRequestMessage(message_data);
  } break;
  case protocol::MessageType::PushProfileEventsRequest: {
    auto fbs_message = flatbuffers::GetRoot<flatbuffers::String>(message_data);
    auto profile_table_data = std::make_shared<rpc::ProfileTableData>();
    RAY_CHECK(
        profile_table_data->ParseFromArray(fbs_message->data(), fbs_message->size()));
    RAY_CHECK_OK(gcs_client_->Stats().AsyncAddProfileData(profile_table_data, nullptr));
  } break;
  case protocol::MessageType::FreeObjectsInObjectStoreRequest: {
    auto message = flatbuffers::GetRoot<protocol::FreeObjectsRequest>(message_data);
    std::vector<ObjectID> object_ids = from_flatbuf<ObjectID>(*message->object_ids());
    // Clean up objects from the object store.
    object_manager_.FreeObjects(object_ids, message->local_only());
    if (message->delete_creating_tasks()) {
      // Clean up their creating tasks from GCS.
      std::vector<TaskID> creating_task_ids;
      for (const auto &object_id : object_ids) {
        creating_task_ids.push_back(object_id.TaskId());
      }
      RAY_CHECK_OK(gcs_client_->Tasks().AsyncDelete(creating_task_ids, nullptr));
    }
  } break;
  case protocol::MessageType::PrepareActorCheckpointRequest: {
    ProcessPrepareActorCheckpointRequest(client, message_data);
  } break;
  case protocol::MessageType::NotifyActorResumedFromCheckpoint: {
    ProcessNotifyActorResumedFromCheckpoint(message_data);
  } break;
  case protocol::MessageType::SubscribePlasmaReady: {
    ProcessSubscribePlasmaReady(client, message_data);
  } break;
  default:
    RAY_LOG(FATAL) << "Received unexpected message type " << message_type;
  }

  // Listen for more messages.
  client->ProcessMessages();
}

void NodeManager::ProcessRegisterClientRequestMessage(
    const std::shared_ptr<ClientConnection> &client, const uint8_t *message_data) {
  client->Register();

  auto message = flatbuffers::GetRoot<protocol::RegisterClientRequest>(message_data);
  Language language = static_cast<Language>(message->language());
  const JobID job_id = from_flatbuf<JobID>(*message->job_id());
  WorkerID worker_id = from_flatbuf<WorkerID>(*message->worker_id());
  pid_t pid = message->worker_pid();
  std::string worker_ip_address = string_from_flatbuf(*message->ip_address());
  // TODO(suquark): Use `WorkerType` in `common.proto` without type converting.
  rpc::WorkerType worker_type = static_cast<rpc::WorkerType>(message->worker_type());
  if ((RayConfig::instance().enable_multi_tenancy() &&
       (worker_type != rpc::WorkerType::SPILL_WORKER &&
        worker_type != rpc::WorkerType::RESTORE_WORKER)) ||
      worker_type == rpc::WorkerType::DRIVER) {
    RAY_CHECK(!job_id.IsNil());
  } else {
    RAY_CHECK(job_id.IsNil());
  }
  auto worker = std::dynamic_pointer_cast<WorkerInterface>(
      std::make_shared<Worker>(job_id, worker_id, language, worker_type,
                               worker_ip_address, client, client_call_manager_));

  auto send_reply_callback = [this, client](Status status, int assigned_port) {
    flatbuffers::FlatBufferBuilder fbb;
    std::vector<std::string> system_config_keys;
    std::vector<std::string> system_config_values;
    for (auto kv : initial_config_.raylet_config) {
      system_config_keys.push_back(kv.first);
      system_config_values.push_back(kv.second);
    }
    auto reply = ray::protocol::CreateRegisterClientReply(
        fbb, status.ok(), fbb.CreateString(status.ToString()),
        to_flatbuf(fbb, self_node_id_), assigned_port,
        string_vec_to_flatbuf(fbb, system_config_keys),
        string_vec_to_flatbuf(fbb, system_config_values));
    fbb.Finish(reply);
    client->WriteMessageAsync(
        static_cast<int64_t>(protocol::MessageType::RegisterClientReply), fbb.GetSize(),
        fbb.GetBufferPointer(), [this, client](const ray::Status &status) {
          if (!status.ok()) {
            ProcessDisconnectClientMessage(client);
          }
        });
  };

  if (worker_type == rpc::WorkerType::WORKER ||
      worker_type == rpc::WorkerType::SPILL_WORKER ||
      worker_type == rpc::WorkerType::RESTORE_WORKER) {
    // Register the new worker.
    auto status = worker_pool_.RegisterWorker(worker, pid, send_reply_callback);
    if (!status.ok()) {
      // If the worker failed to register to Raylet, trigger task dispatching here to
      // allow new worker processes to be started (if capped by
      // maximum_startup_concurrency).
      DispatchTasks(local_queues_.GetReadyTasksByClass());
    }
  } else {
    // Register the new driver.
    RAY_CHECK(pid >= 0);
    worker->SetProcess(Process::FromPid(pid));
    // Compute a dummy driver task id from a given driver.
    const TaskID driver_task_id = TaskID::ComputeDriverTaskId(worker_id);
    worker->AssignTaskId(driver_task_id);
    rpc::JobConfig job_config;
    job_config.ParseFromString(message->serialized_job_config()->str());
    Status status = worker_pool_.RegisterDriver(worker, job_config, send_reply_callback);
    if (status.ok()) {
      local_queues_.AddDriverTaskId(driver_task_id);
      auto job_data_ptr =
          gcs::CreateJobTableData(job_id, /*is_dead*/ false, std::time(nullptr),
                                  worker_ip_address, pid, job_config);
      RAY_CHECK_OK(gcs_client_->Jobs().AsyncAdd(job_data_ptr, nullptr));
    }
  }
}

void NodeManager::ProcessAnnounceWorkerPortMessage(
    const std::shared_ptr<ClientConnection> &client, const uint8_t *message_data) {
  bool is_worker = true;
  std::shared_ptr<WorkerInterface> worker = worker_pool_.GetRegisteredWorker(client);
  if (worker == nullptr) {
    is_worker = false;
    worker = worker_pool_.GetRegisteredDriver(client);
  }
  RAY_CHECK(worker != nullptr) << "No worker exists for CoreWorker with client: "
                               << client->DebugString();

  auto message = flatbuffers::GetRoot<protocol::AnnounceWorkerPort>(message_data);
  int port = message->port();
  worker->Connect(port);
  if (is_worker) {
    worker_pool_.OnWorkerStarted(worker);
    HandleWorkerAvailable(worker->Connection());
  }
}

void NodeManager::HandleWorkerAvailable(const std::shared_ptr<ClientConnection> &client) {
  std::shared_ptr<WorkerInterface> worker = worker_pool_.GetRegisteredWorker(client);
  HandleWorkerAvailable(worker);
}

void NodeManager::HandleWorkerAvailable(const std::shared_ptr<WorkerInterface> &worker) {
  RAY_CHECK(worker);

  if (worker->GetWorkerType() == rpc::WorkerType::SPILL_WORKER) {
    // Return the worker to the idle pool.
    worker_pool_.PushSpillWorker(worker);
    return;
  }

  if (worker->GetWorkerType() == rpc::WorkerType::RESTORE_WORKER) {
    // Return the worker to the idle pool.
    worker_pool_.PushRestoreWorker(worker);
    return;
  }

  bool worker_idle = true;

  // If the worker was assigned a task, mark it as finished.
  if (!worker->GetAssignedTaskId().IsNil()) {
    worker_idle = FinishAssignedTask(worker);
  }

  if (worker_idle) {
    // Return the worker to the idle pool.
    worker_pool_.PushWorker(worker);
  }

  // Local resource availability changed: invoke scheduling policy for local node.
  if (new_scheduler_enabled_) {
    ScheduleAndDispatch();
  } else {
    cluster_resource_map_[self_node_id_].SetLoadResources(
        local_queues_.GetTotalResourceLoad());
    // Call task dispatch to assign work to the new worker.
    DispatchTasks(local_queues_.GetReadyTasksByClass());
  }
}

void NodeManager::ProcessDisconnectClientMessage(
    const std::shared_ptr<ClientConnection> &client, bool intentional_disconnect) {
  std::shared_ptr<WorkerInterface> worker = worker_pool_.GetRegisteredWorker(client);
  bool is_worker = false, is_driver = false;
  if (worker) {
    // The client is a worker.
    is_worker = true;
  } else {
    worker = worker_pool_.GetRegisteredDriver(client);
    if (worker) {
      // The client is a driver.
      is_driver = true;
    } else {
      RAY_LOG(INFO) << "Ignoring client disconnect because the client has already "
                    << "been disconnected.";
      return;
    }
  }
  RAY_CHECK(!(is_worker && is_driver));
  // If the client has any blocked tasks, mark them as unblocked. In
  // particular, we are no longer waiting for their dependencies.
  if (is_worker && worker->IsDead()) {
    // If the worker was killed by us because the driver exited,
    // treat it as intentionally disconnected.
    intentional_disconnect = true;
    // Don't need to unblock the client if it's a worker and is already dead.
    // Because in this case, its task is already cleaned up.
    RAY_LOG(DEBUG) << "Skip unblocking worker because it's already dead.";
  } else {
    // Clean up any open ray.get calls that the worker made.
    while (!worker->GetBlockedTaskIds().empty()) {
      // NOTE(swang): AsyncResolveObjectsFinish will modify the worker, so it is
      // not safe to pass in the iterator directly.
      const TaskID task_id = *worker->GetBlockedTaskIds().begin();
      AsyncResolveObjectsFinish(client, task_id, true);
    }
    // Clean up any open ray.wait calls that the worker made.
    task_dependency_manager_.UnsubscribeWaitDependencies(worker->WorkerId());
  }

  // Erase any lease metadata.
  leased_workers_.erase(worker->WorkerId());

  // Publish the worker failure.
  auto worker_failure_data_ptr =
      gcs::CreateWorkerFailureData(self_node_id_, worker->WorkerId(), worker->IpAddress(),
                                   worker->Port(), time(nullptr), intentional_disconnect);
  RAY_CHECK_OK(
      gcs_client_->Workers().AsyncReportWorkerFailure(worker_failure_data_ptr, nullptr));

  if (is_worker) {
    const ActorID &actor_id = worker->GetActorId();
    const TaskID &task_id = worker->GetAssignedTaskId();
    // If the worker was running a task or actor, clean up the task and push an
    // error to the driver, unless the worker is already dead.
    if ((!task_id.IsNil() || !actor_id.IsNil()) && !worker->IsDead()) {
      // If the worker was an actor, it'll be cleaned by GCS.
      if (actor_id.IsNil()) {
        Task task;
        if (local_queues_.RemoveTask(task_id, &task)) {
          TreatTaskAsFailed(task, ErrorType::WORKER_DIED);
        }
      }

      if (!intentional_disconnect) {
        // Push the error to driver.
        const JobID &job_id = worker->GetAssignedJobId();
        // TODO(rkn): Define this constant somewhere else.
        std::string type = "worker_died";
        std::ostringstream error_message;
        error_message << "A worker died or was killed while executing task " << task_id
                      << ".";
        auto error_data_ptr = gcs::CreateErrorTableData(type, error_message.str(),
                                                        current_time_ms(), job_id);
        RAY_CHECK_OK(gcs_client_->Errors().AsyncReportJobError(error_data_ptr, nullptr));
      }
    }

    // Remove the dead client from the pool and stop listening for messages.
    worker_pool_.DisconnectWorker(worker);

    // Return the resources that were being used by this worker.
    if (new_scheduler_enabled_) {
      new_resource_scheduler_->FreeLocalTaskResources(worker->GetAllocatedInstances());
      worker->ClearAllocatedInstances();
      new_resource_scheduler_->FreeLocalTaskResources(
          worker->GetLifetimeAllocatedInstances());
      worker->ClearLifetimeAllocatedInstances();
    } else {
      auto const &task_resources = worker->GetTaskResourceIds();
      local_available_resources_.ReleaseConstrained(
          task_resources, cluster_resource_map_[self_node_id_].GetTotalResources());
      cluster_resource_map_[self_node_id_].Release(task_resources.ToResourceSet());
      worker->ResetTaskResourceIds();

      auto const &lifetime_resources = worker->GetLifetimeResourceIds();
      local_available_resources_.ReleaseConstrained(
          lifetime_resources, cluster_resource_map_[self_node_id_].GetTotalResources());
      cluster_resource_map_[self_node_id_].Release(lifetime_resources.ToResourceSet());
      worker->ResetLifetimeResourceIds();
    }

    // Since some resources may have been released, we can try to dispatch more tasks. YYY
    if (new_scheduler_enabled_) {
      ScheduleAndDispatch();
    } else {
      DispatchTasks(local_queues_.GetReadyTasksByClass());
    }
  } else if (is_driver) {
    // The client is a driver.
    const auto job_id = worker->GetAssignedJobId();
    RAY_CHECK(!job_id.IsNil());
    RAY_CHECK_OK(gcs_client_->Jobs().AsyncMarkFinished(job_id, nullptr));
    const auto driver_id = ComputeDriverIdFromJob(job_id);
    local_queues_.RemoveDriverTaskId(TaskID::ComputeDriverTaskId(driver_id));
    worker_pool_.DisconnectDriver(worker);

    RAY_LOG(INFO) << "Driver (pid=" << worker->GetProcess().GetId()
                  << ") is disconnected. "
                  << "job_id: " << worker->GetAssignedJobId();
  }

  client->Close();

  // TODO(rkn): Tell the object manager that this client has disconnected so
  // that it can clean up the wait requests for this client. Currently I think
  // these can be leaked.
}

void NodeManager::ProcessFetchOrReconstructMessage(
    const std::shared_ptr<ClientConnection> &client, const uint8_t *message_data) {
  auto message = flatbuffers::GetRoot<protocol::FetchOrReconstruct>(message_data);
  const auto refs =
      FlatbufferToObjectReference(*message->object_ids(), *message->owner_addresses());
  if (message->fetch_only()) {
    for (const auto &ref : refs) {
      ObjectID object_id = ObjectID::FromBinary(ref.object_id());
      // If only a fetch is required, then do not subscribe to the
      // dependencies to the task dependency manager.
      if (!task_dependency_manager_.CheckObjectLocal(object_id)) {
        // Fetch the object if it's not already local.
        RAY_CHECK_OK(object_manager_.Pull(object_id, ref.owner_address()));
      }
    }
  } else {
    // The values are needed. Add all requested objects to the list to
    // subscribe to in the task dependency manager. These objects will be
    // pulled from remote node managers. If an object's owner dies, an error
    // will be stored as the object's value.
    const TaskID task_id = from_flatbuf<TaskID>(*message->task_id());
    AsyncResolveObjects(client, refs, task_id, /*ray_get=*/true,
                        /*mark_worker_blocked*/ message->mark_worker_blocked());
  }
}

void NodeManager::ProcessWaitRequestMessage(
    const std::shared_ptr<ClientConnection> &client, const uint8_t *message_data) {
  // Read the data.
  auto message = flatbuffers::GetRoot<protocol::WaitRequest>(message_data);
  std::vector<ObjectID> object_ids = from_flatbuf<ObjectID>(*message->object_ids());
  int64_t wait_ms = message->timeout();
  uint64_t num_required_objects = static_cast<uint64_t>(message->num_ready_objects());
  bool wait_local = message->wait_local();
  const auto refs =
      FlatbufferToObjectReference(*message->object_ids(), *message->owner_addresses());
  std::unordered_map<ObjectID, rpc::Address> owner_addresses;
  for (const auto &ref : refs) {
    owner_addresses.emplace(ObjectID::FromBinary(ref.object_id()), ref.owner_address());
  }

  bool resolve_objects = false;
  for (auto const &object_id : object_ids) {
    if (!task_dependency_manager_.CheckObjectLocal(object_id)) {
      // At least one object requires resolution.
      resolve_objects = true;
    }
  }

  const TaskID &current_task_id = from_flatbuf<TaskID>(*message->task_id());
  bool was_blocked = message->mark_worker_blocked();
  if (resolve_objects) {
    // Resolve any missing objects. This is a no-op for any objects that are
    // already local. Missing objects will be pulled from remote node managers.
    // If an object's owner dies, an error will be stored as the object's
    // value.
    AsyncResolveObjects(client, refs, current_task_id, /*ray_get=*/false,
                        /*mark_worker_blocked*/ was_blocked);
  }

  ray::Status status = object_manager_.Wait(
      object_ids, owner_addresses, wait_ms, num_required_objects, wait_local,
      [this, resolve_objects, was_blocked, client, current_task_id](
          std::vector<ObjectID> found, std::vector<ObjectID> remaining) {
        // Write the data.
        flatbuffers::FlatBufferBuilder fbb;
        flatbuffers::Offset<protocol::WaitReply> wait_reply = protocol::CreateWaitReply(
            fbb, to_flatbuf(fbb, found), to_flatbuf(fbb, remaining));
        fbb.Finish(wait_reply);

        auto status =
            client->WriteMessage(static_cast<int64_t>(protocol::MessageType::WaitReply),
                                 fbb.GetSize(), fbb.GetBufferPointer());
        if (status.ok()) {
          // The client is unblocked now because the wait call has returned.
          if (resolve_objects) {
            AsyncResolveObjectsFinish(client, current_task_id, was_blocked);
          }
        } else {
          // We failed to write to the client, so disconnect the client.
          ProcessDisconnectClientMessage(client);
        }
      });
  RAY_CHECK_OK(status);
}

void NodeManager::ProcessWaitForDirectActorCallArgsRequestMessage(
    const std::shared_ptr<ClientConnection> &client, const uint8_t *message_data) {
  // Read the data.
  auto message =
      flatbuffers::GetRoot<protocol::WaitForDirectActorCallArgsRequest>(message_data);
  std::vector<ObjectID> object_ids = from_flatbuf<ObjectID>(*message->object_ids());
  int64_t tag = message->tag();
  // Resolve any missing objects. This will pull the objects from remote node
  // managers or store an error if the objects have failed.
  const auto refs =
      FlatbufferToObjectReference(*message->object_ids(), *message->owner_addresses());
  std::unordered_map<ObjectID, rpc::Address> owner_addresses;
  for (const auto &ref : refs) {
    owner_addresses.emplace(ObjectID::FromBinary(ref.object_id()), ref.owner_address());
  }
  AsyncResolveObjects(client, refs, TaskID::Nil(), /*ray_get=*/false,
                      /*mark_worker_blocked*/ false);
  // Reply to the client once a location has been found for all arguments.
  // NOTE(swang): ObjectManager::Wait currently returns as soon as any location
  // has been found, so the object may still be on a remote node when the
  // client receives the reply.
  ray::Status status = object_manager_.Wait(
      object_ids, owner_addresses, -1, object_ids.size(), false,
      [this, client, tag](std::vector<ObjectID> found, std::vector<ObjectID> remaining) {
        RAY_CHECK(remaining.empty());
        std::shared_ptr<WorkerInterface> worker =
            worker_pool_.GetRegisteredWorker(client);
        if (!worker) {
          RAY_LOG(ERROR) << "Lost worker for wait request " << client;
        } else {
          worker->DirectActorCallArgWaitComplete(tag);
        }
      });
  RAY_CHECK_OK(status);
}

void NodeManager::ProcessPushErrorRequestMessage(const uint8_t *message_data) {
  auto message = flatbuffers::GetRoot<protocol::PushErrorRequest>(message_data);

  auto const &type = string_from_flatbuf(*message->type());
  auto const &error_message = string_from_flatbuf(*message->error_message());
  double timestamp = message->timestamp();
  JobID job_id = from_flatbuf<JobID>(*message->job_id());
  auto error_data_ptr = gcs::CreateErrorTableData(type, error_message, timestamp, job_id);
  RAY_CHECK_OK(gcs_client_->Errors().AsyncReportJobError(error_data_ptr, nullptr));
}

void NodeManager::ProcessPrepareActorCheckpointRequest(
    const std::shared_ptr<ClientConnection> &client, const uint8_t *message_data) {
  auto message =
      flatbuffers::GetRoot<protocol::PrepareActorCheckpointRequest>(message_data);
  ActorID actor_id = from_flatbuf<ActorID>(*message->actor_id());
  RAY_LOG(DEBUG) << "Preparing checkpoint for actor " << actor_id;
  const auto &actor_entry = actor_registry_.find(actor_id);
  RAY_CHECK(actor_entry != actor_registry_.end());

  std::shared_ptr<WorkerInterface> worker = worker_pool_.GetRegisteredWorker(client);
  RAY_CHECK(worker && worker->GetActorId() == actor_id);

  std::shared_ptr<ActorCheckpointData> checkpoint_data =
      actor_entry->second.GenerateCheckpointData(actor_entry->first, nullptr);

  // Write checkpoint data to GCS.
  RAY_CHECK_OK(gcs_client_->Actors().AsyncAddCheckpoint(
      checkpoint_data, [worker, checkpoint_data](Status status) {
        ActorCheckpointID checkpoint_id =
            ActorCheckpointID::FromBinary(checkpoint_data->checkpoint_id());
        RAY_CHECK(status.ok()) << "Add checkpoint failed, actor is "
                               << worker->GetActorId() << " checkpoint_id is "
                               << checkpoint_id;
        RAY_LOG(DEBUG) << "Checkpoint " << checkpoint_id << " saved for actor "
                       << worker->GetActorId();
        // Send reply to worker.
        flatbuffers::FlatBufferBuilder fbb;
        auto reply = ray::protocol::CreatePrepareActorCheckpointReply(
            fbb, to_flatbuf(fbb, checkpoint_id));
        fbb.Finish(reply);
        worker->Connection()->WriteMessageAsync(
            static_cast<int64_t>(protocol::MessageType::PrepareActorCheckpointReply),
            fbb.GetSize(), fbb.GetBufferPointer(), [](const ray::Status &status) {
              if (!status.ok()) {
                RAY_LOG(WARNING)
                    << "Failed to send PrepareActorCheckpointReply to client";
              }
            });
      }));
}

void NodeManager::ProcessNotifyActorResumedFromCheckpoint(const uint8_t *message_data) {
  auto message =
      flatbuffers::GetRoot<protocol::NotifyActorResumedFromCheckpoint>(message_data);
  ActorID actor_id = from_flatbuf<ActorID>(*message->actor_id());
  ActorCheckpointID checkpoint_id =
      from_flatbuf<ActorCheckpointID>(*message->checkpoint_id());
  RAY_LOG(DEBUG) << "Actor " << actor_id << " was resumed from checkpoint "
                 << checkpoint_id;
  checkpoint_id_to_restore_.emplace(actor_id, checkpoint_id);
}

void NodeManager::ProcessSubmitTaskMessage(const uint8_t *message_data) {
  // Read the task submitted by the client.
  auto fbs_message = flatbuffers::GetRoot<protocol::SubmitTaskRequest>(message_data);
  rpc::Task task_message;
  RAY_CHECK(task_message.mutable_task_spec()->ParseFromArray(
      fbs_message->task_spec()->data(), fbs_message->task_spec()->size()));

  // Submit the task to the raylet. Since the task was submitted
  // locally, there is no uncommitted lineage.
  SubmitTask(Task(task_message));
}

void NodeManager::ScheduleAndDispatch() {
  RAY_CHECK(new_scheduler_enabled_);
  cluster_task_manager_->SchedulePendingTasks();
  cluster_task_manager_->DispatchScheduledTasksToWorkers(worker_pool_, leased_workers_);
}

void NodeManager::HandleRequestWorkerLease(const rpc::RequestWorkerLeaseRequest &request,
                                           rpc::RequestWorkerLeaseReply *reply,
                                           rpc::SendReplyCallback send_reply_callback) {
  rpc::Task task_message;
  task_message.mutable_task_spec()->CopyFrom(request.resource_spec());
  auto backlog_size = -1;
  if (report_worker_backlog_) {
    backlog_size = request.backlog_size();
  }
  Task task(task_message, backlog_size);
  bool is_actor_creation_task = task.GetTaskSpecification().IsActorCreationTask();
  ActorID actor_id = ActorID::Nil();

  if (is_actor_creation_task) {
    actor_id = task.GetTaskSpecification().ActorCreationId();

    // Save the actor creation task spec to GCS, which is needed to
    // reconstruct the actor when raylet detect it dies.
    std::shared_ptr<rpc::TaskTableData> data = std::make_shared<rpc::TaskTableData>();
    data->mutable_task()->mutable_task_spec()->CopyFrom(
        task.GetTaskSpecification().GetMessage());
    RAY_CHECK_OK(gcs_client_->Tasks().AsyncAdd(data, nullptr));
  }

  if (new_scheduler_enabled_) {
    auto task_spec = task.GetTaskSpecification();
    cluster_task_manager_->QueueTask(task, reply, [send_reply_callback]() {
      send_reply_callback(Status::OK(), nullptr, nullptr);
    });
    ScheduleAndDispatch();
    return;
  }

  // Override the task dispatch to call back to the client instead of executing the
  // task directly on the worker.
  TaskID task_id = task.GetTaskSpecification().TaskId();
  rpc::Address owner_address = task.GetTaskSpecification().CallerAddress();
  task.OnDispatchInstead(
      [this, owner_address, reply, send_reply_callback](
          const std::shared_ptr<void> granted, const std::string &address, int port,
          const WorkerID &worker_id, const ResourceIdSet &resource_ids) {
        reply->mutable_worker_address()->set_ip_address(address);
        reply->mutable_worker_address()->set_port(port);
        reply->mutable_worker_address()->set_worker_id(worker_id.Binary());
        reply->mutable_worker_address()->set_raylet_id(self_node_id_.Binary());
        for (const auto &mapping : resource_ids.AvailableResources()) {
          auto resource = reply->add_resource_mapping();
          resource->set_name(mapping.first);
          for (const auto &id : mapping.second.WholeIds()) {
            auto rid = resource->add_resource_ids();
            rid->set_index(id);
            rid->set_quantity(1.0);
          }
          for (const auto &id : mapping.second.FractionalIds()) {
            auto rid = resource->add_resource_ids();
            rid->set_index(id.first);
            rid->set_quantity(id.second.ToDouble());
          }
        }

        auto reply_failure_handler = [this, worker_id]() {
          RAY_LOG(WARNING)
              << "Failed to reply to GCS server, because it might have restarted. GCS "
                 "cannot obtain the information of the leased worker, so we need to "
                 "release the leased worker to avoid leakage.";
          leased_workers_.erase(worker_id);
        };
        send_reply_callback(Status::OK(), nullptr, reply_failure_handler);
        RAY_CHECK(leased_workers_.find(worker_id) == leased_workers_.end())
            << "Worker is already leased out " << worker_id;

        auto worker = std::static_pointer_cast<Worker>(granted);
        leased_workers_[worker_id] = worker;
      });
  task.OnSpillbackInstead(
      [reply, task_id, send_reply_callback](const NodeID &spillback_to,
                                            const std::string &address, int port) {
        RAY_LOG(DEBUG) << "Worker lease request SPILLBACK " << task_id;
        reply->mutable_retry_at_raylet_address()->set_ip_address(address);
        reply->mutable_retry_at_raylet_address()->set_port(port);
        reply->mutable_retry_at_raylet_address()->set_raylet_id(spillback_to.Binary());
        send_reply_callback(Status::OK(), nullptr, nullptr);
      });
  task.OnCancellationInstead([reply, task_id, send_reply_callback]() {
    RAY_LOG(DEBUG) << "Task lease request canceled " << task_id;
    reply->set_canceled(true);
    send_reply_callback(Status::OK(), nullptr, nullptr);
  });
  SubmitTask(task);
}

void NodeManager::HandlePrepareBundleResources(
    const rpc::PrepareBundleResourcesRequest &request,
    rpc::PrepareBundleResourcesReply *reply, rpc::SendReplyCallback send_reply_callback) {
  // TODO(sang): Port this onto the new scheduler.
  RAY_CHECK(!new_scheduler_enabled_) << "Not implemented yet.";
  auto bundle_spec = BundleSpecification(request.bundle_spec());
  RAY_LOG(DEBUG) << "Request to prepare bundle resources is received, "
                 << bundle_spec.DebugString();
  auto prepared = PrepareBundle(cluster_resource_map_, bundle_spec);
  reply->set_success(prepared);
  send_reply_callback(Status::OK(), nullptr, nullptr);
  // Call task dispatch to assign work to the new group.
  TryLocalInfeasibleTaskScheduling();
  DispatchTasks(local_queues_.GetReadyTasksByClass());
}

void NodeManager::HandleCommitBundleResources(
    const rpc::CommitBundleResourcesRequest &request,
    rpc::CommitBundleResourcesReply *reply, rpc::SendReplyCallback send_reply_callback) {
  RAY_CHECK(!new_scheduler_enabled_) << "Not implemented yet.";

  auto bundle_spec = BundleSpecification(request.bundle_spec());
  RAY_LOG(DEBUG) << "Request to commit bundle resources is received, "
                 << bundle_spec.DebugString();
  CommitBundle(cluster_resource_map_, bundle_spec);
  send_reply_callback(Status::OK(), nullptr, nullptr);

  // Call task dispatch to assign work to the new group.
  TryLocalInfeasibleTaskScheduling();
  DispatchTasks(local_queues_.GetReadyTasksByClass());
}

void NodeManager::HandleCancelResourceReserve(
    const rpc::CancelResourceReserveRequest &request,
    rpc::CancelResourceReserveReply *reply, rpc::SendReplyCallback send_reply_callback) {
  RAY_CHECK(!new_scheduler_enabled_) << "Not implemented";
  auto bundle_spec = BundleSpecification(request.bundle_spec());
  RAY_LOG(INFO) << "Request to cancel reserved resource is received, "
                << bundle_spec.DebugString();

  // Kill all workers that are currently associated with the placement group.
  std::vector<std::shared_ptr<WorkerInterface>> workers_associated_with_pg;
  for (const auto &worker_it : leased_workers_) {
    auto &worker = worker_it.second;
    if (worker->GetPlacementGroupId() == bundle_spec.PlacementGroupId()) {
      workers_associated_with_pg.push_back(worker);
    }
  }
  for (const auto &worker : workers_associated_with_pg) {
    RAY_LOG(DEBUG)
        << "Destroying worker since its placement group was removed. Placement group id: "
        << worker->GetPlacementGroupId()
        << ", bundle index: " << bundle_spec.BundleId().second
        << ", task id: " << worker->GetAssignedTaskId()
        << ", actor id: " << worker->GetActorId()
        << ", worker id: " << worker->WorkerId();
    // We should disconnect the client first. Otherwise, we'll remove bundle resources
    // before actual resources are returned. Subsequent disconnect request that comes
    // due to worker dead will be ignored.
    ProcessDisconnectClientMessage(worker->Connection(), /* intentional exit */ true);
    worker->MarkDead();
    KillWorker(worker);
  }

  // Return bundle resources.
  ReturnBundleResources(bundle_spec);
  TryLocalInfeasibleTaskScheduling();
  DispatchTasks(local_queues_.GetReadyTasksByClass());

  send_reply_callback(Status::OK(), nullptr, nullptr);
}

void NodeManager::HandleReturnWorker(const rpc::ReturnWorkerRequest &request,
                                     rpc::ReturnWorkerReply *reply,
                                     rpc::SendReplyCallback send_reply_callback) {
  // Read the resource spec submitted by the client.
  auto worker_id = WorkerID::FromBinary(request.worker_id());
  std::shared_ptr<WorkerInterface> worker = leased_workers_[worker_id];

  Status status;
  leased_workers_.erase(worker_id);

  if (worker) {
    if (request.disconnect_worker()) {
      ProcessDisconnectClientMessage(worker->Connection());
    } else {
      // Handle the edge case where the worker was returned before we got the
      // unblock RPC by unblocking it immediately (unblock is idempotent).
      if (worker->IsBlocked()) {
        HandleDirectCallTaskUnblocked(worker);
      }
      if (new_scheduler_enabled_) {
        cluster_task_manager_->HandleTaskFinished(worker);
      }
      HandleWorkerAvailable(worker);
    }
  } else {
    status = Status::Invalid("Returned worker does not exist any more");
  }
  send_reply_callback(status, nullptr, nullptr);
}

void NodeManager::HandleReleaseUnusedWorkers(
    const rpc::ReleaseUnusedWorkersRequest &request,
    rpc::ReleaseUnusedWorkersReply *reply, rpc::SendReplyCallback send_reply_callback) {
  std::unordered_set<WorkerID> in_use_worker_ids;
  for (int index = 0; index < request.worker_ids_in_use_size(); ++index) {
    auto worker_id = WorkerID::FromBinary(request.worker_ids_in_use(index));
    in_use_worker_ids.emplace(worker_id);
  }

  std::vector<WorkerID> unused_worker_ids;
  for (auto &iter : leased_workers_) {
    // We need to exclude workers used by common tasks.
    // Because they are not used by GCS.
    if (!iter.second->GetActorId().IsNil() && !in_use_worker_ids.count(iter.first)) {
      unused_worker_ids.emplace_back(iter.first);
    }
  }

  for (auto &iter : unused_worker_ids) {
    leased_workers_.erase(iter);
  }

  send_reply_callback(Status::OK(), nullptr, nullptr);
}

void NodeManager::HandleCancelWorkerLease(const rpc::CancelWorkerLeaseRequest &request,
                                          rpc::CancelWorkerLeaseReply *reply,
                                          rpc::SendReplyCallback send_reply_callback) {
  const TaskID task_id = TaskID::FromBinary(request.task_id());
  Task removed_task;
  TaskState removed_task_state;
  bool canceled;
  if (new_scheduler_enabled_) {
    canceled = cluster_task_manager_->CancelTask(task_id);
    if (canceled) {
      // We have not yet granted the worker lease. Cancel it now.
      task_dependency_manager_.TaskCanceled(task_id);
      task_dependency_manager_.UnsubscribeGetDependencies(task_id);
    } else {
      // There are 2 cases here.
      // 1. We haven't received the lease request yet. It's the caller's job to
      //    retry the cancellation once we've received the request.
      // 2. We have already granted the lease. The caller is now responsible
      //    for returning the lease, not cancelling it.
    }
  } else {
    canceled = local_queues_.RemoveTask(task_id, &removed_task, &removed_task_state);
    if (!canceled) {
      // We do not have the task. This could be because we haven't received the
      // lease request yet, or because we already granted the lease request and
      // it has already been returned.
    } else {
      if (removed_task.OnDispatch()) {
        // We have not yet granted the worker lease. Cancel it now.
        removed_task.OnCancellation()();
        task_dependency_manager_.TaskCanceled(task_id);
        task_dependency_manager_.UnsubscribeGetDependencies(task_id);
      } else {
        // We already granted the worker lease and sent the reply. Re-queue the
        // task and wait for the requester to return the leased worker.
        local_queues_.QueueTasks({removed_task}, removed_task_state);
      }
    }
  }
  // The task cancellation failed if we did not have the task queued, since
  // this means that we may not have received the task request yet. It is
  // successful if we did have the task queued, since we have now replied to
  // the client that requested the lease.
  reply->set_success(canceled);
  send_reply_callback(Status::OK(), nullptr, nullptr);
}

void NodeManager::ProcessSetResourceRequest(
    const std::shared_ptr<ClientConnection> &client, const uint8_t *message_data) {
  // Read the SetResource message
  auto message = flatbuffers::GetRoot<protocol::SetResourceRequest>(message_data);

  auto const &resource_name = string_from_flatbuf(*message->resource_name());
  double const &capacity = message->capacity();
  bool is_deletion = capacity <= 0;

  NodeID node_id = from_flatbuf<NodeID>(*message->client_id());

  // If the python arg was null, set node_id to the local node id.
  if (node_id.IsNil()) {
    node_id = self_node_id_;
  }

  if (is_deletion &&
      cluster_resource_map_[node_id].GetTotalResources().GetResourceMap().count(
          resource_name) == 0) {
    // Resource does not exist in the cluster resource map, thus nothing to delete.
    // Return..
    RAY_LOG(INFO) << "[ProcessDeleteResourceRequest] Trying to delete resource "
                  << resource_name << ", but it does not exist. Doing nothing..";
    return;
  }

  // Submit to the resource table. This calls the ResourceCreateUpdated or ResourceDeleted
  // callback, which updates cluster_resource_map_.
  if (is_deletion) {
    RAY_CHECK_OK(
        gcs_client_->Nodes().AsyncDeleteResources(node_id, {resource_name}, nullptr));
  } else {
    std::unordered_map<std::string, std::shared_ptr<gcs::ResourceTableData>> data_map;
    auto resource_table_data = std::make_shared<gcs::ResourceTableData>();
    resource_table_data->set_resource_capacity(capacity);
    data_map.emplace(resource_name, resource_table_data);
    RAY_CHECK_OK(gcs_client_->Nodes().AsyncUpdateResources(node_id, data_map, nullptr));
  }
}

bool NodeManager::PrepareBundle(
    std::unordered_map<NodeID, SchedulingResources> &resource_map,
    const BundleSpecification &bundle_spec) {
  // We will first delete the existing bundle to ensure idempotent.
  // The reason why we do this is: after GCS restarts, placement group can be rescheduled
  // directly without rolling back the operations performed before the restart.
  const auto &bundle_id = bundle_spec.BundleId();
  auto iter = bundle_state_map_.find(bundle_id);
  if (iter != bundle_state_map_.end()) {
    if (iter->second->state == CommitState::COMMITTED) {
      // If the bundle state is already committed, it means that prepare request is just
      // stale.
      RAY_LOG(INFO) << "Duplicate prepare bundle request, skip it directly.";
      return true;
    } else {
      // If there was a bundle in prepare state, it already locked resources, we will
      // return bundle resources.
      ReturnBundleResources(bundle_spec);
    }
  }

  if (resource_map.count(self_node_id_) > 0) {
    resource_map[self_node_id_].SetLoadResources(local_queues_.GetTotalResourceLoad());
  }
  // Invoke the scheduling policy.
  auto reserve_resource_success =
      scheduling_policy_.ScheduleBundle(resource_map, self_node_id_, bundle_spec);

  auto bundle_state = std::make_shared<BundleState>();
  if (reserve_resource_success) {
    // Register states.
    auto it = bundle_state_map_.find(bundle_id);
    // Same bundle cannot be rescheduled.
    RAY_CHECK(it == bundle_state_map_.end());

    // Prepare resources. This shouldn't create formatted placement group resources
    // because that'll be done at the commit phase.
    bundle_state->acquired_resources =
        local_available_resources_.Acquire(bundle_spec.GetRequiredResources());
    resource_map[self_node_id_].PrepareBundleResources(
        bundle_spec.PlacementGroupId(), bundle_spec.Index(),
        bundle_spec.GetRequiredResources());

    // Register bundle state.
    bundle_state->state = CommitState::PREPARED;
    bundle_state_map_.emplace(bundle_id, bundle_state);
    bundle_spec_map_.emplace(
        bundle_id, std::make_shared<BundleSpecification>(bundle_spec.GetMessage()));
  }
  return bundle_state->acquired_resources.AvailableResources().size() > 0;
}

void NodeManager::CommitBundle(
    std::unordered_map<NodeID, SchedulingResources> &resource_map,
    const BundleSpecification &bundle_spec) {
  // TODO(sang): It is currently not idempotent because we don't retry. Make it idempotent
  // once retry is implemented.
  const auto &bundle_id = bundle_spec.BundleId();
  auto it = bundle_state_map_.find(bundle_id);
  // When bundle is committed, it should've been prepared already.
  // If GCS call `CommitBundleResources` after `CancelResourceReserve`, we will skip it
  // directly.
  if (it == bundle_state_map_.end()) {
    RAY_LOG(INFO) << "The bundle has been cancelled. Skip it directly. Bundle info is "
                  << bundle_spec.DebugString();
    return;
  }
  const auto &bundle_state = it->second;
  bundle_state->state = CommitState::COMMITTED;
  const auto &acquired_resources = bundle_state->acquired_resources;
  for (auto resource : acquired_resources.AvailableResources()) {
    local_available_resources_.CommitBundleResourceIds(bundle_spec.PlacementGroupId(),
                                                       bundle_spec.Index(),
                                                       resource.first, resource.second);
  }

  resource_map[self_node_id_].CommitBundleResources(bundle_spec.PlacementGroupId(),
                                                    bundle_spec.Index(),
                                                    bundle_spec.GetRequiredResources());
  RAY_CHECK(bundle_state->acquired_resources.AvailableResources().size() > 0)
      << "Prepare should've been failed if there were no acquireable resources.";
}

void NodeManager::ScheduleTasks(
    std::unordered_map<NodeID, SchedulingResources> &resource_map) {
  // If the resource map contains the local raylet, update load before calling policy.
  if (resource_map.count(self_node_id_) > 0) {
    resource_map[self_node_id_].SetLoadResources(local_queues_.GetTotalResourceLoad());
  }
  // Invoke the scheduling policy.
  auto policy_decision = scheduling_policy_.Schedule(resource_map, self_node_id_);

#ifndef NDEBUG
  RAY_LOG(DEBUG) << "[NM ScheduleTasks] policy decision:";
  for (const auto &task_client_pair : policy_decision) {
    TaskID task_id = task_client_pair.first;
    NodeID node_id = task_client_pair.second;
    RAY_LOG(DEBUG) << task_id << " --> " << node_id;
  }
#endif

  // Extract decision for this raylet.
  std::unordered_set<TaskID> local_task_ids;
  // Iterate over (taskid, nodeid) pairs, extract tasks assigned to the local node.
  for (const auto &task_client_pair : policy_decision) {
    const TaskID &task_id = task_client_pair.first;
    const NodeID &node_id = task_client_pair.second;
    if (node_id == self_node_id_) {
      local_task_ids.insert(task_id);
    } else {
      // TODO(atumanov): need a better interface for task exit on forward.
      // (See design_docs/task_states.rst for the state transition diagram.)
      Task task;
      if (local_queues_.RemoveTask(task_id, &task)) {
        // Attempt to forward the task. If this fails to forward the task,
        // the task will be resubmit locally.
        ForwardTaskOrResubmit(task, node_id);
      }
    }
  }

  // Transition locally placed tasks to waiting or ready for dispatch.
  if (local_task_ids.size() > 0) {
    std::vector<Task> tasks = local_queues_.RemoveTasks(local_task_ids);
    for (const auto &t : tasks) {
      EnqueuePlaceableTask(t);
    }
  }

  // All remaining placeable tasks should be registered with the task dependency
  // manager. TaskDependencyManager::TaskPending() is assumed to be idempotent.
  // TODO(atumanov): evaluate performance implications of registering all new tasks on
  // submission vs. registering remaining queued placeable tasks here.
  std::unordered_set<TaskID> move_task_set;
  for (const auto &task : local_queues_.GetTasks(TaskState::PLACEABLE)) {
    task_dependency_manager_.TaskPending(task);
    move_task_set.insert(task.GetTaskSpecification().TaskId());

    // This block is used to suppress infeasible task warning.
    bool suppress_warning = false;
    const auto &required_resources = task.GetTaskSpecification().GetRequiredResources();
    const auto &resources_map = required_resources.GetResourceMap();
    const auto &it = resources_map.begin();
    // It is a hack to suppress infeasible task warning.
    // If the first resource of a task requires this magic number, infeasible warning is
    // suppressed. It is currently only used by placement group ready API. We don't want
    // to have this in ray_config_def.h because the use case is very narrow, and we don't
    // want to expose this anywhere.
    double INFEASIBLE_TASK_SUPPRESS_MAGIC_NUMBER = 0.0101;
    if (it != resources_map.end() &&
        it->second == INFEASIBLE_TASK_SUPPRESS_MAGIC_NUMBER) {
      suppress_warning = true;
    }

    // Push a warning to the task's driver that this task is currently infeasible.
    if (!suppress_warning) {
      // TODO(rkn): Define this constant somewhere else.
      std::string type = "infeasible_task";
      std::ostringstream error_message;
      error_message
          << "The actor or task with ID " << task.GetTaskSpecification().TaskId()
          << " cannot be scheduled right now. It requires "
          << task.GetTaskSpecification().GetRequiredPlacementResources().ToString()
          << " for placement, however the cluster currently cannot provide the requested "
             "resources. The required resources may be added as autoscaling takes place "
             "or placement groups are scheduled. Otherwise, consider reducing the "
             "resource requirements of the task.";
      auto error_data_ptr =
          gcs::CreateErrorTableData(type, error_message.str(), current_time_ms(),
                                    task.GetTaskSpecification().JobId());
      RAY_CHECK_OK(gcs_client_->Errors().AsyncReportJobError(error_data_ptr, nullptr));
    }
    // Assert that this placeable task is not feasible locally (necessary but not
    // sufficient).
    RAY_CHECK(!task.GetTaskSpecification().GetRequiredPlacementResources().IsSubset(
        cluster_resource_map_[self_node_id_].GetTotalResources()));
  }

  // Assumption: all remaining placeable tasks are infeasible and are moved to the
  // infeasible task queue. Infeasible task queue is checked when new nodes join.
  local_queues_.MoveTasks(move_task_set, TaskState::PLACEABLE, TaskState::INFEASIBLE);
  // Check the invariant that no placeable tasks remain after a call to the policy.
  RAY_CHECK(local_queues_.GetTasks(TaskState::PLACEABLE).size() == 0);
}

void NodeManager::TreatTaskAsFailed(const Task &task, const ErrorType &error_type) {
  const TaskSpecification &spec = task.GetTaskSpecification();
  RAY_LOG(DEBUG) << "Treating task " << spec.TaskId() << " as failed because of error "
                 << ErrorType_Name(error_type) << ".";
  // If this was an actor creation task that tried to resume from a checkpoint,
  // then erase it here since the task did not finish.
  if (spec.IsActorCreationTask()) {
    ActorID actor_id = spec.ActorCreationId();
    checkpoint_id_to_restore_.erase(actor_id);
  }
  // Loop over the return IDs (except the dummy ID) and store a fake object in
  // the object store.
  int64_t num_returns = spec.NumReturns();
  if (spec.IsActorCreationTask()) {
    // TODO(rkn): We subtract 1 to avoid the dummy ID. However, this leaks
    // information about the TaskSpecification implementation.
    num_returns -= 1;
  }
  // Determine which IDs should be marked as failed.
  std::vector<rpc::ObjectReference> objects_to_fail;
  for (int64_t i = 0; i < num_returns; i++) {
    rpc::ObjectReference ref;
    ref.set_object_id(spec.ReturnId(i).Binary());
    ref.mutable_owner_address()->CopyFrom(spec.CallerAddress());
    objects_to_fail.push_back(ref);
  }
  const JobID job_id = task.GetTaskSpecification().JobId();
  MarkObjectsAsFailed(error_type, objects_to_fail, job_id);
  task_dependency_manager_.TaskCanceled(spec.TaskId());
  // Notify the task dependency manager that we no longer need this task's
  // object dependencies. TODO(swang): Ideally, we would check the return value
  // here. However, we don't know at this point if the task was in the WAITING
  // or READY queue before, in which case we would not have been subscribed to
  // its dependencies.
  task_dependency_manager_.UnsubscribeGetDependencies(spec.TaskId());
}

void NodeManager::MarkObjectsAsFailed(
    const ErrorType &error_type, const std::vector<rpc::ObjectReference> objects_to_fail,
    const JobID &job_id) {
  const std::string meta = std::to_string(static_cast<int>(error_type));
  for (const auto &ref : objects_to_fail) {
    ObjectID object_id = ObjectID::FromBinary(ref.object_id());
    std::shared_ptr<arrow::Buffer> data;
    Status status;
    status = store_client_.Create(object_id, ref.owner_address(), 0,
                                  reinterpret_cast<const uint8_t *>(meta.c_str()),
                                  meta.length(), &data);
    if (status.ok()) {
      status = store_client_.Seal(object_id);
    }
    if (!status.ok() && !status.IsObjectExists()) {
      RAY_LOG(INFO) << "Marking plasma object failed " << object_id;
      // If we failed to save the error code, log a warning and push an error message
      // to the driver.
      std::ostringstream stream;
      stream << "A plasma error (" << status.ToString() << ") occurred while saving"
             << " error code to object " << object_id << ". Anyone who's getting this"
             << " object may hang forever.";
      std::string error_message = stream.str();
      RAY_LOG(ERROR) << error_message;
      auto error_data_ptr =
          gcs::CreateErrorTableData("task", error_message, current_time_ms(), job_id);
      RAY_CHECK_OK(gcs_client_->Errors().AsyncReportJobError(error_data_ptr, nullptr));
    }
  }
}

void NodeManager::SubmitTask(const Task &task) {
  const TaskSpecification &spec = task.GetTaskSpecification();
  // Actor tasks should be no longer submitted to raylet.
  RAY_CHECK(!spec.IsActorTask());
  const TaskID &task_id = spec.TaskId();
  RAY_LOG(DEBUG) << "Submitting task: " << task.DebugString();

  if (local_queues_.HasTask(task_id)) {
    if (spec.IsActorCreationTask()) {
      // NOTE(hchen): Normally when raylet receives a duplicated actor creation task
      // from GCS, raylet should just ignore the task. However, due to the hack that
      // we save the RPC reply in task's OnDispatch callback, we have to remove the
      // old task and re-add the new task, to make sure the RPC reply callback is correct.
      RAY_LOG(WARNING) << "Submitted actor creation task " << task_id
                       << " is already queued. This is most likely due to a GCS restart. "
                          "We will remove "
                          "the old one from the queue, and enqueue the new one.";
      std::unordered_set<TaskID> task_ids{task_id};
      local_queues_.RemoveTasks(task_ids);
    } else {
      RAY_LOG(WARNING) << "Submitted task " << task_id
                       << " is already queued and will not be restarted. This is most "
                          "likely due to spurious reconstruction.";
      return;
    }
  }
  // (See design_docs/task_states.rst for the state transition diagram.)
  local_queues_.QueueTasks({task}, TaskState::PLACEABLE);
  ScheduleTasks(cluster_resource_map_);
  // TODO(atumanov): assert that !placeable.isempty() => insufficient available
  // resources locally.
}

void NodeManager::HandleDirectCallTaskBlocked(
    const std::shared_ptr<WorkerInterface> &worker) {
  if (new_scheduler_enabled_) {
    if (!worker || worker->IsBlocked()) {
      return;
    }
    std::vector<double> cpu_instances;
    if (worker->GetAllocatedInstances() != nullptr) {
      cpu_instances = worker->GetAllocatedInstances()->GetCPUInstancesDouble();
    }
    if (cpu_instances.size() > 0) {
      std::vector<double> borrowed_cpu_instances =
          new_resource_scheduler_->AddCPUResourceInstances(cpu_instances);
      worker->SetBorrowedCPUInstances(borrowed_cpu_instances);
      worker->MarkBlocked();
    }
    ScheduleAndDispatch();
    return;
  }

  if (!worker || worker->GetAssignedTaskId().IsNil() || worker->IsBlocked()) {
    return;  // The worker may have died or is no longer processing the task.
  }
  auto const cpu_resource_ids = worker->ReleaseTaskCpuResources();
  local_available_resources_.Release(cpu_resource_ids);
  cluster_resource_map_[self_node_id_].Release(cpu_resource_ids.ToResourceSet());
  worker->MarkBlocked();
  DispatchTasks(local_queues_.GetReadyTasksByClass());
}

void NodeManager::HandleDirectCallTaskUnblocked(
    const std::shared_ptr<WorkerInterface> &worker) {
  if (new_scheduler_enabled_) {
    // Important: avoid double unblocking if the unblock RPC finishes after task end.
    if (!worker || !worker->IsBlocked()) {
      return;
    }
    std::vector<double> cpu_instances;
    if (worker->GetAllocatedInstances() != nullptr) {
      cpu_instances = worker->GetAllocatedInstances()->GetCPUInstancesDouble();
    }
    if (cpu_instances.size() > 0) {
      new_resource_scheduler_->SubtractCPUResourceInstances(cpu_instances);
      new_resource_scheduler_->AddCPUResourceInstances(worker->GetBorrowedCPUInstances());
      worker->ClearBorrowedCPUInstances();
      worker->MarkUnblocked();
    }
    ScheduleAndDispatch();
    return;
  }

  if (!worker || worker->GetAssignedTaskId().IsNil()) {
    return;  // The worker may have died or is no longer processing the task.
  }
  TaskID task_id = worker->GetAssignedTaskId();

  // First, always release task dependencies. This ensures we don't leak resources even
  // if we don't need to unblock the worker below.
  task_dependency_manager_.UnsubscribeGetDependencies(task_id);

  if (!worker->IsBlocked()) {
    return;  // Don't need to unblock the worker.
  }

  Task task = local_queues_.GetTaskOfState(task_id, TaskState::RUNNING);
  const auto required_resources = task.GetTaskSpecification().GetRequiredResources();
  const ResourceSet cpu_resources = required_resources.GetNumCpus();
  bool oversubscribed = !local_available_resources_.Contains(cpu_resources);
  if (!oversubscribed) {
    // Reacquire the CPU resources for the worker. Note that care needs to be
    // taken if the user is using the specific CPU IDs since the IDs that we
    // reacquire here may be different from the ones that the task started with.
    auto const resource_ids = local_available_resources_.Acquire(cpu_resources);
    worker->AcquireTaskCpuResources(resource_ids);
    cluster_resource_map_[self_node_id_].Acquire(cpu_resources);
  } else {
    // In this case, we simply don't reacquire the CPU resources for the worker.
    // The worker can keep running and when the task finishes, it will simply
    // not have any CPU resources to release.
    RAY_LOG(WARNING)
        << "Resources oversubscribed: "
        << cluster_resource_map_[self_node_id_].GetAvailableResources().ToString();
  }
  worker->MarkUnblocked();
}

void NodeManager::AsyncResolveObjects(
    const std::shared_ptr<ClientConnection> &client,
    const std::vector<rpc::ObjectReference> &required_object_refs,
    const TaskID &current_task_id, bool ray_get, bool mark_worker_blocked) {
  std::shared_ptr<WorkerInterface> worker = worker_pool_.GetRegisteredWorker(client);
  if (worker) {
    // The client is a worker. If the worker is not already blocked and the
    // blocked task matches the one assigned to the worker, then mark the
    // worker as blocked. This temporarily releases any resources that the
    // worker holds while it is blocked.
    if (mark_worker_blocked && !worker->IsBlocked() &&
        current_task_id == worker->GetAssignedTaskId()) {
      Task task;
      RAY_CHECK(local_queues_.RemoveTask(current_task_id, &task));
      local_queues_.QueueTasks({task}, TaskState::RUNNING);
      // Get the CPU resources required by the running task.
      // Release the CPU resources.
      auto const cpu_resource_ids = worker->ReleaseTaskCpuResources();
      local_available_resources_.Release(cpu_resource_ids);
      cluster_resource_map_[self_node_id_].Release(cpu_resource_ids.ToResourceSet());
      worker->MarkBlocked();
      // Try dispatching tasks since we may have released some resources.
      DispatchTasks(local_queues_.GetReadyTasksByClass());
    }
  } else {
    // The client is a driver. Drivers do not hold resources, so we simply mark
    // the task as blocked.
    worker = worker_pool_.GetRegisteredDriver(client);
  }

  RAY_CHECK(worker);
  // Mark the task as blocked.
  if (mark_worker_blocked) {
    worker->AddBlockedTaskId(current_task_id);
    if (local_queues_.GetBlockedTaskIds().count(current_task_id) == 0) {
      local_queues_.AddBlockedTaskId(current_task_id);
    }
  }

  // Subscribe to the objects required by the task. These objects will be
  // fetched and/or restarted as necessary, until the objects become local
  // or are unsubscribed.
  if (ray_get) {
    // TODO(ekl) using the assigned task id is a hack to handle unsubscription for
    // HandleDirectCallUnblocked.
    auto &task_id = mark_worker_blocked ? current_task_id : worker->GetAssignedTaskId();
    if (!task_id.IsNil()) {
      task_dependency_manager_.SubscribeGetDependencies(task_id, required_object_refs);
    }
  } else {
    task_dependency_manager_.SubscribeWaitDependencies(worker->WorkerId(),
                                                       required_object_refs);
  }
}

void NodeManager::AsyncResolveObjectsFinish(
    const std::shared_ptr<ClientConnection> &client, const TaskID &current_task_id,
    bool was_blocked) {
  std::shared_ptr<WorkerInterface> worker = worker_pool_.GetRegisteredWorker(client);

  // TODO(swang): Because the object dependencies are tracked in the task
  // dependency manager, we could actually remove this message entirely and
  // instead unblock the worker once all the objects become available.
  if (worker) {
    // The client is a worker. If the worker is not already unblocked and the
    // unblocked task matches the one assigned to the worker, then mark the
    // worker as unblocked. This returns the temporarily released resources to
    // the worker. Workers that have been marked dead have already been cleaned
    // up.
    if (was_blocked && worker->IsBlocked() &&
        current_task_id == worker->GetAssignedTaskId() && !worker->IsDead()) {
      // (See design_docs/task_states.rst for the state transition diagram.)
      Task task;
      RAY_CHECK(local_queues_.RemoveTask(current_task_id, &task));
      local_queues_.QueueTasks({task}, TaskState::RUNNING);
      // Get the CPU resources required by the running task.
      const auto required_resources = task.GetTaskSpecification().GetRequiredResources();
      const ResourceSet cpu_resources = required_resources.GetNumCpus();
      // Check if we can reacquire the CPU resources.
      bool oversubscribed = !local_available_resources_.Contains(cpu_resources);

      if (!oversubscribed) {
        // Reacquire the CPU resources for the worker. Note that care needs to be
        // taken if the user is using the specific CPU IDs since the IDs that we
        // reacquire here may be different from the ones that the task started with.
        auto const resource_ids = local_available_resources_.Acquire(cpu_resources);
        worker->AcquireTaskCpuResources(resource_ids);
        cluster_resource_map_[self_node_id_].Acquire(cpu_resources);
      } else {
        // In this case, we simply don't reacquire the CPU resources for the worker.
        // The worker can keep running and when the task finishes, it will simply
        // not have any CPU resources to release.
        RAY_LOG(WARNING)
            << "Resources oversubscribed: "
            << cluster_resource_map_[self_node_id_].GetAvailableResources().ToString();
      }
      worker->MarkUnblocked();
    }
  } else {
    // The client is a driver. Drivers do not hold resources, so we simply
    // mark the driver as unblocked.
    worker = worker_pool_.GetRegisteredDriver(client);
  }

  // Unsubscribe from any `ray.get` objects that the task was blocked on.  Any
  // fetch or reconstruction operations to make the objects local are canceled.
  // `ray.wait` calls will stay active until the objects become local, or the
  // task/actor that called `ray.wait` exits.
  task_dependency_manager_.UnsubscribeGetDependencies(current_task_id);
  // Mark the task as unblocked.
  RAY_CHECK(worker);
  if (was_blocked) {
    worker->RemoveBlockedTaskId(current_task_id);
    local_queues_.RemoveBlockedTaskId(current_task_id);
  }
}

void NodeManager::EnqueuePlaceableTask(const Task &task) {
  // TODO(atumanov): add task lookup hashmap and change EnqueuePlaceableTask to take
  // a vector of TaskIDs. Trigger MoveTask internally.
  // Subscribe to the task's dependencies.
  bool args_ready = task_dependency_manager_.SubscribeGetDependencies(
      task.GetTaskSpecification().TaskId(), task.GetDependencies());
  // Enqueue the task. If all dependencies are available, then the task is queued
  // in the READY state, else the WAITING state.
  // (See design_docs/task_states.rst for the state transition diagram.)
  if (args_ready) {
    local_queues_.QueueTasks({task}, TaskState::READY);
    DispatchTasks(MakeTasksByClass({task}));
  } else {
    local_queues_.QueueTasks({task}, TaskState::WAITING);
  }
  // Mark the task as pending. Once the task has finished execution, or once it
  // has been forwarded to another node, the task must be marked as canceled in
  // the TaskDependencyManager.
  task_dependency_manager_.TaskPending(task);
}

void NodeManager::AssignTask(const std::shared_ptr<WorkerInterface> &worker,
                             const Task &task,
                             std::vector<std::function<void()>> *post_assign_callbacks) {
  // TODO(sang): Modify method names.
  const TaskSpecification &spec = task.GetTaskSpecification();
  RAY_CHECK(post_assign_callbacks);

  RAY_LOG(DEBUG) << "Assigning task " << spec.TaskId() << " to worker with pid "
                 << worker->GetProcess().GetId() << ", worker id: " << worker->WorkerId();
  flatbuffers::FlatBufferBuilder fbb;

  // Resource accounting: acquire resources for the assigned task.
  auto acquired_resources =
      local_available_resources_.Acquire(spec.GetRequiredResources());
  cluster_resource_map_[self_node_id_].Acquire(spec.GetRequiredResources());
  if (spec.IsActorCreationTask()) {
    // Check that the actor's placement resource requirements are satisfied.
    RAY_CHECK(spec.GetRequiredPlacementResources().IsSubset(
        cluster_resource_map_[self_node_id_].GetTotalResources()));
    worker->SetLifetimeResourceIds(acquired_resources);
  } else {
    worker->SetTaskResourceIds(acquired_resources);
  }

  auto task_id = spec.TaskId();
  RAY_CHECK(task.OnDispatch() != nullptr);
  if (task.GetTaskSpecification().IsDetachedActor()) {
    worker->MarkDetachedActor();
  }
  worker->SetPlacementGroupId(spec.PlacementGroupId());

  const auto owner_worker_id = WorkerID::FromBinary(spec.CallerAddress().worker_id());
  const auto owner_node_id = NodeID::FromBinary(spec.CallerAddress().raylet_id());
  RAY_CHECK(!owner_worker_id.IsNil());
  RAY_LOG(DEBUG) << "Worker lease request DISPATCH " << task_id << " to worker "
                 << worker->WorkerId() << ", owner ID " << owner_worker_id;

  task.OnDispatch()(worker, initial_config_.node_manager_address, worker->Port(),
                    worker->WorkerId(),
                    spec.IsActorCreationTask() ? worker->GetLifetimeResourceIds()
                                               : worker->GetTaskResourceIds());

  // If the owner has died since this task was queued, cancel the task by
  // killing the worker (unless this task is for a detached actor).
  if (!worker->IsDetachedActor() && (failed_workers_cache_.count(owner_worker_id) > 0 ||
                                     failed_nodes_cache_.count(owner_node_id) > 0)) {
    // TODO(swang): Skip assigning this task to this worker instead of
    // killing the worker?
    RAY_LOG(INFO) << "Owner of assigned task " << task.GetTaskSpecification().TaskId()
                  << " died, killing leased worker " << worker->WorkerId();
    KillWorker(worker);
  }

  post_assign_callbacks->push_back([this, worker, task_id]() {
    RAY_LOG(DEBUG) << "Finished assigning task " << task_id << " to worker "
                   << worker->WorkerId();

    FinishAssignTask(worker, task_id, /*success=*/true);
  });
}

bool NodeManager::FinishAssignedTask(const std::shared_ptr<WorkerInterface> &worker_ptr) {
  // TODO (Alex): We should standardize to pass
  // std::shared_ptr<WorkerInterface> instead of refs.
  auto &worker = *worker_ptr;
  TaskID task_id = worker.GetAssignedTaskId();
  RAY_LOG(DEBUG) << "Finished task " << task_id;

  Task task;
  if (new_scheduler_enabled_) {
    task = worker.GetAssignedTask();
    // leased_workers_.erase(worker.WorkerId()); // Maybe RAY_CHECK ?
    if (worker.GetAllocatedInstances() != nullptr) {
<<<<<<< HEAD
      this->cluster_task_manager_->HandleTaskFinished(worker_ptr);
=======
      cluster_task_manager_->HandleTaskFinished(worker_ptr);
>>>>>>> e9c9ba9c
    }
  } else {
    // (See design_docs/task_states.rst for the state transition diagram.)
    RAY_CHECK(local_queues_.RemoveTask(task_id, &task)) << task_id;

    // Release task's resources. The worker's lifetime resources are still held.
    auto const &task_resources = worker.GetTaskResourceIds();
    local_available_resources_.ReleaseConstrained(
        task_resources, cluster_resource_map_[self_node_id_].GetTotalResources());
    cluster_resource_map_[self_node_id_].Release(task_resources.ToResourceSet());
    worker.ResetTaskResourceIds();
  }

  const auto &spec = task.GetTaskSpecification();  //
  if ((spec.IsActorCreationTask())) {
    // If this was an actor or actor creation task, handle the actor's new
    // state.
    FinishAssignedActorCreationTask(worker, task);
  } else {
    // If this was a non-actor task, then cancel any ray.wait calls that were
    // made during the task execution.
    task_dependency_manager_.UnsubscribeWaitDependencies(worker.WorkerId());
  }

  // Notify the task dependency manager that this task has finished execution.
  task_dependency_manager_.UnsubscribeGetDependencies(spec.TaskId());
  task_dependency_manager_.TaskCanceled(task_id);

  if (!RayConfig::instance().enable_multi_tenancy()) {
    // Unset the worker's assigned job Id if this is not an actor.
    if (!spec.IsActorCreationTask()) {
      worker.AssignJobId(JobID::Nil());
    }
  }
  if (!spec.IsActorCreationTask()) {
    // Unset the worker's assigned task. We keep the assigned task ID for
    // direct actor creation calls because this ID is used later if the actor
    // requires objects from plasma.
    worker.AssignTaskId(TaskID::Nil());
    worker.SetOwnerAddress(rpc::Address());
  }
  // Direct actors will be assigned tasks via the core worker and therefore are
  // not idle.
  return !spec.IsActorCreationTask();
}

std::shared_ptr<ActorTableData> NodeManager::CreateActorTableDataFromCreationTask(
    const TaskSpecification &task_spec, int port, const WorkerID &worker_id) {
  RAY_CHECK(task_spec.IsActorCreationTask());
  auto actor_id = task_spec.ActorCreationId();
  auto actor_entry = actor_registry_.find(actor_id);
  std::shared_ptr<ActorTableData> actor_info_ptr;
  // TODO(swang): If this is an actor that was restarted, and previous
  // actor notifications were delayed, then this node may not have an entry for
  // the actor in actor_regisry_. Then, the fields for the number of
  // restarts will be wrong.
  if (actor_entry == actor_registry_.end()) {
    actor_info_ptr.reset(new ActorTableData());
    // Set all of the static fields for the actor. These fields will not
    // change even if the actor fails or is restarted.
    actor_info_ptr->set_actor_id(actor_id.Binary());
    actor_info_ptr->set_actor_creation_dummy_object_id(
        task_spec.ActorDummyObject().Binary());
    actor_info_ptr->set_job_id(task_spec.JobId().Binary());
    actor_info_ptr->set_max_restarts(task_spec.MaxActorRestarts());
    actor_info_ptr->set_num_restarts(0);
    actor_info_ptr->set_is_detached(task_spec.IsDetachedActor());
    actor_info_ptr->mutable_owner_address()->CopyFrom(
        task_spec.GetMessage().caller_address());
  } else {
    // If we've already seen this actor, it means that this actor was restarted.
    // Thus, its previous state must be RESTARTING.
    // TODO: The following is a workaround for the issue described in
    // https://github.com/ray-project/ray/issues/5524, please see the issue
    // description for more information.
    if (actor_entry->second.GetState() != ActorTableData::RESTARTING) {
      RAY_LOG(WARNING) << "Actor not in restarting state, most likely it "
                       << "died before creation handler could run. Actor state is "
                       << actor_entry->second.GetState();
    }
    // Copy the static fields from the current actor entry.
    actor_info_ptr.reset(new ActorTableData(actor_entry->second.GetTableData()));
    // We are restarting the actor, so increment its num_restarts
    actor_info_ptr->set_num_restarts(actor_info_ptr->num_restarts() + 1);
  }

  // Set the new fields for the actor's state to indicate that the actor is
  // now alive on this node manager.
  actor_info_ptr->mutable_address()->set_ip_address(
      gcs_client_->Nodes().GetSelfInfo().node_manager_address());
  actor_info_ptr->mutable_address()->set_port(port);
  actor_info_ptr->mutable_address()->set_raylet_id(self_node_id_.Binary());
  actor_info_ptr->mutable_address()->set_worker_id(worker_id.Binary());
  actor_info_ptr->set_state(ActorTableData::ALIVE);
  actor_info_ptr->set_timestamp(current_time_ms());
  return actor_info_ptr;
}

void NodeManager::FinishAssignedActorCreationTask(WorkerInterface &worker,
                                                  const Task &task) {
  RAY_LOG(DEBUG) << "Finishing assigned actor creation task";
  const TaskSpecification task_spec = task.GetTaskSpecification();
  ActorID actor_id = task_spec.ActorCreationId();

  // This was an actor creation task. Convert the worker to an actor.
  worker.AssignActorId(actor_id);

  if (task_spec.IsDetachedActor()) {
    worker.MarkDetachedActor();
  }
}

void NodeManager::HandleTaskReconstruction(const TaskID &task_id,
                                           const ObjectID &required_object_id) {
  // Get the owner's address.
  rpc::Address owner_addr;
  bool has_owner =
      task_dependency_manager_.GetOwnerAddress(required_object_id, &owner_addr);
  if (has_owner) {
    if (!RayConfig::instance().object_pinning_enabled()) {
      // LRU eviction is enabled. The object may still be in scope, but we
      // weren't able to fetch the value within the timeout, so the value has
      // most likely been evicted. Mark the object as unreachable.
      rpc::ObjectReference ref;
      ref.set_object_id(required_object_id.Binary());
      ref.mutable_owner_address()->CopyFrom(owner_addr);
      MarkObjectsAsFailed(ErrorType::OBJECT_UNRECONSTRUCTABLE, {ref}, JobID::Nil());
    } else {
      RAY_LOG(DEBUG) << "Required object " << required_object_id
                     << " fetch timed out, asking owner "
                     << WorkerID::FromBinary(owner_addr.worker_id());
      // The owner's address exists. Poll the owner to check if the object is
      // still in scope. If not, mark the object as failed.
      // TODO(swang): If the owner has died, we could also mark the object as
      // failed as soon as we hear about the owner's failure from the GCS,
      // avoiding the raylet's reconstruction timeout.
      auto client = std::unique_ptr<rpc::CoreWorkerClient>(
          new rpc::CoreWorkerClient(owner_addr, client_call_manager_));

      rpc::GetObjectStatusRequest request;
      request.set_object_id(required_object_id.Binary());
      request.set_owner_worker_id(owner_addr.worker_id());
      client->GetObjectStatus(request, [this, required_object_id, owner_addr](
                                           Status status,
                                           const rpc::GetObjectStatusReply &reply) {
        if (!status.ok() || reply.status() == rpc::GetObjectStatusReply::OUT_OF_SCOPE ||
            reply.status() == rpc::GetObjectStatusReply::FREED) {
          // The owner is gone, or the owner replied that the object has
          // gone out of scope (this is an edge case in the distributed ref
          // counting protocol where a borrower dies before it can notify
          // the owner of another borrower), or the object value has been
          // freed. Store an error in the local plasma store so that an
          // exception will be thrown when the worker tries to get the
          // value.
          rpc::ObjectReference ref;
          ref.set_object_id(required_object_id.Binary());
          ref.mutable_owner_address()->CopyFrom(owner_addr);
          MarkObjectsAsFailed(ErrorType::OBJECT_UNRECONSTRUCTABLE, {ref}, JobID::Nil());
        }
        // Do nothing if the owner replied that the object is available. The
        // object manager will continue trying to fetch the object, and this
        // handler will get triggered again if the object is still
        // unavailable after another timeout.
      });
    }
  } else {
    RAY_LOG(WARNING)
        << "Ray cannot get the value of ObjectIDs that are generated "
           "randomly (ObjectID.from_random()) or out-of-band "
           "(ObjectID.from_binary(...)) because Ray "
           "does not know which task will create them. "
           "If this was not how your object ID was generated, please file an "
           "issue "
           "at https://github.com/ray-project/ray/issues/";
    rpc::ObjectReference ref;
    ref.set_object_id(required_object_id.Binary());
    MarkObjectsAsFailed(ErrorType::OBJECT_UNRECONSTRUCTABLE, {ref}, JobID::Nil());
  }
}

void NodeManager::HandleObjectLocal(const ObjectID &object_id) {
  // Notify the task dependency manager that this object is local.
  const auto ready_task_ids = task_dependency_manager_.HandleObjectLocal(object_id);
  RAY_LOG(DEBUG) << "Object local " << object_id << ", "
                 << " on " << self_node_id_ << ", " << ready_task_ids.size()
                 << " tasks ready";
  // Transition the tasks whose dependencies are now fulfilled to the ready state.
  if (new_scheduler_enabled_) {
    cluster_task_manager_->TasksUnblocked(ready_task_ids);
    ScheduleAndDispatch();
  } else {
    if (ready_task_ids.size() > 0) {
      std::unordered_set<TaskID> ready_task_id_set(ready_task_ids.begin(),
                                                   ready_task_ids.end());

      // First filter out the tasks that should not be moved to READY.
      local_queues_.FilterState(ready_task_id_set, TaskState::BLOCKED);
      local_queues_.FilterState(ready_task_id_set, TaskState::RUNNING);
      local_queues_.FilterState(ready_task_id_set, TaskState::DRIVER);

      // Make sure that the remaining tasks are all WAITING or direct call
      // actors.
      auto ready_task_id_set_copy = ready_task_id_set;
      local_queues_.FilterState(ready_task_id_set_copy, TaskState::WAITING);
      // Filter out direct call actors. These are not tracked by the raylet and
      // their assigned task ID is the actor ID.
      for (const auto &id : ready_task_id_set_copy) {
        if (actor_registry_.count(id.ActorId()) == 0) {
          RAY_LOG(WARNING) << "Actor not found in registry " << id.Hex();
        }
        ready_task_id_set.erase(id);
      }

      // Queue and dispatch the tasks that are ready to run (i.e., WAITING).
      auto ready_tasks = local_queues_.RemoveTasks(ready_task_id_set);
      local_queues_.QueueTasks(ready_tasks, TaskState::READY);
      DispatchTasks(MakeTasksByClass(ready_tasks));
    }
  }
}

bool NodeManager::IsActorCreationTask(const TaskID &task_id) {
  auto actor_id = task_id.ActorId();
  if (!actor_id.IsNil() && task_id == TaskID::ForActorCreationTask(actor_id)) {
    // This task ID corresponds to an actor creation task.
    auto iter = actor_registry_.find(actor_id);
    if (iter != actor_registry_.end()) {
      // This actor is direct call actor.
      return true;
    }
  }

  return false;
}

void NodeManager::HandleObjectMissing(const ObjectID &object_id) {
  // Notify the task dependency manager that this object is no longer local.
  const auto waiting_task_ids = task_dependency_manager_.HandleObjectMissing(object_id);
  std::stringstream result;
  result << "Object missing " << object_id << ", "
         << " on " << self_node_id_ << ", " << waiting_task_ids.size()
         << " tasks waiting";
  if (waiting_task_ids.size() > 0) {
    result << ", tasks: ";
    for (const auto &task_id : waiting_task_ids) {
      result << task_id << "  ";
    }
  }
  RAY_LOG(DEBUG) << result.str();

  // Transition any tasks that were in the runnable state and are dependent on
  // this object to the waiting state.
  if (!waiting_task_ids.empty()) {
    std::unordered_set<TaskID> waiting_task_id_set(waiting_task_ids.begin(),
                                                   waiting_task_ids.end());

    // NOTE(zhijunfu): For direct actors, the worker is initially assigned actor
    // creation task ID, which will not be reset after the task finishes. And later tasks
    // of this actor will reuse this task ID to require objects from plasma with
    // FetchOrReconstruct, since direct actor task IDs are not known to raylet.
    // To support actor reconstruction for direct actor, raylet marks actor creation task
    // as completed and removes it from `local_queues_` when it receives `TaskDone`
    // message from worker. This is necessary because the actor creation task will be
    // re-submitted during reconstruction, if the task is not removed previously, the new
    // submitted task will be marked as duplicate and thus ignored.
    // So here we check for direct actor creation task explicitly to allow this case.
    auto iter = waiting_task_id_set.begin();
    while (iter != waiting_task_id_set.end()) {
      if (IsActorCreationTask(*iter)) {
        RAY_LOG(DEBUG) << "Ignoring direct actor creation task " << *iter
                       << " when handling object missing for " << object_id;
        iter = waiting_task_id_set.erase(iter);
      } else {
        ++iter;
      }
    }

    // First filter out any tasks that can't be transitioned to READY. These
    // are running workers or drivers, now blocked in a get.
    local_queues_.FilterState(waiting_task_id_set, TaskState::RUNNING);
    local_queues_.FilterState(waiting_task_id_set, TaskState::DRIVER);
    // Transition the tasks back to the waiting state. They will be made
    // runnable once the deleted object becomes available again.
    local_queues_.MoveTasks(waiting_task_id_set, TaskState::READY, TaskState::WAITING);
    RAY_CHECK(waiting_task_id_set.empty());
    // Moving ready tasks to waiting may have changed the load, making space for placing
    // new tasks locally.
    ScheduleTasks(cluster_resource_map_);
  }
}

void NodeManager::ForwardTaskOrResubmit(const Task &task, const NodeID &node_manager_id) {
  // Attempt to forward the task.
  // TODO(sang): Modify method names.
  ForwardTask(task, node_manager_id,
              [this, node_manager_id](ray::Status error, const Task &task) {
                const TaskID task_id = task.GetTaskSpecification().TaskId();
                RAY_LOG(INFO) << "Failed to forward task " << task_id
                              << " to node manager " << node_manager_id;

                // Mark the failed task as pending to let other raylets know that we still
                // have the task. TaskDependencyManager::TaskPending() is assumed to be
                // idempotent.
                task_dependency_manager_.TaskPending(task);
                // The task is not for an actor and may therefore be placed on another
                // node immediately. Send it to the scheduling policy to be placed again.
                local_queues_.QueueTasks({task}, TaskState::PLACEABLE);
                ScheduleTasks(cluster_resource_map_);
              });
}

void NodeManager::ForwardTask(
    const Task &task, const NodeID &node_id,
    const std::function<void(const ray::Status &, const Task &)> &on_error) {
  // This method spillbacks lease requests to other nodes.
  // TODO(sang): Modify method names.
  RAY_CHECK(task.OnSpillback() != nullptr);
  auto node_info = gcs_client_->Nodes().Get(node_id);
  RAY_CHECK(node_info)
      << "Spilling back to a node manager, but no GCS info found for node " << node_id;
  task.OnSpillback()(node_id, node_info->node_manager_address(),
                     node_info->node_manager_port());
}

void NodeManager::FinishAssignTask(const std::shared_ptr<WorkerInterface> &worker,
                                   const TaskID &task_id, bool success) {
  // TODO(sang): Modify method names.
  RAY_LOG(DEBUG) << "FinishAssignTask: " << task_id;
  // Remove the ASSIGNED task from the READY queue.
  Task assigned_task;
  TaskState state;
  if (!local_queues_.RemoveTask(task_id, &assigned_task, &state)) {
    // TODO(edoakes): should we be failing silently here?
    return;
  }
  RAY_CHECK(state == TaskState::READY);
  if (success) {
    auto spec = assigned_task.GetTaskSpecification();
    // We successfully assigned the task to the worker.
    worker->AssignTaskId(spec.TaskId());
    worker->SetOwnerAddress(spec.CallerAddress());
    if (!RayConfig::instance().enable_multi_tenancy()) {
      worker->AssignJobId(spec.JobId());
    }
    // TODO(swang): For actors with multiple actor handles, to
    // guarantee that tasks are replayed in the same order after a
    // failure, we must update the task's execution dependency to be
    // the actor's current execution dependency.

    // Mark the task as running.
    // (See design_docs/task_states.rst for the state transition diagram.)
    assigned_task.OnDispatchInstead(nullptr);
    assigned_task.OnSpillbackInstead(nullptr);
    local_queues_.QueueTasks({assigned_task}, TaskState::RUNNING);
    // Notify the task dependency manager that we no longer need this task's
    // object dependencies.
    RAY_CHECK(task_dependency_manager_.UnsubscribeGetDependencies(spec.TaskId()));
  } else {
    RAY_LOG(WARNING) << "Failed to send task to worker, disconnecting client";
    // We failed to send the task to the worker, so disconnect the worker.
    ProcessDisconnectClientMessage(worker->Connection());
    // Queue this task for future assignment. We need to do this since
    // DispatchTasks() removed it from the ready queue. The task will be
    // assigned to a worker once one becomes available.
    // (See design_docs/task_states.rst for the state transition diagram.)
    local_queues_.QueueTasks({assigned_task}, TaskState::READY);
    DispatchTasks(MakeTasksByClass({assigned_task}));
  }
}

void NodeManager::ProcessSubscribePlasmaReady(
    const std::shared_ptr<ClientConnection> &client, const uint8_t *message_data) {
  std::shared_ptr<WorkerInterface> associated_worker =
      worker_pool_.GetRegisteredWorker(client);
  if (associated_worker == nullptr) {
    associated_worker = worker_pool_.GetRegisteredDriver(client);
  }
  RAY_CHECK(associated_worker != nullptr)
      << "No worker exists for CoreWorker with client: " << client->DebugString();

  auto message = flatbuffers::GetRoot<protocol::SubscribePlasmaReady>(message_data);
  ObjectID id = from_flatbuf<ObjectID>(*message->object_id());

  if (task_dependency_manager_.CheckObjectLocal(id)) {
    // Object is already local, so we directly fire the callback to tell the core worker
    // that the plasma object is ready.
    rpc::PlasmaObjectReadyRequest request;
    request.set_object_id(id.Binary());

    RAY_LOG(DEBUG) << "Object " << id << " is already local, firing callback directly.";
    associated_worker->rpc_client()->PlasmaObjectReady(
        request, [](Status status, const rpc::PlasmaObjectReadyReply &reply) {
          if (!status.ok()) {
            RAY_LOG(INFO) << "Problem with telling worker that plasma object is ready"
                          << status.ToString();
          }
        });
  } else {
    // The object is not local, so we are subscribing to pull and wait for the objects.
    std::vector<rpc::ObjectReference> refs = {FlatbufferToSingleObjectReference(
        *message->object_id(), *message->owner_address())};

    // NOTE(simon): This call will issue a pull request to remote workers and make sure
    // the object will be local.
    // 1. We currently do not allow user to cancel this call. The object will be pulled
    //    even if the `await object_ref` is cancelled.
    // 2. We currently do not handle edge cases with object eviction where the object
    //    is local at this time but when the core worker was notified, the object is
    //    is evicted. The core worker should be able to handle evicted object in this
    //    case.
    task_dependency_manager_.SubscribeWaitDependencies(associated_worker->WorkerId(),
                                                       refs);

    // Add this worker to the listeners for the object ID.
    {
      absl::MutexLock guard(&plasma_object_notification_lock_);
      async_plasma_objects_notification_[id].insert(associated_worker);
    }
  }
}

ray::Status NodeManager::SetupPlasmaSubscription() {
  return object_manager_.SubscribeObjAdded(
      [this](const object_manager::protocol::ObjectInfoT &object_info) {
        ObjectID object_id = ObjectID::FromBinary(object_info.object_id);
        auto waiting_workers = absl::flat_hash_set<std::shared_ptr<WorkerInterface>>();
        {
          absl::MutexLock guard(&plasma_object_notification_lock_);
          auto waiting = this->async_plasma_objects_notification_.extract(object_id);
          if (!waiting.empty()) {
            waiting_workers.swap(waiting.mapped());
          }
        }
        rpc::PlasmaObjectReadyRequest request;
        request.set_object_id(object_id.Binary());

        for (auto worker : waiting_workers) {
          worker->rpc_client()->PlasmaObjectReady(
              request, [](Status status, const rpc::PlasmaObjectReadyReply &reply) {
                if (!status.ok()) {
                  RAY_LOG(INFO)
                      << "Problem with telling worker that plasma object is ready"
                      << status.ToString();
                }
              });
        }
      });
}

void NodeManager::DumpDebugState() const {
  std::fstream fs;
  fs.open(initial_config_.session_dir + "/debug_state.txt",
          std::fstream::out | std::fstream::trunc);
  fs << DebugString();
  fs.close();
}

const NodeManagerConfig &NodeManager::GetInitialConfig() const { return initial_config_; }

std::string NodeManager::DebugString() const {
  std::stringstream result;
  uint64_t now_ms = current_time_ms();
  result << "NodeManager:";
  result << "\nInitialConfigResources: " << initial_config_.resource_config.ToString();
  if (cluster_task_manager_ != nullptr) {
    result << "\nClusterTaskManager:\n";
    result << cluster_task_manager_->DebugString();
  }
  result << "\nClusterResources:";
  for (auto &pair : cluster_resource_map_) {
    result << "\n" << pair.first.Hex() << ": " << pair.second.DebugString();
  }
  result << "\n" << object_manager_.DebugString();
  result << "\n" << gcs_client_->DebugString();
  result << "\n" << worker_pool_.DebugString();
  result << "\n" << local_queues_.DebugString();
  result << "\n" << reconstruction_policy_.DebugString();
  result << "\n" << task_dependency_manager_.DebugString();
  {
    absl::MutexLock guard(&plasma_object_notification_lock_);
    result << "\nnum async plasma notifications: "
           << async_plasma_objects_notification_.size();
  }
  result << "\nActorRegistry:";

  auto statistical_data = GetActorStatisticalData(actor_registry_);
  result << "\n- num live actors: " << statistical_data.live_actors;
  result << "\n- num restarting actors: " << statistical_data.restarting_actors;
  result << "\n- num dead actors: " << statistical_data.dead_actors;

  result << "\nRemote node managers: ";
  for (const auto &entry : remote_node_manager_addresses_) {
    result << "\n" << entry.first;
  }

  result << "\nDebugString() time ms: " << (current_time_ms() - now_ms);
  return result.str();
}

// Summarizes a Census view and tag values into a compact string, e.g.,
// "Tag1:Value1,Tag2:Value2,Tag3:Value3".
std::string compact_tag_string(const opencensus::stats::ViewDescriptor &view,
                               const std::vector<std::string> &values) {
  std::stringstream result;
  const auto &keys = view.columns();
  for (size_t i = 0; i < values.size(); i++) {
    result << keys[i].name() << ":" << values[i];
    if (i < values.size() - 1) {
      result << ",";
    }
  }
  return result.str();
}

void NodeManager::HandlePinObjectIDs(const rpc::PinObjectIDsRequest &request,
                                     rpc::PinObjectIDsReply *reply,
                                     rpc::SendReplyCallback send_reply_callback) {
  std::vector<ObjectID> object_ids;
  object_ids.reserve(request.object_ids_size());
  for (const auto &object_id_binary : request.object_ids()) {
    object_ids.push_back(ObjectID::FromBinary(object_id_binary));
  }
  if (object_pinning_enabled_) {
    // Pin the objects in plasma by getting them and holding a reference to
    // the returned buffer.
    // NOTE: the caller must ensure that the objects already exist in plasma before
    // sending a PinObjectIDs request.
    std::vector<plasma::ObjectBuffer> plasma_results;
    // TODO(swang): This `Get` has a timeout of 0, so the plasma store will not
    // block when serving the request. However, if the plasma store is under
    // heavy load, then this request can still block the NodeManager event loop
    // since we must wait for the plasma store's reply. We should consider using
    // an `AsyncGet` instead.
    if (!store_client_.Get(object_ids, /*timeout_ms=*/0, &plasma_results).ok()) {
      RAY_LOG(WARNING) << "Failed to get objects to be pinned from object store.";
      // TODO(suquark): Maybe "Status::ObjectNotFound" is more accurate here.
      send_reply_callback(Status::Invalid("Failed to get objects."), nullptr, nullptr);
      return;
    }

    std::vector<std::unique_ptr<RayObject>> objects;
    for (int64_t i = 0; i < request.object_ids().size(); i++) {
      if (plasma_results[i].data == nullptr) {
        objects.push_back(nullptr);
      } else {
        objects.emplace_back(std::unique_ptr<RayObject>(new RayObject(
            std::make_shared<PlasmaBuffer>(plasma_results[i].data),
            std::make_shared<PlasmaBuffer>(plasma_results[i].metadata), {})));
      }
    }
    local_object_manager_.PinObjects(object_ids, std::move(objects));
  }
  // Wait for the object to be freed by the owner, which keeps the ref count.
  local_object_manager_.WaitForObjectFree(request.owner_address(), object_ids);
  send_reply_callback(Status::OK(), nullptr, nullptr);
}

void NodeManager::HandleGetNodeStats(const rpc::GetNodeStatsRequest &node_stats_request,
                                     rpc::GetNodeStatsReply *reply,
                                     rpc::SendReplyCallback send_reply_callback) {
  for (const auto &task : local_queues_.GetTasks(TaskState::INFEASIBLE)) {
    if (task.GetTaskSpecification().IsActorCreationTask()) {
      auto infeasible_task = reply->add_infeasible_tasks();
      infeasible_task->ParseFromString(task.GetTaskSpecification().Serialize());
    }
  }
  // Report tasks that are not scheduled because
  // resources are occupied by other actors/tasks.
  for (const auto &task : local_queues_.GetTasks(TaskState::READY)) {
    if (task.GetTaskSpecification().IsActorCreationTask()) {
      auto ready_task = reply->add_ready_tasks();
      ready_task->ParseFromString(task.GetTaskSpecification().Serialize());
    }
  }
  // Ensure we never report an empty set of metrics.
  if (!recorded_metrics_) {
    RecordMetrics();
    RAY_CHECK(recorded_metrics_);
  }
  for (const auto &view : opencensus::stats::StatsExporter::GetViewData()) {
    auto view_data = reply->add_view_data();
    view_data->set_view_name(view.first.name());
    if (view.second.type() == opencensus::stats::ViewData::Type::kInt64) {
      for (const auto &measure : view.second.int_data()) {
        auto measure_data = view_data->add_measures();
        measure_data->set_tags(compact_tag_string(view.first, measure.first));
        measure_data->set_int_value(measure.second);
      }
    } else if (view.second.type() == opencensus::stats::ViewData::Type::kDouble) {
      for (const auto &measure : view.second.double_data()) {
        auto measure_data = view_data->add_measures();
        measure_data->set_tags(compact_tag_string(view.first, measure.first));
        measure_data->set_double_value(measure.second);
      }
    } else {
      RAY_CHECK(view.second.type() == opencensus::stats::ViewData::Type::kDistribution);
      for (const auto &measure : view.second.distribution_data()) {
        auto measure_data = view_data->add_measures();
        measure_data->set_tags(compact_tag_string(view.first, measure.first));
        measure_data->set_distribution_min(measure.second.min());
        measure_data->set_distribution_mean(measure.second.mean());
        measure_data->set_distribution_max(measure.second.max());
        measure_data->set_distribution_count(measure.second.count());
        for (const auto &bound : measure.second.bucket_boundaries().lower_boundaries()) {
          measure_data->add_distribution_bucket_boundaries(bound);
        }
        for (const auto &count : measure.second.bucket_counts()) {
          measure_data->add_distribution_bucket_counts(count);
        }
      }
    }
  }
  // As a result of the HandleGetNodeStats, we are collecting information from all
  // workers on this node. This is done by calling GetCoreWorkerStats on each worker. In
  // order to send up-to-date information back, we wait until all workers have replied,
  // and return the information from HandleNodesStatsRequest. The caller of
  // HandleGetNodeStats should set a timeout so that the rpc finishes even if not all
  // workers have replied.
  auto all_workers = worker_pool_.GetAllRegisteredWorkers(/* filter_dead_worker */ true);
  absl::flat_hash_set<WorkerID> driver_ids;
  for (auto driver :
       worker_pool_.GetAllRegisteredDrivers(/* filter_dead_driver */ true)) {
    all_workers.push_back(driver);
    driver_ids.insert(driver->WorkerId());
  }
  if (all_workers.empty()) {
    send_reply_callback(Status::OK(), nullptr, nullptr);
    return;
  }
  for (const auto &worker : all_workers) {
    if (worker->IsDead()) {
      continue;
    }
    rpc::GetCoreWorkerStatsRequest request;
    request.set_intended_worker_id(worker->WorkerId().Binary());
    request.set_include_memory_info(node_stats_request.include_memory_info());
    worker->rpc_client()->GetCoreWorkerStats(
        request, [reply, worker, all_workers, driver_ids, send_reply_callback](
                     const ray::Status &status, const rpc::GetCoreWorkerStatsReply &r) {
          reply->add_core_workers_stats()->MergeFrom(r.core_worker_stats());
          reply->set_num_workers(reply->num_workers() + 1);
          if (reply->num_workers() == all_workers.size()) {
            send_reply_callback(Status::OK(), nullptr, nullptr);
          }
        });
  }
}

std::string FormatMemoryInfo(std::vector<rpc::GetNodeStatsReply> node_stats) {
  // First pass to compute object sizes.
  absl::flat_hash_map<ObjectID, int64_t> object_sizes;
  for (const auto &reply : node_stats) {
    for (const auto &core_worker_stats : reply.core_workers_stats()) {
      for (const auto &object_ref : core_worker_stats.object_refs()) {
        auto obj_id = ObjectID::FromBinary(object_ref.object_id());
        if (object_ref.object_size() > 0) {
          object_sizes[obj_id] = object_ref.object_size();
        }
      }
    }
  }

  std::ostringstream builder;
  builder
      << "----------------------------------------------------------------------------"
         "-------------------------\n";
  builder
      << " Object ID                                Reference Type       Object Size  "
         " Reference Creation Site\n";
  builder
      << "============================================================================"
         "=========================\n";

  // Second pass builds the summary string for each node.
  for (const auto &reply : node_stats) {
    for (const auto &core_worker_stats : reply.core_workers_stats()) {
      bool pid_printed = false;
      for (const auto &object_ref : core_worker_stats.object_refs()) {
        auto obj_id = ObjectID::FromBinary(object_ref.object_id());
        if (!object_ref.pinned_in_memory() && object_ref.local_ref_count() == 0 &&
            object_ref.submitted_task_ref_count() == 0 &&
            object_ref.contained_in_owned_size() == 0) {
          continue;
        }
        if (obj_id.IsNil()) {
          continue;
        }
        if (!pid_printed) {
          if (core_worker_stats.worker_type() == rpc::WorkerType::DRIVER) {
            builder << "; driver pid=" << core_worker_stats.pid() << "\n";
          } else {
            builder << "; worker pid=" << core_worker_stats.pid() << "\n";
          }
          pid_printed = true;
        }
        builder << obj_id.Hex() << "  ";
        // TODO(ekl) we could convey more information about the reference status.
        if (object_ref.pinned_in_memory()) {
          builder << "PINNED_IN_MEMORY     ";
        } else if (object_ref.submitted_task_ref_count() > 0) {
          builder << "USED_BY_PENDING_TASK ";
        } else if (object_ref.local_ref_count() > 0) {
          builder << "LOCAL_REFERENCE      ";
        } else if (object_ref.contained_in_owned_size() > 0) {
          builder << "CAPTURED_IN_OBJECT   ";
        } else {
          builder << "UNKNOWN_STATUS       ";
        }
        builder << std::right << std::setfill(' ') << std::setw(11);
        if (object_sizes.contains(obj_id)) {
          builder << object_sizes[obj_id];
        } else {
          builder << "          ?";
        }
        builder << "   " << object_ref.call_site();
        builder << "\n";
      }
    }
  }
  builder
      << "----------------------------------------------------------------------------"
         "-------------------------\n";

  return builder.str();
}

void NodeManager::HandleFormatGlobalMemoryInfo(
    const rpc::FormatGlobalMemoryInfoRequest &request,
    rpc::FormatGlobalMemoryInfoReply *reply, rpc::SendReplyCallback send_reply_callback) {
  auto replies = std::make_shared<std::vector<rpc::GetNodeStatsReply>>();
  auto local_request = std::make_shared<rpc::GetNodeStatsRequest>();
  auto local_reply = std::make_shared<rpc::GetNodeStatsReply>();
  local_request->set_include_memory_info(true);

  unsigned int num_nodes = remote_node_manager_addresses_.size() + 1;
  rpc::GetNodeStatsRequest stats_req;
  stats_req.set_include_memory_info(true);

  auto store_reply = [replies, reply, num_nodes,
                      send_reply_callback](const rpc::GetNodeStatsReply &local_reply) {
    replies->push_back(local_reply);
    if (replies->size() >= num_nodes) {
      reply->set_memory_summary(FormatMemoryInfo(*replies));
      send_reply_callback(Status::OK(), nullptr, nullptr);
    }
  };

  // Fetch from remote nodes.
  for (const auto &entry : remote_node_manager_addresses_) {
    std::unique_ptr<rpc::NodeManagerClient> client(new rpc::NodeManagerClient(
        entry.second.first, entry.second.second, client_call_manager_));
    client->GetNodeStats(
        stats_req, [replies, store_reply](const ray::Status &status,
                                          const rpc::GetNodeStatsReply &r) {
          if (!status.ok()) {
            RAY_LOG(ERROR) << "Failed to get remote node stats: " << status.ToString();
          }
          store_reply(r);
        });
  }

  // Fetch from the local node.
  HandleGetNodeStats(
      stats_req, local_reply.get(),
      [local_reply, store_reply](Status status, std::function<void()> success,
                                 std::function<void()> failure) mutable {
        store_reply(*local_reply);
      });
}

void NodeManager::HandleGlobalGC(const rpc::GlobalGCRequest &request,
                                 rpc::GlobalGCReply *reply,
                                 rpc::SendReplyCallback send_reply_callback) {
  TriggerGlobalGC();
}

void NodeManager::TriggerGlobalGC() {
  RAY_LOG(WARNING)
      << "Broadcasting global GC request to all raylets. This is usually because "
         "clusters have memory pressure, and ray needs to GC unused memory.";
  should_global_gc_ = true;
  // We won't see our own request, so trigger local GC in the next heartbeat.
  should_local_gc_ = true;
}

void NodeManager::RecordMetrics() {
  recorded_metrics_ = true;
  if (stats::StatsConfig::instance().IsStatsDisabled()) {
    return;
  }

  // Record available resources of this node.
  const auto &available_resources =
      cluster_resource_map_.at(self_node_id_).GetAvailableResources().GetResourceMap();
  for (const auto &pair : available_resources) {
    stats::LocalAvailableResource().Record(pair.second,
                                           {{stats::ResourceNameKey, pair.first}});
  }
  // Record total resources of this node.
  const auto &total_resources =
      cluster_resource_map_.at(self_node_id_).GetTotalResources().GetResourceMap();
  for (const auto &pair : total_resources) {
    stats::LocalTotalResource().Record(pair.second,
                                       {{stats::ResourceNameKey, pair.first}});
  }

  object_manager_.RecordMetrics();
  local_queues_.RecordMetrics();

  auto statistical_data = GetActorStatisticalData(actor_registry_);
  stats::LiveActors().Record(statistical_data.live_actors);
  stats::RestartingActors().Record(statistical_data.restarting_actors);
}

bool NodeManager::ReturnBundleResources(const BundleSpecification &bundle_spec) {
  // We should commit resources if it weren't because
  // ReturnBundleResources requires resources to be committed when it is called.
  auto it = bundle_state_map_.find(bundle_spec.BundleId());
  if (it == bundle_state_map_.end()) {
    RAY_LOG(INFO) << "Duplicate cancel request, skip it directly.";
    return false;
  }
  const auto &bundle_state = it->second;
  if (bundle_state->state == CommitState::PREPARED) {
    CommitBundle(cluster_resource_map_, bundle_spec);
  }
  bundle_state_map_.erase(it);

  // Return resources.
  const auto &resource_set = bundle_spec.GetRequiredResources();
  for (const auto &resource : resource_set.GetResourceMap()) {
    local_available_resources_.ReturnBundleResources(bundle_spec.PlacementGroupId(),
                                                     bundle_spec.Index(), resource.first);
  }
  cluster_resource_map_[self_node_id_].ReturnBundleResources(
      bundle_spec.PlacementGroupId(), bundle_spec.Index());
  return true;
}

}  // namespace raylet

}  // namespace ray<|MERGE_RESOLUTION|>--- conflicted
+++ resolved
@@ -2560,11 +2560,7 @@
     task = worker.GetAssignedTask();
     // leased_workers_.erase(worker.WorkerId()); // Maybe RAY_CHECK ?
     if (worker.GetAllocatedInstances() != nullptr) {
-<<<<<<< HEAD
-      this->cluster_task_manager_->HandleTaskFinished(worker_ptr);
-=======
       cluster_task_manager_->HandleTaskFinished(worker_ptr);
->>>>>>> e9c9ba9c
     }
   } else {
     // (See design_docs/task_states.rst for the state transition diagram.)
