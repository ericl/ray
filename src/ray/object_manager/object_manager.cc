--- conflicted
+++ resolved
@@ -941,19 +941,12 @@
   result << "\n- num pull requests: " << pull_manager_->NumActiveRequests();
   result << "\n- num buffered profile events: " << profile_events_.size();
   result << "\n- num chunks received total: " << num_chunks_received_total_;
-<<<<<<< HEAD
-  result << "\n- num chunks received total failed: " << num_chunks_received_total_failed_;
-  result << "\n- num chunks received cancelled: " << num_chunks_received_cancelled_;
-  result << "\n- num chunks received thrashed: " << num_chunks_received_thrashed_;
-  result << "\n- num chunks received, plasma error: "
-=======
   result << "\n- num chunks received failed (all): " << num_chunks_received_total_failed_;
   result << "\n- num chunks received failed / cancelled: "
          << num_chunks_received_cancelled_;
   result << "\n- num chunks received failed / thrashed: "
          << num_chunks_received_thrashed_;
   result << "\n- num chunks received failed / plasma error: "
->>>>>>> a0da0096
          << num_chunks_received_failed_due_to_plasma_;
   result << "\nEvent stats:" << rpc_service_.StatsString();
   result << "\n" << push_manager_->DebugString();
