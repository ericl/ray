// Copyright 2017 The Ray Authors.
//
// Licensed under the Apache License, Version 2.0 (the "License");
// you may not use this file except in compliance with the License.
// You may obtain a copy of the License at
//
//  http://www.apache.org/licenses/LICENSE-2.0
//
// Unless required by applicable law or agreed to in writing, software
// distributed under the License is distributed on an "AS IS" BASIS,
// WITHOUT WARRANTIES OR CONDITIONS OF ANY KIND, either express or implied.
// See the License for the specific language governing permissions and
// limitations under the License.

#pragma once

#include <memory>
#include <string>
#include <vector>

#include "absl/container/flat_hash_map.h"

#include "ray/common/status.h"
#include "ray/object_manager/common.h"
#include "ray/object_manager/plasma/common.h"
#include "ray/object_manager/plasma/connection.h"
#include "ray/object_manager/plasma/plasma.h"
#include "ray/object_manager/plasma/protocol.h"

namespace plasma {

class CreateRequestQueue {
 public:
  using CreateObjectCallback =
      std::function<PlasmaError(PlasmaObject *result, bool fallback_allocator)>;

  CreateRequestQueue(int64_t oom_grace_period_s,
                     ray::SpillObjectsCallback spill_objects_callback,
                     std::function<void()> trigger_global_gc,
                     std::function<int64_t()> get_time,
<<<<<<< HEAD
                     bool plasma_unlimited = RayConfig::instance().plasma_unlimited())
=======
                     std::function<std::string()> dump_debug_info_callback = nullptr)
>>>>>>> 611da627
      : oom_grace_period_ns_(oom_grace_period_s * 1e9),
        spill_objects_callback_(spill_objects_callback),
        trigger_global_gc_(trigger_global_gc),
        get_time_(get_time),
<<<<<<< HEAD
        plasma_unlimited_(plasma_unlimited) {}
=======
        dump_debug_info_callback_(dump_debug_info_callback) {}
>>>>>>> 611da627

  /// Add a request to the queue. The caller should use the returned request ID
  /// to later get the result of the request.
  ///
  /// The request may not get tried immediately if the head of the queue is not
  /// serviceable.
  ///
  /// \param object_id The ID of the object to create.
  /// \param client The client that sent the request. This is used as a key to
  /// drop this request if the client disconnects.
  /// \param create_callback A callback to attempt to create the object.
  /// \param object_size Object size in bytes.
  /// \return A request ID that can be used to get the result.
  uint64_t AddRequest(const ObjectID &object_id,
                      const std::shared_ptr<ClientInterface> &client,
                      const CreateObjectCallback &create_callback,
                      const size_t object_size);

  /// Get the result of a request.
  ///
  /// This method should only be called with a request ID returned by a
  /// previous call to add a request. The result will be popped, so this method
  /// should not be called again with the same request ID once a result is
  /// returned. If either of these is violated, an error will be returned.
  ///
  /// \param[in] req_id The request ID that was returned to the caller by a
  /// previous call to add a request.
  /// \param[out] result The resulting object information will be stored here,
  /// if the request was finished and successful.
  /// \param[out] error The error code returned by the creation handler will be
  /// stored here, if the request finished. This will also return an error if
  /// there is no information about this request ID.
  /// \return Whether the result and error are ready. This returns false if the
  /// request is still pending.
  bool GetRequestResult(uint64_t req_id, PlasmaObject *result, PlasmaError *error);

  /// Try to fulfill a request immediately, for clients that cannot retry.
  ///
  /// \param object_id The ID of the object to create.
  /// \param client The client that sent the request. This is used as a key to
  /// drop this request if the client disconnects.
  /// \param create_callback A callback to attempt to create the object.
  /// \param object_size Object size in bytes.
  /// \return The result of the call. This will return an out-of-memory error
  /// if there are other requests queued or there is not enough space left in
  /// the object store, this will return an out-of-memory error.
  std::pair<PlasmaObject, PlasmaError> TryRequestImmediately(
      const ObjectID &object_id, const std::shared_ptr<ClientInterface> &client,
      const CreateObjectCallback &create_callback, size_t object_size);

  /// Process requests in the queue.
  ///
  /// This will try to process as many requests in the queue as possible, in
  /// FIFO order. If the first request is not serviceable, this will break and
  /// the caller should try again later.
  ///
  /// \return Bad status for the first request in the queue if it failed to be
  /// serviced, or OK if all requests were fulfilled.
  Status ProcessRequests();

  /// Remove all requests that were made by a client that is now disconnected.
  ///
  /// \param client The client that was disconnected.
  void RemoveDisconnectedClientRequests(const std::shared_ptr<ClientInterface> &client);

 private:
  struct CreateRequest {
    CreateRequest(const ObjectID &object_id, uint64_t request_id,
                  const std::shared_ptr<ClientInterface> &client,
                  CreateObjectCallback create_callback, size_t object_size)
        : object_id(object_id),
          request_id(request_id),
          client(client),
          create_callback(create_callback),
          object_size(object_size) {}

    // The ObjectID to create.
    const ObjectID object_id;

    // A request ID that can be returned to the caller to get the result once
    // ready.
    const uint64_t request_id;

    // A pointer to the client, used as a key to delete requests that were made
    // by a client that is now disconnected.
    const std::shared_ptr<ClientInterface> client;

    // A callback to attempt to create the object.
    const CreateObjectCallback create_callback;

    const size_t object_size;

    // The results of the creation call. These should be sent back to the
    // client once ready.
    PlasmaError error = PlasmaError::OK;
    PlasmaObject result = {};
  };

  /// Process a single request. Sets the request's error result to the error
  /// returned by the request handler inside. Returns OK if the request can be
  /// finished.
  Status ProcessRequest(std::unique_ptr<CreateRequest> &request, bool fallback_allocator);

  /// Finish a queued request and remove it from the queue.
  void FinishRequest(std::list<std::unique_ptr<CreateRequest>>::iterator request_it);

  /// The next request ID to assign, so that the caller can get the results of
  /// a request by retrying. Start at 1 because 0 means "do not retry".
  uint64_t next_req_id_ = 1;

  /// Grace period until we throw the OOM error to the application.
  /// -1 means grace period is infinite.
  const int64_t oom_grace_period_ns_;

  /// A callback to trigger object spilling. It tries to spill objects upto max
  /// throughput. It returns true if space is made by object spilling, and false if
  /// there's no more space to be made.
  const ray::SpillObjectsCallback spill_objects_callback_;

  /// A callback to trigger global GC in the cluster if the object store is
  /// full.
  const std::function<void()> trigger_global_gc_;

  /// A callback to return the current time.
  const std::function<int64_t()> get_time_;

  const std::function<std::string()> dump_debug_info_callback_;

  /// Queue of object creation requests to respond to. Requests will be placed
  /// on this queue if the object store does not have enough room at the time
  /// that the client made the creation request, but space may be made through
  /// object spilling. Once the raylet notifies us that objects have been
  /// spilled, we will attempt to process these requests again and respond to
  /// the client if successful or out of memory. If more objects must be
  /// spilled, the request will be replaced at the head of the queue.
  /// TODO(swang): We should also queue objects here even if there is no room
  /// in the object store. Then, the client does not need to poll on an
  /// OutOfMemory error and we can just respond to them once there is enough
  /// space made, or after a timeout.
  std::list<std::unique_ptr<CreateRequest>> queue_;

  /// A buffer of the results of fulfilled requests. The value will be null
  /// while the request is pending and will be set once the request has
  /// finished.
  absl::flat_hash_map<uint64_t, std::unique_ptr<CreateRequest>> fulfilled_requests_;

  /// Last time global gc was invoked in ms.
  uint64_t last_global_gc_ms_;

  /// The time OOM timer first starts. It becomes -1 upon every creation success.
  int64_t oom_start_time_ns_ = -1;

  /// Whether to use the fallback allocator when out of memory.
  bool plasma_unlimited_;

  friend class CreateRequestQueueTest;
};

}  // namespace plasma<|MERGE_RESOLUTION|>--- conflicted
+++ resolved
@@ -38,20 +38,14 @@
                      ray::SpillObjectsCallback spill_objects_callback,
                      std::function<void()> trigger_global_gc,
                      std::function<int64_t()> get_time,
-<<<<<<< HEAD
-                     bool plasma_unlimited = RayConfig::instance().plasma_unlimited())
-=======
+                     bool plasma_unlimited = RayConfig::instance().plasma_unlimited(),
                      std::function<std::string()> dump_debug_info_callback = nullptr)
->>>>>>> 611da627
       : oom_grace_period_ns_(oom_grace_period_s * 1e9),
         spill_objects_callback_(spill_objects_callback),
         trigger_global_gc_(trigger_global_gc),
         get_time_(get_time),
-<<<<<<< HEAD
-        plasma_unlimited_(plasma_unlimited) {}
-=======
+        plasma_unlimited_(plasma_unlimited),
         dump_debug_info_callback_(dump_debug_info_callback) {}
->>>>>>> 611da627
 
   /// Add a request to the queue. The caller should use the returned request ID
   /// to later get the result of the request.
