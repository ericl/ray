--- conflicted
+++ resolved
@@ -80,14 +80,8 @@
   return {result, error};
 }
 
-<<<<<<< HEAD
-bool CreateRequestQueue::ProcessRequest(std::unique_ptr<CreateRequest> &request,
-                                        bool fallback_allocator) {
+Status CreateRequestQueue::ProcessRequest(std::unique_ptr<CreateRequest> &request, bool fallback_allocator) {
   request->error = request->create_callback(&request->result, fallback_allocator);
-  return request->error != PlasmaError::OutOfMemory;
-=======
-Status CreateRequestQueue::ProcessRequest(std::unique_ptr<CreateRequest> &request) {
-  request->error = request->create_callback(&request->result);
   if (request->error == PlasmaError::OutOfMemory) {
     return Status::ObjectStoreFull("");
   } else if (request->error == PlasmaError::TransientOutOfMemory) {
@@ -95,17 +89,12 @@
   } else {
     return Status::OK();
   }
->>>>>>> ea0ee860
 }
 
 Status CreateRequestQueue::ProcessRequests() {
   while (!queue_.empty()) {
     auto request_it = queue_.begin();
-<<<<<<< HEAD
-    auto create_ok = ProcessRequest(*request_it, /*fallback_allocator=*/false);
-=======
-    auto status = ProcessRequest(*request_it);
->>>>>>> ea0ee860
+    auto status = ProcessRequest(*request_it, /*fallback_allocator=*/false);
     auto now = get_time_();
     if (status.ok()) {
       FinishRequest(request_it);
@@ -119,20 +108,13 @@
       if (oom_start_time_ns_ == -1) {
         oom_start_time_ns_ = now;
       }
-<<<<<<< HEAD
       // Use a faster timeout in unlimited allocation mode to avoid excess latency.
       auto grace_period_ns =
           RayConfig::instance().plasma_unlimited() ? 2e9 : oom_grace_period_ns_;
-      if (spill_objects_callback_()) {
-        oom_start_time_ns_ = -1;
-        return Status::TransientObjectStoreFull("Waiting for spilling.");
-      } else if (now - oom_start_time_ns_ < grace_period_ns) {
-=======
       if (status.IsTransientObjectStoreFull() || spill_objects_callback_()) {
         oom_start_time_ns_ = -1;
         return Status::TransientObjectStoreFull("Waiting for objects to seal or spill.");
-      } else if (now - oom_start_time_ns_ < oom_grace_period_ns_) {
->>>>>>> ea0ee860
+      } else if (now - oom_start_time_ns_ < grace_period_ns) {
         // We need a grace period since (1) global GC takes a bit of time to
         // kick in, and (2) there is a race between spilling finishing and space
         // actually freeing up in the object store.
@@ -140,8 +122,7 @@
       } else {
         if (RayConfig::instance().plasma_unlimited()) {
           // Trigger the fallback allocator.
-          auto create_ok = ProcessRequest(*request_it, /*fallback_allocator=*/true);
-          RAY_CHECK(create_ok);
+          RAY_CHECK_OK(ProcessRequest(*request_it, /*fallback_allocator=*/true));
           // Note that we don't reset oom_start_time_ns_ until we complete a
           // "normal" allocation.
           FinishRequest(request_it);
