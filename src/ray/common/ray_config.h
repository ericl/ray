--- conflicted
+++ resolved
@@ -115,9 +115,6 @@
     }
   }
 
-<<<<<<< HEAD
-  float env_int64(const std::string &name, int64_t default_value) {
-=======
   double env_double(const std::string &name, double default_value) {
     auto value = getenv(name.c_str());
     if (value == nullptr) {
@@ -155,7 +152,6 @@
   }
 
   int64_t env_int64_t(const std::string &name, int64_t default_value) {
->>>>>>> 527d51b8
     auto value = getenv(name.c_str());
     if (value == nullptr) {
       return default_value;
@@ -163,8 +159,6 @@
       return std::stoll(value);
     }
   }
-<<<<<<< HEAD
-=======
 
   uint64_t env_uint64_t(const std::string &name, uint64_t default_value) {
     auto value = getenv(name.c_str());
@@ -192,7 +186,6 @@
       return std::stoul(value);
     }
   }
->>>>>>> 527d51b8
 /// ---------------------------------------------------------------------
 #undef RAY_CONFIG
 };