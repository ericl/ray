#ifndef RAY_COMMON_TASK_TASK_H
#define RAY_COMMON_TASK_TASK_H

#include <inttypes.h>

#include "ray/common/task/task_common.h"
#include "ray/common/task/task_execution_spec.h"
#include "ray/common/task/task_spec.h"

namespace ray {

<<<<<<< HEAD
typedef std::function<void(const std::shared_ptr<void>, const std::string &, int, int,
                           const ResourceIdSet &)>
=======
typedef std::function<void(const std::shared_ptr<void>, const std::string &, int,
                           const WorkerID &, const ResourceIdSet &)>
>>>>>>> a1257d9e
    DispatchTaskCallback;
/// Arguments are the raylet ID to spill back to, the raylet's
/// address and the raylet's port.
typedef std::function<void(const ClientID &, const std::string &, int)>
    SpillbackTaskCallback;

/// \class Task
///
/// A Task represents a Ray task and a specification of its execution (e.g.,
/// resource demands). The task's specification contains both immutable fields,
/// determined at submission time, and mutable fields, determined at execution
/// time.
class Task {
 public:
  /// Construct an empty task. This should only be used to pass a task
  /// as an out parameter to a function or method.
  Task() {}

  /// Construct a `Task` object from a protobuf message.
  ///
  /// \param message The protobuf message.
  explicit Task(const rpc::Task &message)
      : task_spec_(message.task_spec()),
        task_execution_spec_(message.task_execution_spec()) {
    ComputeDependencies();
  }

  /// Construct a `Task` object from a `TaskSpecification` and a
  /// `TaskExecutionSpecification`.
  Task(TaskSpecification task_spec, TaskExecutionSpecification task_execution_spec)
      : task_spec_(std::move(task_spec)),
        task_execution_spec_(std::move(task_execution_spec)) {
    ComputeDependencies();
  }

  /// Override dispatch behaviour.
  void OnDispatchInstead(const DispatchTaskCallback &callback) {
    on_dispatch_ = callback;
  }

  /// Override spillback behaviour.
  void OnSpillbackInstead(const SpillbackTaskCallback &callback) {
    on_spillback_ = callback;
  }

  /// Get the mutable specification for the task. This specification may be
  /// updated at runtime.
  ///
  /// \return The mutable specification for the task.
  const TaskExecutionSpecification &GetTaskExecutionSpec() const;

  /// Get the immutable specification for the task.
  ///
  /// \return The immutable specification for the task.
  const TaskSpecification &GetTaskSpecification() const;

  /// Increment the number of times this task has been forwarded.
  void IncrementNumForwards();

  /// Get the task's object dependencies. This comprises the immutable task
  /// arguments and the mutable execution dependencies.
  ///
  /// \return The object dependencies.
  const std::vector<ObjectID> &GetDependencies() const;

  /// Update the dynamic/mutable information for this task.
  /// \param task Task structure with updated dynamic information.
  void CopyTaskExecutionSpec(const Task &task);

  /// Returns the override dispatch task callback, or nullptr.
  const DispatchTaskCallback &OnDispatch() const { return on_dispatch_; }

  /// Returns the override spillback task callback, or nullptr.
  const SpillbackTaskCallback &OnSpillback() const { return on_spillback_; }

  std::string DebugString() const;

 private:
  void ComputeDependencies();

  /// Task specification object, consisting of immutable information about this
  /// task determined at submission time. Includes resource demand, object
  /// dependencies, etc.
  TaskSpecification task_spec_;
  /// Task execution specification, consisting of all dynamic/mutable
  /// information about this task determined at execution time.
  TaskExecutionSpecification task_execution_spec_;
  /// A cached copy of the task's object dependencies, including arguments from
  /// the TaskSpecification and execution dependencies from the
  /// TaskExecutionSpecification.
  std::vector<ObjectID> dependencies_;

  /// For direct task calls, overrides the dispatch behaviour to send an RPC
  /// back to the submitting worker.
  mutable DispatchTaskCallback on_dispatch_ = nullptr;
  /// For direct task calls, overrides the spillback behaviour to send an RPC
  /// back to the submitting worker.
  mutable SpillbackTaskCallback on_spillback_ = nullptr;
};

}  // namespace ray

#endif  // RAY_COMMON_TASK_TASK_H<|MERGE_RESOLUTION|>--- conflicted
+++ resolved
@@ -9,13 +9,8 @@
 
 namespace ray {
 
-<<<<<<< HEAD
-typedef std::function<void(const std::shared_ptr<void>, const std::string &, int, int,
-                           const ResourceIdSet &)>
-=======
 typedef std::function<void(const std::shared_ptr<void>, const std::string &, int,
                            const WorkerID &, const ResourceIdSet &)>
->>>>>>> a1257d9e
     DispatchTaskCallback;
 /// Arguments are the raylet ID to spill back to, the raylet's
 /// address and the raylet's port.
