--- conflicted
+++ resolved
@@ -142,11 +142,9 @@
 
   bool IsDirectCall() const;
 
-<<<<<<< HEAD
   int MaxConcurrency() const;
-=======
+
   bool IsDetachedActor() const;
->>>>>>> 6166ef3e
 
   ObjectID ActorDummyObject() const;
 
