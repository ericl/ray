--- conflicted
+++ resolved
@@ -127,49 +127,17 @@
 pushd "$BUILD_DIR"
 
 
-<<<<<<< HEAD
-need_pickle5_backport=0
-PYTHON_REVISION="$("$PYTHON_EXECUTABLE" -s -c "import sys; print('{}.{}.{}'.format(*sys.version_info))")"
-case "${PYTHON_REVISION}.0" in
-3\.[5-7].*|3.8.[0-1].*) need_pickle5_backport=1;;
-esac
-
-if [ 0 -ne "${need_pickle5_backport}" ]; then
-WORK_DIR="$(mktemp -d)"
-pushd "${WORK_DIR}"
-git clone https://github.com/suquark/pickle5-backport
-pushd pickle5-backport
-  git checkout 8ffe41ceba9d5e2ce8a98190f6b3d2f3325e5a72
-  CC=gcc "$PYTHON_EXECUTABLE" setup.py --quiet bdist_wheel
-  unzip -q -o dist/*.whl -d "$ROOT_DIR/python/ray/pickle5_files"
-popd
-popd
-fi
-
-
-if [ -z "$SKIP_THIRDPARTY_INSTALL" ]; then
-    CC=gcc "$PYTHON_EXECUTABLE" -m pip install -q psutil setproctitle \
-            --target="$ROOT_DIR/python/ray/thirdparty_files"
-fi
-
-export PYTHON3_BIN_PATH="$PYTHON_EXECUTABLE"
-
 if [ -n "$ENABLE_ASAN" ]; then
   ASAN_OPTIONS="--config=asan"
 else
   ASAN_OPTIONS=""
 fi
 
-=======
->>>>>>> 4633d81c
 if [ "$RAY_BUILD_JAVA" == "YES" ]; then
   "$BAZEL_EXECUTABLE" build $ASAN_OPTIONS //java:ray_java_pkg --verbose_failures
 fi
 
 if [ "$RAY_BUILD_PYTHON" == "YES" ]; then
-<<<<<<< HEAD
-  "$BAZEL_EXECUTABLE" build $ASAN_OPTIONS //:ray_pkg --verbose_failures
-=======
   pickle5_available=0
   pickle5_path="$ROOT_DIR/python/ray/pickle5_files"
   # Check if the current Python alrady has pickle5 (either comes with newer Python versions, or has been installed by us before).
@@ -197,8 +165,7 @@
 
   export PYTHON3_BIN_PATH="$PYTHON_EXECUTABLE"
 
-  "$BAZEL_EXECUTABLE" build //:ray_pkg --verbose_failures
->>>>>>> 4633d81c
+  "$BAZEL_EXECUTABLE" build $ASAN_OPTIONS //:ray_pkg --verbose_failures
 fi
 
 popd