#!/usr/bin/env bash
# YAPF + Clang formatter (if installed). This script formats all changed files from the last mergebase.
# You are encouraged to run this locally before pushing changes for review.

# Cause the script to exit if a single command fails
set -euo pipefail

FLAKE8_VERSION_REQUIRED="3.7.7"
YAPF_VERSION_REQUIRED="0.23.0"
SHELLCHECK_VERSION_REQUIRED="0.7.1"

check_command_exist() {
    VERSION=""
    case "$1" in
        yapf)
            VERSION=$YAPF_VERSION_REQUIRED
            ;;
        flake8)
            VERSION=$FLAKE8_VERSION_REQUIRED
            ;;
        shellcheck)
            VERSION=$SHELLCHECK_VERSION_REQUIRED
            ;;
        *)
            echo "$1 is not a required dependency"
            exit 1
    esac
    if ! [ -x "$(command -v "$1")" ]; then
        echo "$1 not installed. pip install $1==$VERSION"
        exit 1
    fi
}

check_command_exist yapf
check_command_exist flake8

ver=$(yapf --version)
if ! echo "$ver" | grep -q 0.23.0; then
    echo "Wrong YAPF version installed: 0.23.0 is required, not $ver. $YAPF_DOWNLOAD_COMMAND_MSG"
    exit 1
fi

# this stops git rev-parse from failing if we run this from the .git directory
builtin cd "$(dirname "${BASH_SOURCE:-$0}")"

ROOT="$(git rev-parse --show-toplevel)"
builtin cd "$ROOT" || exit 1

FLAKE8_VERSION=$(flake8 --version | awk '{print $1}')
YAPF_VERSION=$(yapf --version | awk '{print $2}')
SHELLCHECK_VERSION=$(shellcheck --version | awk '/^version:/ {print $2}')

# params: tool name, tool version, required version
tool_version_check() {
    if [ "$2" != "$3" ]; then
        echo "WARNING: Ray uses $1 $3, You currently are using $2. This might generate different results."
    fi
}

tool_version_check "flake8" "$FLAKE8_VERSION" "$FLAKE8_VERSION_REQUIRED"
tool_version_check "yapf" "$YAPF_VERSION" "$YAPF_VERSION_REQUIRED"
tool_version_check "shellcheck" "$SHELLCHECK_VERSION" "$SHELLCHECK_VERSION_REQUIRED"

if which clang-format >/dev/null; then
  CLANG_FORMAT_VERSION=$(clang-format --version | awk '{print $3}')
  tool_version_check "clang-format" "$CLANG_FORMAT_VERSION" "7.0.0"
else
    echo "WARNING: clang-format is not installed!"
fi

if [[ $(flake8 --version) != *"flake8_quotes"* ]]; then
    echo "WARNING: Ray uses flake8 with flake8_quotes. Might error without it. Install with: pip install flake8-quotes"
fi

SHELLCHECK_FLAGS=(
  --exclude=1090  # "Can't follow non-constant source. Use a directive to specify location."
  --exclude=1091  # "Not following {file} due to some error"
  --exclude=2207  # "Prefer mapfile or read -a to split command output (or quote to avoid splitting)." -- these aren't compatible with macOS's old Bash
)

YAPF_FLAGS=(
    '--style' "$ROOT/.style.yapf"
    '--recursive'
    '--parallel'
)

YAPF_EXCLUDES=(
    '--exclude' 'python/ray/cloudpickle/*'
    '--exclude' 'python/build/*'
    '--exclude' 'python/ray/core/src/ray/gcs/*'
    '--exclude' 'python/ray/thirdparty_files/*'
)

GIT_LS_EXCLUDES=(
  ':(exclude)python/ray/cloudpickle/'
)

# TODO(barakmich): This should be cleaned up. I've at least excised the copies
# of these arguments to this location, but the long-term answer is to actually
# make a flake8 config file
FLAKE8_EXCLUDE="--exclude=python/ray/core/generated/,streaming/python/generated,doc/source/conf.py,python/ray/cloudpickle/,python/ray/thirdparty_files/,python/build/,python/.eggs/"
FLAKE8_IGNORES="--ignore=C408,E121,E123,E126,E226,E24,E704,W503,W504,W605"
FLAKE8_PYX_IGNORES="--ignore=C408,E121,E123,E126,E211,E225,E226,E227,E24,E704,E999,W503,W504,W605"

shellcheck_scripts() {
  if [ -n "$NO_SHELLCHECK" ]; then
    return
  fi
  shellcheck "${SHELLCHECK_FLAGS[@]}" "$@"
}

<<<<<<< HEAD
shellcheck_bazel() {
  if [ -n "$NO_SHELLCHECK" ]; then
    return
  fi
  "${ROOT}"/ci/travis/bazel.py shellcheck "mnemonic(\"Genrule\", deps(//:*))" shellcheck "${SHELLCHECK_FLAGS[@]}" "${SHELLCHECK_BAZEL_FLAGS[@]}" "$@"
}

=======
>>>>>>> 583ad38f
# Format specified files
format_files() {
    local shell_files=() python_files=() bazel_files=()

    local name
    for name in "$@"; do
      local base="${name%.*}"
      local suffix="${name#${base}}"

      local shebang=""
      read -r shebang < "${name}" || true
      case "${shebang}" in
        '#!'*)
          shebang="${shebang#/usr/bin/env }"
          shebang="${shebang%% *}"
          shebang="${shebang##*/}"
          ;;
      esac

      if [ "${base}" = "WORKSPACE" ] || [ "${base}" = "BUILD" ] || [ "${suffix}" = ".BUILD" ] || [ "${suffix}" = ".bazel" ] || [ "${suffix}" = ".bzl" ]; then
        bazel_files+=("${name}")
      elif [ -z "${suffix}" ] && [ "${shebang}" != "${shebang#python}" ] || [ "${suffix}" != "${suffix#.py}" ]; then
        python_files+=("${name}")
      elif [ -z "${suffix}" ] && [ "${shebang}" != "${shebang%sh}" ] || [ "${suffix}" != "${suffix#.sh}" ]; then
        shell_files+=("${name}")
      else
        echo "error: failed to determine file type: ${name}" 1>&2
        return 1
      fi
    done

    if [ 0 -lt "${#python_files[@]}" ]; then
      yapf --in-place "${YAPF_FLAGS[@]}" -- "${python_files[@]}"
    fi

    if shellcheck --shell=sh --format=diff - < /dev/null; then
      if [ 0 -lt "${#shell_files[@]}" ]; then
        local difference
        difference="$(shellcheck_scripts --format=diff "${shell_files[@]}" || true && printf "-")"
        difference="${difference%-}"
        printf "%s" "${difference}" | patch -p1
      fi
    else
      echo "error: this version of shellcheck does not support diffs"
    fi
}

# Format all files, and print the diff to stdout for travis.
format_all() {
    command -v flake8 &> /dev/null;
    HAS_FLAKE8=$?

    echo "$(date)" "YAPF...."
    git ls-files -- '*.py' "${GIT_LS_EXCLUDES[@]}" | xargs -P 10 \
      yapf --in-place "${YAPF_EXCLUDES[@]}" "${YAPF_FLAGS[@]}"
    if [ $HAS_FLAKE8 ]; then
      echo "$(date)" "Flake8...."
      git ls-files -- '*.py' "${GIT_LS_EXCLUDES[@]}" | xargs -P 5 \
        flake8 --inline-quotes '"' --no-avoid-escape  "$FLAKE8_EXCLUDE" "$FLAKE8_IGNORES"

      git ls-files -- '*.pyx' '*.pxd' '*.pxi' "${GIT_LS_EXCLUDES[@]}" | xargs -P 5 \
        flake8 --inline-quotes '"' --no-avoid-escape "$FLAKE8_EXCLUDE" "$FLAKE8_PYX_IGNORES"
    fi

    echo "$(date)" "clang-format...."
    if command -v clang-format >/dev/null; then
      git ls-files -- '*.cc' '*.h' '*.proto' "${GIT_LS_EXCLUDES[@]}" | xargs -P 5 clang-format -i
    fi

    if command -v shellcheck >/dev/null; then
      local shell_files non_shell_files
      non_shell_files=($(git ls-files -- ':(exclude)*.sh'))
      shell_files=($(git ls-files -- '*.sh'))
      if [ 0 -lt "${#non_shell_files[@]}" ]; then
        shell_files+=($(git --no-pager grep -l -- '^#!\(/usr\)\?/bin/\(env \+\)\?\(ba\)\?sh' "${non_shell_files[@]}" || true))
      fi
      if [ 0 -lt "${#shell_files[@]}" ]; then
        echo "$(date)" "shellcheck scripts...."
        shellcheck_scripts "${shell_files[@]}"
      fi
    fi
    echo "$(date)" "done!"
}

# Format files that differ from main branch. Ignores dirs that are not slated
# for autoformat yet.
format_changed() {
    # The `if` guard ensures that the list of filenames is not empty, which
    # could cause yapf to receive 0 positional arguments, making it hang
    # waiting for STDIN.
    #
    # `diff-filter=ACRM` and $MERGEBASE is to ensure we only format files that
    # exist on both branches.
    MERGEBASE="$(git merge-base upstream/master HEAD)"

    if ! git diff --diff-filter=ACRM --quiet --exit-code "$MERGEBASE" -- '*.py' &>/dev/null; then
        git diff --name-only --diff-filter=ACRM "$MERGEBASE" -- '*.py' | xargs -P 5 \
             yapf --in-place "${YAPF_EXCLUDES[@]}" "${YAPF_FLAGS[@]}"
        if which flake8 >/dev/null; then
            git diff --name-only --diff-filter=ACRM "$MERGEBASE" -- '*.py' | xargs -P 5 \
                 flake8 --inline-quotes '"' --no-avoid-escape "$FLAKE8_EXCLUDE" "$FLAKE8_IGNORES"
        fi
    fi

    if ! git diff --diff-filter=ACRM --quiet --exit-code "$MERGEBASE" -- '*.pyx' '*.pxd' '*.pxi' &>/dev/null; then
        if which flake8 >/dev/null; then
            git diff --name-only --diff-filter=ACRM "$MERGEBASE" -- '*.pyx' '*.pxd' '*.pxi' | xargs -P 5 \
                 flake8 --inline-quotes '"' --no-avoid-escape "$FLAKE8_EXCLUDE" "$FLAKE8_PYX_IGNORES"
        fi
    fi

    if which clang-format >/dev/null; then
        if ! git diff --diff-filter=ACRM --quiet --exit-code "$MERGEBASE" -- '*.cc' '*.h' &>/dev/null; then
            git diff --name-only --diff-filter=ACRM "$MERGEBASE" -- '*.cc' '*.h' | xargs -P 5 \
                 clang-format -i
        fi
    fi

    if command -v shellcheck >/dev/null; then
        local shell_files non_shell_files
        non_shell_files=($(git diff --name-only --diff-filter=ACRM "$MERGEBASE" -- ':(exclude)*.sh'))
        shell_files=($(git diff --name-only --diff-filter=ACRM "$MERGEBASE" -- '*.sh'))
        if [ 0 -lt "${#non_shell_files[@]}" ]; then
            shell_files+=($(git --no-pager grep -l -- '^#!\(/usr\)\?/bin/\(env \+\)\?\(ba\)\?sh' "${non_shell_files[@]}" || true))
        fi
        if [ 0 -lt "${#shell_files[@]}" ]; then
            shellcheck_scripts "${shell_files[@]}"
        fi
    fi
}


# This flag formats individual files. --files *must* be the first command line
# arg to use this option.
if [ "${1-}" == '--files' ]; then
    format_files "${@:2}"
    # If `--all` is passed, then any further arguments are ignored and the
    # entire python directory is formatted.
elif [ "${1-}" == '--all' ]; then
    format_all "${@}"
    if [ -n "${FORMAT_SH_PRINT_DIFF-}" ]; then git --no-pager diff; fi
else
    # Add the upstream remote if it doesn't exist
    if ! git remote -v | grep -q upstream; then
        git remote add 'upstream' 'https://github.com/ray-project/ray.git'
    fi

    # Only fetch master since that's the branch we're diffing against.
    git fetch upstream master || true

    # Format only the files that changed in last commit.
    format_changed
fi

# Ensure import ordering
# Make sure that for every import psutil; import setpproctitle
# There's a import ray above it.

PYTHON_EXECUTABLE=${PYTHON_EXECUTABLE:-python}

$PYTHON_EXECUTABLE ci/travis/check_import_order.py . -s ci -s python/ray/pyarrow_files -s python/ray/thirdparty_files -s python/build -s lib

if ! git diff --quiet &>/dev/null; then
    echo 'Reformatted changed files. Please review and stage the changes.'
    echo 'Files updated:'
    echo

    git --no-pager diff --name-only

    exit 1
fi<|MERGE_RESOLUTION|>--- conflicted
+++ resolved
@@ -109,16 +109,6 @@
   shellcheck "${SHELLCHECK_FLAGS[@]}" "$@"
 }
 
-<<<<<<< HEAD
-shellcheck_bazel() {
-  if [ -n "$NO_SHELLCHECK" ]; then
-    return
-  fi
-  "${ROOT}"/ci/travis/bazel.py shellcheck "mnemonic(\"Genrule\", deps(//:*))" shellcheck "${SHELLCHECK_FLAGS[@]}" "${SHELLCHECK_BAZEL_FLAGS[@]}" "$@"
-}
-
-=======
->>>>>>> 583ad38f
 # Format specified files
 format_files() {
     local shell_files=() python_files=() bazel_files=()
