--- conflicted
+++ resolved
@@ -183,17 +183,10 @@
   - if [ $RAY_CI_TUNE_AFFECTED == "1" ]; then python -m pytest --durations=10 --ignore=python/ray/tune/tests/test_cluster.py --ignore=python/ray/tune/tests/test_actor_reuse.py python/ray/tune/tests; fi
 
   # ray rllib tests
-<<<<<<< HEAD
-  - ./ci/suppress_output python python/ray/rllib/tests/test_catalog.py
-  - ./ci/suppress_output python python/ray/rllib/tests/test_filters.py
-  - ./ci/suppress_output python python/ray/rllib/tests/test_optimizers.py
-  - ./ci/suppress_output python python/ray/rllib/tests/test_evaluators.py
-=======
-  - if [ $RAY_CI_RLLIB_AFFECTED == "1" ]; then python/ray/rllib/tests/run_silent.sh tests/test_catalog.py; fi
-  - if [ $RAY_CI_RLLIB_AFFECTED == "1" ]; then python/ray/rllib/tests/run_silent.sh tests/test_filters.py; fi
-  - if [ $RAY_CI_RLLIB_AFFECTED == "1" ]; then python/ray/rllib/tests/run_silent.sh tests/test_optimizers.py; fi
-  - if [ $RAY_CI_RLLIB_AFFECTED == "1" ]; then python/ray/rllib/tests/run_silent.sh tests/test_evaluators.py; fi
->>>>>>> 5e95abe6
+  - if [ $RAY_CI_RLLIB_AFFECTED == "1" ]; then ./ci/suppress_output python python/ray/rllib/tests/test_catalog.py; fi
+  - if [ $RAY_CI_RLLIB_AFFECTED == "1" ]; then ./ci/suppress_output python python/ray/rllib/tests/test_filters.py; fi
+  - if [ $RAY_CI_RLLIB_AFFECTED == "1" ]; then ./ci/suppress_output python python/ray/rllib/tests/test_optimizers.py; fi
+  - if [ $RAY_CI_RLLIB_AFFECTED == "1" ]; then ./ci/suppress_output python python/ray/rllib/tests/test_evaluators.py; fi
 
   # ray tests
   # Python3.5+ only. Otherwise we will get `SyntaxError` regardless of how we set the tester.
