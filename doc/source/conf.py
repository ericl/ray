--- conflicted
+++ resolved
@@ -71,10 +71,7 @@
     "ignore_pattern": "../examples/doc_code/",
     "plot_gallery": "False",
     # "filename_pattern": "tutorial.py",
-<<<<<<< HEAD
-=======
     # "backreferences_dir": "False",
->>>>>>> 7326ecef
     # "show_memory': False,
     # 'min_reported_time': False
 }
